--- conflicted
+++ resolved
@@ -6562,12 +6562,8 @@
 int clusterDecodeOpenSlotsAuxField(int rdbflags, sds s) {
     if (!server.cluster_enabled || s == NULL) return C_OK;
 
-<<<<<<< HEAD
     /* Open slots should not be loaded from a persisted RDB file, but only from a full sync. */
     if ((rdbflags & RDBFLAGS_REPLICATION) == 0) return C_OK;
-=======
-            replicationFeedReplicas(0, argv, argc);
->>>>>>> 54c97479
 
     while (*s) {
         /* Extract slot number */
