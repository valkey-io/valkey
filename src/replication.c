/* Asynchronous replication implementation.
 *
 * Copyright (c) 2009-2012, Salvatore Sanfilippo <antirez at gmail dot com>
 * All rights reserved.
 *
 * Redistribution and use in source and binary forms, with or without
 * modification, are permitted provided that the following conditions are met:
 *
 *   * Redistributions of source code must retain the above copyright notice,
 *     this list of conditions and the following disclaimer.
 *   * Redistributions in binary form must reproduce the above copyright
 *     notice, this list of conditions and the following disclaimer in the
 *     documentation and/or other materials provided with the distribution.
 *   * Neither the name of Redis nor the names of its contributors may be used
 *     to endorse or promote products derived from this software without
 *     specific prior written permission.
 *
 * THIS SOFTWARE IS PROVIDED BY THE COPYRIGHT HOLDERS AND CONTRIBUTORS "AS IS"
 * AND ANY EXPRESS OR IMPLIED WARRANTIES, INCLUDING, BUT NOT LIMITED TO, THE
 * IMPLIED WARRANTIES OF MERCHANTABILITY AND FITNESS FOR A PARTICULAR PURPOSE
 * ARE DISCLAIMED. IN NO EVENT SHALL THE COPYRIGHT OWNER OR CONTRIBUTORS BE
 * LIABLE FOR ANY DIRECT, INDIRECT, INCIDENTAL, SPECIAL, EXEMPLARY, OR
 * CONSEQUENTIAL DAMAGES (INCLUDING, BUT NOT LIMITED TO, PROCUREMENT OF
 * SUBSTITUTE GOODS OR SERVICES; LOSS OF USE, DATA, OR PROFITS; OR BUSINESS
 * INTERRUPTION) HOWEVER CAUSED AND ON ANY THEORY OF LIABILITY, WHETHER IN
 * CONTRACT, STRICT LIABILITY, OR TORT (INCLUDING NEGLIGENCE OR OTHERWISE)
 * ARISING IN ANY WAY OUT OF THE USE OF THIS SOFTWARE, EVEN IF ADVISED OF THE
 * POSSIBILITY OF SUCH DAMAGE.
 */


#include "server.h"
#include "cluster.h"
#include "bio.h"
#include "functions.h"
#include "connection.h"

#include <memory.h>
#include <sys/time.h>
#include <unistd.h>
#include <fcntl.h>
#include <stdatomic.h>
#include <sys/socket.h>
#include <sys/stat.h>

void replicationDiscardCachedMaster(void);
void replicationResurrectCachedMaster(connection *conn);
void replicationSendAck(void);
int replicaPutOnline(client *slave);
void replicaStartCommandStream(client *slave);
int cancelReplicationHandshake(int reconnect);

/* We take a global flag to remember if this instance generated an RDB
 * because of replication, so that we can remove the RDB file in case
 * the instance is configured to have no persistence. */
int RDBGeneratedByReplication = 0;

/* --------------------------- Utility functions ---------------------------- */
static ConnectionType *connTypeOfReplication(void) {
    if (server.tls_replication) {
        return connectionTypeTls();
    }

    return connectionTypeTcp();
}

/* Return the pointer to a string representing the slave ip:listening_port
 * pair. Mostly useful for logging, since we want to log a slave using its
 * IP address and its listening port which is more clear for the user, for
 * example: "Closing connection with replica 10.1.2.3:6380". */
char *replicationGetSlaveName(client *c) {
    static char buf[NET_HOST_PORT_STR_LEN];
    char ip[NET_IP_STR_LEN];

    ip[0] = '\0';
    buf[0] = '\0';
    if (c->slave_addr || connAddrPeerName(c->conn, ip, sizeof(ip), NULL) != -1) {
        char *addr = c->slave_addr ? c->slave_addr : ip;
        if (c->slave_listening_port)
            formatAddr(buf, sizeof(buf), addr, c->slave_listening_port);
        else
            snprintf(buf, sizeof(buf), "%s:<unknown-replica-port>", addr);
    } else {
        snprintf(buf, sizeof(buf), "client id #%llu", (unsigned long long)c->id);
    }
    return buf;
}

/* Plain unlink() can block for quite some time in order to actually apply
 * the file deletion to the filesystem. This call removes the file in a
 * background thread instead. We actually just do close() in the thread,
 * by using the fact that if there is another instance of the same file open,
 * the foreground unlink() will only remove the fs name, and deleting the
 * file's storage space will only happen once the last reference is lost. */
int bg_unlink(const char *filename) {
    int fd = open(filename, O_RDONLY | O_NONBLOCK);
    if (fd == -1) {
        /* Can't open the file? Fall back to unlinking in the main thread. */
        return unlink(filename);
    } else {
        /* The following unlink() removes the name but doesn't free the
         * file contents because a process still has it open. */
        int retval = unlink(filename);
        if (retval == -1) {
            /* If we got an unlink error, we just return it, closing the
             * new reference we have to the file. */
            int old_errno = errno;
            close(fd); /* This would overwrite our errno. So we saved it. */
            errno = old_errno;
            return -1;
        }
        bioCreateCloseJob(fd, 0, 0);
        return 0; /* Success. */
    }
}

/* ---------------------------------- MASTER -------------------------------- */

void createReplicationBacklog(void) {
    serverAssert(server.repl_backlog == NULL);
    server.repl_backlog = zmalloc(sizeof(replBacklog));
    server.repl_backlog->ref_repl_buf_node = NULL;
    server.repl_backlog->unindexed_count = 0;
    server.repl_backlog->blocks_index = raxNew();
    server.repl_backlog->histlen = 0;
    /* We don't have any data inside our buffer, but virtually the first
     * byte we have is the next byte that will be generated for the
     * replication stream. */
    server.repl_backlog->offset = server.master_repl_offset + 1;
}

/* This function is called when the user modifies the replication backlog
 * size at runtime. It is up to the function to resize the buffer and setup it
 * so that it contains the same data as the previous one (possibly less data,
 * but the most recent bytes, or the same data and more free space in case the
 * buffer is enlarged). */
void resizeReplicationBacklog(void) {
    if (server.repl_backlog_size < CONFIG_REPL_BACKLOG_MIN_SIZE)
        server.repl_backlog_size = CONFIG_REPL_BACKLOG_MIN_SIZE;
    if (server.repl_backlog) incrementalTrimReplicationBacklog(REPL_BACKLOG_TRIM_BLOCKS_PER_CALL);
}

void freeReplicationBacklog(void) {
    serverAssert(listLength(server.slaves) == 0);
    if (server.repl_backlog == NULL) return;

    /* Decrease the start buffer node reference count. */
    if (server.repl_backlog->ref_repl_buf_node) {
        replBufBlock *o = listNodeValue(server.repl_backlog->ref_repl_buf_node);
        serverAssert(o->refcount == 1); /* Last reference. */
        o->refcount--;
    }

    /* Replication buffer blocks are completely released when we free the
     * backlog, since the backlog is released only when there are no replicas
     * and the backlog keeps the last reference of all blocks. */
    freeReplicationBacklogRefMemAsync(server.repl_buffer_blocks, server.repl_backlog->blocks_index);
    resetReplicationBuffer();
    zfree(server.repl_backlog);
    server.repl_backlog = NULL;
}

/* To make search offset from replication buffer blocks quickly
 * when replicas ask partial resynchronization, we create one index
 * block every REPL_BACKLOG_INDEX_PER_BLOCKS blocks. */
void createReplicationBacklogIndex(listNode *ln) {
    server.repl_backlog->unindexed_count++;
    if (server.repl_backlog->unindexed_count >= REPL_BACKLOG_INDEX_PER_BLOCKS) {
        replBufBlock *o = listNodeValue(ln);
        uint64_t encoded_offset = htonu64(o->repl_offset);
        raxInsert(server.repl_backlog->blocks_index, (unsigned char *)&encoded_offset, sizeof(uint64_t), ln, NULL);
        server.repl_backlog->unindexed_count = 0;
    }
}

/* Rebase replication buffer blocks' offset since the initial
 * setting offset starts from 0 when master restart. */
void rebaseReplicationBuffer(long long base_repl_offset) {
    raxFree(server.repl_backlog->blocks_index);
    server.repl_backlog->blocks_index = raxNew();
    server.repl_backlog->unindexed_count = 0;

    listIter li;
    listNode *ln;
    listRewind(server.repl_buffer_blocks, &li);
    while ((ln = listNext(&li))) {
        replBufBlock *o = listNodeValue(ln);
        o->repl_offset += base_repl_offset;
        createReplicationBacklogIndex(ln);
    }
}

void resetReplicationBuffer(void) {
    server.repl_buffer_mem = 0;
    server.repl_buffer_blocks = listCreate();
    listSetFreeMethod(server.repl_buffer_blocks, (void (*)(void *))zfree);
}

int canFeedReplicaReplBuffer(client *replica) {
    /* Don't feed replicas that only want the RDB. */
    if (replica->flags & CLIENT_REPL_RDBONLY) return 0;

    /* Don't feed replicas that are still waiting for BGSAVE to start. */
    if (replica->replstate == SLAVE_STATE_WAIT_BGSAVE_START) return 0;

    return 1;
}

/* Similar with 'prepareClientToWrite', note that we must call this function
 * before feeding replication stream into global replication buffer, since
 * clientHasPendingReplies in prepareClientToWrite will access the global
 * replication buffer to make judgements. */
int prepareReplicasToWrite(void) {
    listIter li;
    listNode *ln;
    int prepared = 0;

    listRewind(server.slaves, &li);
    while ((ln = listNext(&li))) {
        client *slave = ln->value;
        if (!canFeedReplicaReplBuffer(slave)) continue;
        if (prepareClientToWrite(slave) == C_ERR) continue;
        prepared++;
    }

    return prepared;
}

/* Wrapper for feedReplicationBuffer() that takes string Objects
 * as input. */
void feedReplicationBufferWithObject(robj *o) {
    char llstr[LONG_STR_SIZE];
    void *p;
    size_t len;

    if (o->encoding == OBJ_ENCODING_INT) {
        len = ll2string(llstr, sizeof(llstr), (long)o->ptr);
        p = llstr;
    } else {
        len = sdslen(o->ptr);
        p = o->ptr;
    }
    feedReplicationBuffer(p, len);
}

/* Generally, we only have one replication buffer block to trim when replication
 * backlog size exceeds our setting and no replica reference it. But if replica
 * clients disconnect, we need to free many replication buffer blocks that are
 * referenced. It would cost much time if there are a lots blocks to free, that
 * will freeze server, so we trim replication backlog incrementally. */
void incrementalTrimReplicationBacklog(size_t max_blocks) {
    serverAssert(server.repl_backlog != NULL);

    size_t trimmed_blocks = 0;
    while (server.repl_backlog->histlen > server.repl_backlog_size && trimmed_blocks < max_blocks) {
        /* We never trim backlog to less than one block. */
        if (listLength(server.repl_buffer_blocks) <= 1) break;

        /* Replicas increment the refcount of the first replication buffer block
         * they refer to, in that case, we don't trim the backlog even if
         * backlog_histlen exceeds backlog_size. This implicitly makes backlog
         * bigger than our setting, but makes the master accept partial resync as
         * much as possible. So that backlog must be the last reference of
         * replication buffer blocks. */
        listNode *first = listFirst(server.repl_buffer_blocks);
        serverAssert(first == server.repl_backlog->ref_repl_buf_node);
        replBufBlock *fo = listNodeValue(first);
        if (fo->refcount != 1) break;

        /* We don't try trim backlog if backlog valid size will be lessen than
         * setting backlog size once we release the first repl buffer block. */
        if (server.repl_backlog->histlen - (long long)fo->size <= server.repl_backlog_size) break;

        /* Decr refcount and release the first block later. */
        fo->refcount--;
        trimmed_blocks++;
        server.repl_backlog->histlen -= fo->size;

        /* Go to use next replication buffer block node. */
        listNode *next = listNextNode(first);
        server.repl_backlog->ref_repl_buf_node = next;
        serverAssert(server.repl_backlog->ref_repl_buf_node != NULL);
        /* Incr reference count to keep the new head node. */
        ((replBufBlock *)listNodeValue(next))->refcount++;

        /* Remove the node in recorded blocks. */
        uint64_t encoded_offset = htonu64(fo->repl_offset);
        raxRemove(server.repl_backlog->blocks_index, (unsigned char *)&encoded_offset, sizeof(uint64_t), NULL);

        /* Delete the first node from global replication buffer. */
        serverAssert(fo->refcount == 0 && fo->used == fo->size);
        server.repl_buffer_mem -= (fo->size + sizeof(listNode) + sizeof(replBufBlock));
        listDelNode(server.repl_buffer_blocks, first);
    }

    /* Set the offset of the first byte we have in the backlog. */
    server.repl_backlog->offset = server.master_repl_offset - server.repl_backlog->histlen + 1;
}

/* Free replication buffer blocks that are referenced by this client. */
void freeReplicaReferencedReplBuffer(client *replica) {
    if (replica->ref_repl_buf_node != NULL) {
        /* Decrease the start buffer node reference count. */
        replBufBlock *o = listNodeValue(replica->ref_repl_buf_node);
        serverAssert(o->refcount > 0);
        o->refcount--;
        incrementalTrimReplicationBacklog(REPL_BACKLOG_TRIM_BLOCKS_PER_CALL);
    }
    replica->ref_repl_buf_node = NULL;
    replica->ref_block_pos = 0;
}

/* Append bytes into the global replication buffer list, replication backlog and
 * all replica clients use replication buffers collectively, this function replace
 * 'addReply*', 'feedReplicationBacklog' for replicas and replication backlog,
 * First we add buffer into global replication buffer block list, and then
 * update replica / replication-backlog referenced node and block position. */
void feedReplicationBuffer(char *s, size_t len) {
    static long long repl_block_id = 0;

    if (server.repl_backlog == NULL) return;

    while (len > 0) {
        size_t start_pos = 0;        /* The position of referenced block to start sending. */
        listNode *start_node = NULL; /* Replica/backlog starts referenced node. */
        int add_new_block = 0;       /* Create new block if current block is total used. */
        listNode *ln = listLast(server.repl_buffer_blocks);
        replBufBlock *tail = ln ? listNodeValue(ln) : NULL;

        /* Append to tail string when possible. */
        if (tail && tail->size > tail->used) {
            start_node = listLast(server.repl_buffer_blocks);
            start_pos = tail->used;
            /* Copy the part we can fit into the tail, and leave the rest for a
             * new node */
            size_t avail = tail->size - tail->used;
            size_t copy = (avail >= len) ? len : avail;
            memcpy(tail->buf + tail->used, s, copy);
            tail->used += copy;
            s += copy;
            len -= copy;
            server.master_repl_offset += copy;
            server.repl_backlog->histlen += copy;
        }
        if (len) {
            /* Create a new node, make sure it is allocated to at
             * least PROTO_REPLY_CHUNK_BYTES */
            size_t usable_size;
            /* Avoid creating nodes smaller than PROTO_REPLY_CHUNK_BYTES, so that we can append more data into them,
             * and also avoid creating nodes bigger than repl_backlog_size / 16, so that we won't have huge nodes that
             * can't trim when we only still need to hold a small portion from them. */
            size_t limit = max((size_t)server.repl_backlog_size / 16, (size_t)PROTO_REPLY_CHUNK_BYTES);
            size_t size = min(max(len, (size_t)PROTO_REPLY_CHUNK_BYTES), limit);
            tail = zmalloc_usable(size + sizeof(replBufBlock), &usable_size);
            /* Take over the allocation's internal fragmentation */
            tail->size = usable_size - sizeof(replBufBlock);
            size_t copy = (tail->size >= len) ? len : tail->size;
            tail->used = copy;
            tail->refcount = 0;
            tail->repl_offset = server.master_repl_offset + 1;
            tail->id = repl_block_id++;
            memcpy(tail->buf, s, copy);
            listAddNodeTail(server.repl_buffer_blocks, tail);
            /* We also count the list node memory into replication buffer memory. */
            server.repl_buffer_mem += (usable_size + sizeof(listNode));
            add_new_block = 1;
            if (start_node == NULL) {
                start_node = listLast(server.repl_buffer_blocks);
                start_pos = 0;
            }
            s += copy;
            len -= copy;
            server.master_repl_offset += copy;
            server.repl_backlog->histlen += copy;
        }

        /* For output buffer of replicas. */
        listIter li;
        listRewind(server.slaves, &li);
        while ((ln = listNext(&li))) {
            client *slave = ln->value;
            if (!canFeedReplicaReplBuffer(slave)) continue;

            /* Update shared replication buffer start position. */
            if (slave->ref_repl_buf_node == NULL) {
                slave->ref_repl_buf_node = start_node;
                slave->ref_block_pos = start_pos;
                /* Only increase the start block reference count. */
                ((replBufBlock *)listNodeValue(start_node))->refcount++;
            }

            /* Check output buffer limit only when add new block. */
            if (add_new_block) closeClientOnOutputBufferLimitReached(slave, 1);
        }

        /* For replication backlog */
        if (server.repl_backlog->ref_repl_buf_node == NULL) {
            server.repl_backlog->ref_repl_buf_node = start_node;
            /* Only increase the start block reference count. */
            ((replBufBlock *)listNodeValue(start_node))->refcount++;

            /* Replication buffer must be empty before adding replication stream
             * into replication backlog. */
            serverAssert(add_new_block == 1 && start_pos == 0);
        }
        if (add_new_block) {
            createReplicationBacklogIndex(listLast(server.repl_buffer_blocks));

            /* It is important to trim after adding replication data to keep the backlog size close to
             * repl_backlog_size in the common case. We wait until we add a new block to avoid repeated
             * unnecessary trimming attempts when small amounts of data are added. See comments in
             * freeMemoryGetNotCountedMemory() for details on replication backlog memory tracking. */
            incrementalTrimReplicationBacklog(REPL_BACKLOG_TRIM_BLOCKS_PER_CALL);
        }
    }
}

/* Propagate write commands to replication stream.
 *
 * This function is used if the instance is a master: we use the commands
 * received by our clients in order to create the replication stream.
 * Instead if the instance is a replica and has sub-replicas attached, we use
 * replicationFeedStreamFromMasterStream() */
void replicationFeedSlaves(int dictid, robj **argv, int argc) {
    int j, len;
    char llstr[LONG_STR_SIZE];

    /* In case we propagate a command that doesn't touch keys (PING, REPLCONF) we
     * pass dbid=-1 that indicate there is no need to replicate `select` command. */
    serverAssert(dictid == -1 || (dictid >= 0 && dictid < server.dbnum));

    /* If the instance is not a top level master, return ASAP: we'll just proxy
     * the stream of data we receive from our master instead, in order to
     * propagate *identical* replication stream. In this way this slave can
     * advertise the same replication ID as the master (since it shares the
     * master replication history and has the same backlog and offsets). */
    if (server.masterhost != NULL) return;

    /* If there aren't slaves, and there is no backlog buffer to populate,
     * we can return ASAP. */
    if (server.repl_backlog == NULL && listLength(server.slaves) == 0) {
        /* We increment the repl_offset anyway, since we use that for tracking AOF fsyncs
         * even when there's no replication active. This code will not be reached if AOF
         * is also disabled. */
        server.master_repl_offset += 1;
        return;
    }

    /* We can't have slaves attached and no backlog. */
    serverAssert(!(listLength(server.slaves) != 0 && server.repl_backlog == NULL));

    /* Must install write handler for all replicas first before feeding
     * replication stream. */
    prepareReplicasToWrite();

    /* Send SELECT command to every slave if needed. */
    if (dictid != -1 && server.slaveseldb != dictid) {
        robj *selectcmd;

        /* For a few DBs we have pre-computed SELECT command. */
        if (dictid >= 0 && dictid < PROTO_SHARED_SELECT_CMDS) {
            selectcmd = shared.select[dictid];
        } else {
            int dictid_len;

            dictid_len = ll2string(llstr, sizeof(llstr), dictid);
            selectcmd = createObject(
                OBJ_STRING, sdscatprintf(sdsempty(), "*2\r\n$6\r\nSELECT\r\n$%d\r\n%s\r\n", dictid_len, llstr));
        }

        feedReplicationBufferWithObject(selectcmd);

        if (dictid < 0 || dictid >= PROTO_SHARED_SELECT_CMDS) decrRefCount(selectcmd);

        server.slaveseldb = dictid;
    }

    /* Write the command to the replication buffer if any. */
    char aux[LONG_STR_SIZE + 3];

    /* Add the multi bulk reply length. */
    aux[0] = '*';
    len = ll2string(aux + 1, sizeof(aux) - 1, argc);
    aux[len + 1] = '\r';
    aux[len + 2] = '\n';
    feedReplicationBuffer(aux, len + 3);

    for (j = 0; j < argc; j++) {
        long objlen = stringObjectLen(argv[j]);

        /* We need to feed the buffer with the object as a bulk reply
         * not just as a plain string, so create the $..CRLF payload len
         * and add the final CRLF */
        aux[0] = '$';
        len = ll2string(aux + 1, sizeof(aux) - 1, objlen);
        aux[len + 1] = '\r';
        aux[len + 2] = '\n';
        feedReplicationBuffer(aux, len + 3);
        feedReplicationBufferWithObject(argv[j]);
        feedReplicationBuffer(aux + len + 1, 2);
    }
}

/* This is a debugging function that gets called when we detect something
 * wrong with the replication protocol: the goal is to peek into the
 * replication backlog and show a few final bytes to make simpler to
 * guess what kind of bug it could be. */
void showLatestBacklog(void) {
    if (server.repl_backlog == NULL) return;
    if (listLength(server.repl_buffer_blocks) == 0) return;

    size_t dumplen = 256;
    if (server.repl_backlog->histlen < (long long)dumplen) dumplen = server.repl_backlog->histlen;

    sds dump = sdsempty();
    listNode *node = listLast(server.repl_buffer_blocks);
    while (dumplen) {
        if (node == NULL) break;
        replBufBlock *o = listNodeValue(node);
        size_t thislen = o->used >= dumplen ? dumplen : o->used;
        sds head = sdscatrepr(sdsempty(), o->buf + o->used - thislen, thislen);
        sds tmp = sdscatsds(head, dump);
        sdsfree(dump);
        dump = tmp;
        dumplen -= thislen;
        node = listPrevNode(node);
    }

    /* Finally log such bytes: this is vital debugging info to
     * understand what happened. */
    serverLog(LL_NOTICE, "Latest backlog is: '%s'", dump);
    sdsfree(dump);
}

/* This function is used in order to proxy what we receive from our master
 * to our sub-slaves. */
#include <ctype.h>
void replicationFeedStreamFromMasterStream(char *buf, size_t buflen) {
    /* Debugging: this is handy to see the stream sent from master
     * to slaves. Disabled with if(0). */
    if (0) {
        printf("%zu:", buflen);
        for (size_t j = 0; j < buflen; j++) {
            printf("%c", isprint(buf[j]) ? buf[j] : '.');
        }
        printf("\n");
    }

    /* There must be replication backlog if having attached slaves. */
    if (listLength(server.slaves)) serverAssert(server.repl_backlog != NULL);
    if (server.repl_backlog) {
        /* Must install write handler for all replicas first before feeding
         * replication stream. */
        prepareReplicasToWrite();
        feedReplicationBuffer(buf, buflen);
    }
}

void replicationFeedMonitors(client *c, list *monitors, int dictid, robj **argv, int argc) {
    /* Fast path to return if the monitors list is empty or the server is in loading. */
    if (monitors == NULL || listLength(monitors) == 0 || server.loading) return;
    listNode *ln;
    listIter li;
    int j;
    sds cmdrepr = sdsnew("+");
    robj *cmdobj;
    struct timeval tv;

    gettimeofday(&tv, NULL);
    cmdrepr = sdscatprintf(cmdrepr, "%ld.%06ld ", (long)tv.tv_sec, (long)tv.tv_usec);
    if (c->flags & CLIENT_SCRIPT) {
        cmdrepr = sdscatprintf(cmdrepr, "[%d lua] ", dictid);
    } else if (c->flags & CLIENT_UNIX_SOCKET) {
        cmdrepr = sdscatprintf(cmdrepr, "[%d unix:%s] ", dictid, server.unixsocket);
    } else {
        cmdrepr = sdscatprintf(cmdrepr, "[%d %s] ", dictid, getClientPeerId(c));
    }

    for (j = 0; j < argc; j++) {
        if (argv[j]->encoding == OBJ_ENCODING_INT) {
            cmdrepr = sdscatprintf(cmdrepr, "\"%ld\"", (long)argv[j]->ptr);
        } else {
            cmdrepr = sdscatrepr(cmdrepr, (char *)argv[j]->ptr, sdslen(argv[j]->ptr));
        }
        if (j != argc - 1) cmdrepr = sdscatlen(cmdrepr, " ", 1);
    }
    cmdrepr = sdscatlen(cmdrepr, "\r\n", 2);
    cmdobj = createObject(OBJ_STRING, cmdrepr);

    listRewind(monitors, &li);
    while ((ln = listNext(&li))) {
        client *monitor = ln->value;
        addReply(monitor, cmdobj);
        updateClientMemUsageAndBucket(monitor);
    }
    decrRefCount(cmdobj);
}

/* Feed the slave 'c' with the replication backlog starting from the
 * specified 'offset' up to the end of the backlog. */
long long addReplyReplicationBacklog(client *c, long long offset) {
    long long skip;

    serverLog(LL_DEBUG, "[PSYNC] Replica request offset: %lld", offset);

    if (server.repl_backlog->histlen == 0) {
        serverLog(LL_DEBUG, "[PSYNC] Backlog history len is zero");
        return 0;
    }

    serverLog(LL_DEBUG, "[PSYNC] Backlog size: %lld", server.repl_backlog_size);
    serverLog(LL_DEBUG, "[PSYNC] First byte: %lld", server.repl_backlog->offset);
    serverLog(LL_DEBUG, "[PSYNC] History len: %lld", server.repl_backlog->histlen);

    /* Compute the amount of bytes we need to discard. */
    skip = offset - server.repl_backlog->offset;
    serverLog(LL_DEBUG, "[PSYNC] Skipping: %lld", skip);

    /* Iterate recorded blocks, quickly search the approximate node. */
    listNode *node = NULL;
    if (raxSize(server.repl_backlog->blocks_index) > 0) {
        uint64_t encoded_offset = htonu64(offset);
        raxIterator ri;
        raxStart(&ri, server.repl_backlog->blocks_index);
        raxSeek(&ri, ">", (unsigned char *)&encoded_offset, sizeof(uint64_t));
        if (raxEOF(&ri)) {
            /* No found, so search from the last recorded node. */
            raxSeek(&ri, "$", NULL, 0);
            raxPrev(&ri);
            node = (listNode *)ri.data;
        } else {
            raxPrev(&ri); /* Skip the sought node. */
            /* We should search from the prev node since the offset of current
             * sought node exceeds searching offset. */
            if (raxPrev(&ri))
                node = (listNode *)ri.data;
            else
                node = server.repl_backlog->ref_repl_buf_node;
        }
        raxStop(&ri);
    } else {
        /* No recorded blocks, just from the start node to search. */
        node = server.repl_backlog->ref_repl_buf_node;
    }

    /* Search the exact node. */
    while (node != NULL) {
        replBufBlock *o = listNodeValue(node);
        if (o->repl_offset + (long long)o->used >= offset) break;
        node = listNextNode(node);
    }
    serverAssert(node != NULL);

    /* Install a writer handler first.*/
    prepareClientToWrite(c);
    /* Setting output buffer of the replica. */
    replBufBlock *o = listNodeValue(node);
    o->refcount++;
    c->ref_repl_buf_node = node;
    c->ref_block_pos = offset - o->repl_offset;

    return server.repl_backlog->histlen - skip;
}

/* Return the offset to provide as reply to the PSYNC command received
 * from the slave. The returned value is only valid immediately after
 * the BGSAVE process started and before executing any other command
 * from clients. */
long long getPsyncInitialOffset(void) {
    return server.master_repl_offset;
}

/* Send a FULLRESYNC reply in the specific case of a full resynchronization,
 * as a side effect setup the slave for a full sync in different ways:
 *
 * 1) Remember, into the slave client structure, the replication offset
 *    we sent here, so that if new slaves will later attach to the same
 *    background RDB saving process (by duplicating this client output
 *    buffer), we can get the right offset from this slave.
 * 2) Set the replication state of the slave to WAIT_BGSAVE_END so that
 *    we start accumulating differences from this point.
 * 3) Force the replication stream to re-emit a SELECT statement so
 *    the new slave incremental differences will start selecting the
 *    right database number.
 *
 * Normally this function should be called immediately after a successful
 * BGSAVE for replication was started, or when there is one already in
 * progress that we attached our slave to. */
int replicationSetupSlaveForFullResync(client *slave, long long offset) {
    char buf[128];
    int buflen;

    slave->psync_initial_offset = offset;
    slave->replstate = SLAVE_STATE_WAIT_BGSAVE_END;
    /* We are going to accumulate the incremental changes for this
     * slave as well. Set slaveseldb to -1 in order to force to re-emit
     * a SELECT statement in the replication stream. */
    server.slaveseldb = -1;

    /* Don't send this reply to slaves that approached us with
     * the old SYNC command. */
    if (!(slave->flags & CLIENT_PRE_PSYNC)) {
        buflen = snprintf(buf, sizeof(buf), "+FULLRESYNC %s %lld\r\n", server.replid, offset);
        if (connWrite(slave->conn, buf, buflen) != buflen) {
            freeClientAsync(slave);
            return C_ERR;
        }
    }
    return C_OK;
}

/* This function handles the PSYNC command from the point of view of a
 * master receiving a request for partial resynchronization.
 *
 * On success return C_OK, otherwise C_ERR is returned and we proceed
 * with the usual full resync. */
int masterTryPartialResynchronization(client *c, long long psync_offset) {
    long long psync_len;
    char *master_replid = c->argv[1]->ptr;
    char buf[128];
    int buflen;

    /* Is the replication ID of this master the same advertised by the wannabe
     * slave via PSYNC? If the replication ID changed this master has a
     * different replication history, and there is no way to continue.
     *
     * Note that there are two potentially valid replication IDs: the ID1
     * and the ID2. The ID2 however is only valid up to a specific offset. */
    if (strcasecmp(master_replid, server.replid) &&
        (strcasecmp(master_replid, server.replid2) || psync_offset > server.second_replid_offset)) {
        /* Replid "?" is used by slaves that want to force a full resync. */
        if (master_replid[0] != '?') {
            if (strcasecmp(master_replid, server.replid) && strcasecmp(master_replid, server.replid2)) {
                serverLog(LL_NOTICE,
                          "Partial resynchronization not accepted: "
                          "Replication ID mismatch (Replica asked for '%s', my "
                          "replication IDs are '%s' and '%s')",
                          master_replid, server.replid, server.replid2);
            } else {
                serverLog(LL_NOTICE,
                          "Partial resynchronization not accepted: "
                          "Requested offset for second ID was %lld, but I can reply "
                          "up to %lld",
                          psync_offset, server.second_replid_offset);
            }
        } else {
            serverLog(LL_NOTICE, "Full resync requested by replica %s", replicationGetSlaveName(c));
        }
        goto need_full_resync;
    }

    /* We still have the data our slave is asking for? */
    if (!server.repl_backlog || psync_offset < server.repl_backlog->offset ||
        psync_offset > (server.repl_backlog->offset + server.repl_backlog->histlen)) {
        serverLog(LL_NOTICE,
                  "Unable to partial resync with replica %s for lack of backlog (Replica request was: %lld).",
                  replicationGetSlaveName(c), psync_offset);
        if (psync_offset > server.master_repl_offset) {
            serverLog(
                LL_WARNING,
                "Warning: replica %s tried to PSYNC with an offset that is greater than the master replication offset.",
                replicationGetSlaveName(c));
        }
        goto need_full_resync;
    }

    /* If we reached this point, we are able to perform a partial resync:
     * 1) Set client state to make it a slave.
     * 2) Inform the client we can continue with +CONTINUE
     * 3) Send the backlog data (from the offset to the end) to the slave. */
    c->flags |= CLIENT_SLAVE;
    c->replstate = SLAVE_STATE_ONLINE;
    c->repl_ack_time = server.unixtime;
    c->repl_start_cmd_stream_on_ack = 0;
    listAddNodeTail(server.slaves, c);
    /* We can't use the connection buffers since they are used to accumulate
     * new commands at this stage. But we are sure the socket send buffer is
     * empty so this write will never fail actually. */
    if (c->slave_capa & SLAVE_CAPA_PSYNC2) {
        buflen = snprintf(buf, sizeof(buf), "+CONTINUE %s\r\n", server.replid);
    } else {
        buflen = snprintf(buf, sizeof(buf), "+CONTINUE\r\n");
    }
    if (connWrite(c->conn, buf, buflen) != buflen) {
        freeClientAsync(c);
        return C_OK;
    }
    psync_len = addReplyReplicationBacklog(c, psync_offset);
    serverLog(
        LL_NOTICE,
        "Partial resynchronization request from %s accepted. Sending %lld bytes of backlog starting from offset %lld.",
        replicationGetSlaveName(c), psync_len, psync_offset);
    /* Note that we don't need to set the selected DB at server.slaveseldb
     * to -1 to force the master to emit SELECT, since the slave already
     * has this state from the previous connection with the master. */

    refreshGoodSlavesCount();

    /* Fire the replica change modules event. */
    moduleFireServerEvent(VALKEYMODULE_EVENT_REPLICA_CHANGE, VALKEYMODULE_SUBEVENT_REPLICA_CHANGE_ONLINE, NULL);

    return C_OK; /* The caller can return, no full resync needed. */

need_full_resync:
    /* We need a full resync for some reason... Note that we can't
     * reply to PSYNC right now if a full SYNC is needed. The reply
     * must include the master offset at the time the RDB file we transfer
     * is generated, so we need to delay the reply to that moment. */
    return C_ERR;
}

/* Start a BGSAVE for replication goals, which is, selecting the disk or
 * socket target depending on the configuration, and making sure that
 * the script cache is flushed before to start.
 *
 * The mincapa argument is the bitwise AND among all the slaves capabilities
 * of the slaves waiting for this BGSAVE, so represents the slave capabilities
 * all the slaves support. Can be tested via SLAVE_CAPA_* macros.
 *
 * Side effects, other than starting a BGSAVE:
 *
 * 1) Handle the slaves in WAIT_START state, by preparing them for a full
 *    sync if the BGSAVE was successfully started, or sending them an error
 *    and dropping them from the list of slaves.
 *
 * 2) Flush the Lua scripting script cache if the BGSAVE was actually
 *    started.
 *
 * Returns C_OK on success or C_ERR otherwise. */
int startBgsaveForReplication(int mincapa, int req) {
    int retval;
    int socket_target = 0;
    listIter li;
    listNode *ln;

    /* We use a socket target if slave can handle the EOF marker and we're configured to do diskless syncs.
     * Note that in case we're creating a "filtered" RDB (functions-only, for example) we also force socket replication
     * to avoid overwriting the snapshot RDB file with filtered data. */
    socket_target = (server.repl_diskless_sync || req & SLAVE_REQ_RDB_MASK) && (mincapa & SLAVE_CAPA_EOF);
    /* `SYNC` should have failed with error if we don't support socket and require a filter, assert this here */
    serverAssert(socket_target || !(req & SLAVE_REQ_RDB_MASK));

    serverLog(LL_NOTICE, "Starting BGSAVE for SYNC with target: %s", socket_target ? "replicas sockets" : "disk");

    rdbSaveInfo rsi, *rsiptr;
    rsiptr = rdbPopulateSaveInfo(&rsi);
    /* Only do rdbSave* when rsiptr is not NULL,
     * otherwise slave will miss repl-stream-db. */
    if (rsiptr) {
        if (socket_target)
            retval = rdbSaveToSlavesSockets(req, rsiptr);
        else {
            /* Keep the page cache since it'll get used soon */
            retval = rdbSaveBackground(req, server.rdb_filename, rsiptr, RDBFLAGS_REPLICATION | RDBFLAGS_KEEP_CACHE);
        }
    } else {
        serverLog(LL_WARNING, "BGSAVE for replication: replication information not available, can't generate the RDB "
                              "file right now. Try later.");
        retval = C_ERR;
    }

    /* If we succeeded to start a BGSAVE with disk target, let's remember
     * this fact, so that we can later delete the file if needed. Note
     * that we don't set the flag to 1 if the feature is disabled, otherwise
     * it would never be cleared: the file is not deleted. This way if
     * the user enables it later with CONFIG SET, we are fine. */
    if (retval == C_OK && !socket_target && server.rdb_del_sync_files) RDBGeneratedByReplication = 1;

    /* If we failed to BGSAVE, remove the slaves waiting for a full
     * resynchronization from the list of slaves, inform them with
     * an error about what happened, close the connection ASAP. */
    if (retval == C_ERR) {
        serverLog(LL_WARNING, "BGSAVE for replication failed");
        listRewind(server.slaves, &li);
        while ((ln = listNext(&li))) {
            client *slave = ln->value;

            if (slave->replstate == SLAVE_STATE_WAIT_BGSAVE_START) {
                slave->replstate = REPL_STATE_NONE;
                slave->flags &= ~CLIENT_SLAVE;
                listDelNode(server.slaves, ln);
                addReplyError(slave, "BGSAVE failed, replication can't continue");
                slave->flags |= CLIENT_CLOSE_AFTER_REPLY;
            }
        }
        return retval;
    }

    /* If the target is socket, rdbSaveToSlavesSockets() already setup
     * the slaves for a full resync. Otherwise for disk target do it now.*/
    if (!socket_target) {
        listRewind(server.slaves, &li);
        while ((ln = listNext(&li))) {
            client *slave = ln->value;

            if (slave->replstate == SLAVE_STATE_WAIT_BGSAVE_START) {
                /* Check slave has the exact requirements */
                if (slave->slave_req != req) continue;
                replicationSetupSlaveForFullResync(slave, getPsyncInitialOffset());
            }
        }
    }

    return retval;
}

/* SYNC and PSYNC command implementation. */
void syncCommand(client *c) {
    /* ignore SYNC if already slave or in monitor mode */
    if (c->flags & CLIENT_SLAVE) return;

    /* Check if this is a failover request to a replica with the same replid and
     * become a master if so. */
    if (c->argc > 3 && !strcasecmp(c->argv[0]->ptr, "psync") && !strcasecmp(c->argv[3]->ptr, "failover")) {
        serverLog(LL_NOTICE, "Failover request received for replid %s.", (unsigned char *)c->argv[1]->ptr);
        if (!server.masterhost) {
            addReplyError(c, "PSYNC FAILOVER can't be sent to a master.");
            return;
        }

        if (!strcasecmp(c->argv[1]->ptr, server.replid)) {
            if (server.cluster_enabled) {
                clusterPromoteSelfToMaster();
            } else {
                replicationUnsetMaster();
            }
            sds client = catClientInfoString(sdsempty(), c);
            serverLog(LL_NOTICE, "MASTER MODE enabled (failover request from '%s')", client);
            sdsfree(client);
        } else {
            addReplyError(c, "PSYNC FAILOVER replid must match my replid.");
            return;
        }
    }

    /* Don't let replicas sync with us while we're failing over */
    if (server.failover_state != NO_FAILOVER) {
        addReplyError(c, "-NOMASTERLINK Can't SYNC while failing over");
        return;
    }

    /* Refuse SYNC requests if we are a slave but the link with our master
     * is not ok... */
    if (server.masterhost && server.repl_state != REPL_STATE_CONNECTED) {
        addReplyError(c, "-NOMASTERLINK Can't SYNC while not connected with my master");
        return;
    }

    /* SYNC can't be issued when the server has pending data to send to
     * the client about already issued commands. We need a fresh reply
     * buffer registering the differences between the BGSAVE and the current
     * dataset, so that we can copy to other slaves if needed. */
    if (clientHasPendingReplies(c)) {
        addReplyError(c, "SYNC and PSYNC are invalid with pending output");
        return;
    }

    /* Fail sync if slave doesn't support EOF capability but wants a filtered RDB. This is because we force filtered
     * RDB's to be generated over a socket and not through a file to avoid conflicts with the snapshot files. Forcing
     * use of a socket is handled, if needed, in `startBgsaveForReplication`. */
    if (c->slave_req & SLAVE_REQ_RDB_MASK && !(c->slave_capa & SLAVE_CAPA_EOF)) {
        addReplyError(c, "Filtered replica requires EOF capability");
        return;
    }

    serverLog(LL_NOTICE, "Replica %s asks for synchronization", replicationGetSlaveName(c));

    /* Try a partial resynchronization if this is a PSYNC command.
     * If it fails, we continue with usual full resynchronization, however
     * when this happens replicationSetupSlaveForFullResync will replied
     * with:
     *
     * +FULLRESYNC <replid> <offset>
     *
     * So the slave knows the new replid and offset to try a PSYNC later
     * if the connection with the master is lost. */
    if (!strcasecmp(c->argv[0]->ptr, "psync")) {
        long long psync_offset;
        if (getLongLongFromObjectOrReply(c, c->argv[2], &psync_offset, NULL) != C_OK) {
            serverLog(LL_WARNING, "Replica %s asks for synchronization but with a wrong offset",
                      replicationGetSlaveName(c));
            return;
        }

        if (masterTryPartialResynchronization(c, psync_offset) == C_OK) {
            server.stat_sync_partial_ok++;
            return; /* No full resync needed, return. */
        } else {
            char *master_replid = c->argv[1]->ptr;

            /* Increment stats for failed PSYNCs, but only if the
             * replid is not "?", as this is used by slaves to force a full
             * resync on purpose when they are not able to partially
             * resync. */
            if (master_replid[0] != '?') server.stat_sync_partial_err++;
        }
    } else {
        /* If a slave uses SYNC, we are dealing with an old implementation
         * of the replication protocol (like valkey-cli --slave). Flag the client
         * so that we don't expect to receive REPLCONF ACK feedbacks. */
        c->flags |= CLIENT_PRE_PSYNC;
    }

    /* Full resynchronization. */
    server.stat_sync_full++;

    /* Setup the slave as one waiting for BGSAVE to start. The following code
     * paths will change the state if we handle the slave differently. */
    c->replstate = SLAVE_STATE_WAIT_BGSAVE_START;
    if (server.repl_disable_tcp_nodelay) connDisableTcpNoDelay(c->conn); /* Non critical if it fails. */
    c->repldbfd = -1;
    c->flags |= CLIENT_SLAVE;
    listAddNodeTail(server.slaves, c);

    /* Create the replication backlog if needed. */
    if (listLength(server.slaves) == 1 && server.repl_backlog == NULL) {
        /* When we create the backlog from scratch, we always use a new
         * replication ID and clear the ID2, since there is no valid
         * past history. */
        changeReplicationId();
        clearReplicationId2();
        createReplicationBacklog();
        serverLog(LL_NOTICE,
                  "Replication backlog created, my new "
                  "replication IDs are '%s' and '%s'",
                  server.replid, server.replid2);
    }

    /* CASE 1: BGSAVE is in progress, with disk target. */
    if (server.child_type == CHILD_TYPE_RDB && server.rdb_child_type == RDB_CHILD_TYPE_DISK) {
        /* Ok a background save is in progress. Let's check if it is a good
         * one for replication, i.e. if there is another slave that is
         * registering differences since the server forked to save. */
        client *slave;
        listNode *ln;
        listIter li;

        listRewind(server.slaves, &li);
        while ((ln = listNext(&li))) {
            slave = ln->value;
            /* If the client needs a buffer of commands, we can't use
             * a replica without replication buffer. */
            if (slave->replstate == SLAVE_STATE_WAIT_BGSAVE_END &&
                (!(slave->flags & CLIENT_REPL_RDBONLY) || (c->flags & CLIENT_REPL_RDBONLY)))
                break;
        }
        /* To attach this slave, we check that it has at least all the
         * capabilities of the slave that triggered the current BGSAVE
         * and its exact requirements. */
        if (ln && ((c->slave_capa & slave->slave_capa) == slave->slave_capa) && c->slave_req == slave->slave_req) {
            /* Perfect, the server is already registering differences for
             * another slave. Set the right state, and copy the buffer.
             * We don't copy buffer if clients don't want. */
            if (!(c->flags & CLIENT_REPL_RDBONLY)) copyReplicaOutputBuffer(c, slave);
            replicationSetupSlaveForFullResync(c, slave->psync_initial_offset);
            serverLog(LL_NOTICE, "Waiting for end of BGSAVE for SYNC");
        } else {
            /* No way, we need to wait for the next BGSAVE in order to
             * register differences. */
            serverLog(LL_NOTICE, "Can't attach the replica to the current BGSAVE. Waiting for next BGSAVE for SYNC");
        }

        /* CASE 2: BGSAVE is in progress, with socket target. */
    } else if (server.child_type == CHILD_TYPE_RDB && server.rdb_child_type == RDB_CHILD_TYPE_SOCKET) {
        /* There is an RDB child process but it is writing directly to
         * children sockets. We need to wait for the next BGSAVE
         * in order to synchronize. */
        serverLog(LL_NOTICE, "Current BGSAVE has socket target. Waiting for next BGSAVE for SYNC");

        /* CASE 3: There is no BGSAVE is in progress. */
    } else {
        if (server.repl_diskless_sync && (c->slave_capa & SLAVE_CAPA_EOF) && server.repl_diskless_sync_delay) {
            /* Diskless replication RDB child is created inside
             * replicationCron() since we want to delay its start a
             * few seconds to wait for more slaves to arrive. */
            serverLog(LL_NOTICE, "Delay next BGSAVE for diskless SYNC");
        } else {
            /* We don't have a BGSAVE in progress, let's start one. Diskless
             * or disk-based mode is determined by replica's capacity. */
            if (!hasActiveChildProcess()) {
                startBgsaveForReplication(c->slave_capa, c->slave_req);
            } else {
                serverLog(LL_NOTICE, "No BGSAVE in progress, but another BG operation is active. "
                                     "BGSAVE for replication delayed");
            }
        }
    }
    return;
}

/* REPLCONF <option> <value> <option> <value> ...
 * This command is used by a replica in order to configure the replication
 * process before starting it with the SYNC command.
 * This command is also used by a master in order to get the replication
 * offset from a replica.
 *
 * Currently we support these options:
 *
 * - listening-port <port>
 * - ip-address <ip>
 * What is the listening ip and port of the Replica instance, so that
 * the master can accurately lists replicas and their listening ports in the
 * INFO output.
 *
 * - capa <eof|psync2>
 * What is the capabilities of this instance.
 * eof: supports EOF-style RDB transfer for diskless replication.
 * psync2: supports PSYNC v2, so understands +CONTINUE <new repl ID>.
 *
 * - ack <offset> [fack <aofofs>]
 * Replica informs the master the amount of replication stream that it
 * processed so far, and optionally the replication offset fsynced to the AOF file.
 * This special pattern doesn't reply to the caller.
 *
 * - getack <dummy>
 * Unlike other subcommands, this is used by master to get the replication
 * offset from a replica.
 *
 * - rdb-only <0|1>
 * Only wants RDB snapshot without replication buffer.
 *
 * - rdb-filter-only <include-filters>
 * Define "include" filters for the RDB snapshot. Currently we only support
 * a single include filter: "functions". Passing an empty string "" will
 * result in an empty RDB. */
void replconfCommand(client *c) {
    int j;

    if ((c->argc % 2) == 0) {
        /* Number of arguments must be odd to make sure that every
         * option has a corresponding value. */
        addReplyErrorObject(c, shared.syntaxerr);
        return;
    }

    /* Process every option-value pair. */
    for (j = 1; j < c->argc; j += 2) {
        if (!strcasecmp(c->argv[j]->ptr, "listening-port")) {
            long port;

            if ((getLongFromObjectOrReply(c, c->argv[j + 1], &port, NULL) != C_OK)) return;
            c->slave_listening_port = port;
        } else if (!strcasecmp(c->argv[j]->ptr, "ip-address")) {
            sds addr = c->argv[j + 1]->ptr;
            if (sdslen(addr) < NET_HOST_STR_LEN) {
                if (c->slave_addr) sdsfree(c->slave_addr);
                c->slave_addr = sdsdup(addr);
            } else {
                addReplyErrorFormat(c,
                                    "REPLCONF ip-address provided by "
                                    "replica instance is too long: %zd bytes",
                                    sdslen(addr));
                return;
            }
        } else if (!strcasecmp(c->argv[j]->ptr, "capa")) {
            /* Ignore capabilities not understood by this master. */
            if (!strcasecmp(c->argv[j + 1]->ptr, "eof"))
                c->slave_capa |= SLAVE_CAPA_EOF;
            else if (!strcasecmp(c->argv[j + 1]->ptr, "psync2"))
                c->slave_capa |= SLAVE_CAPA_PSYNC2;
        } else if (!strcasecmp(c->argv[j]->ptr, "ack")) {
            /* REPLCONF ACK is used by slave to inform the master the amount
             * of replication stream that it processed so far. It is an
             * internal only command that normal clients should never use. */
            long long offset;

            if (!(c->flags & CLIENT_SLAVE)) return;
            if ((getLongLongFromObject(c->argv[j + 1], &offset) != C_OK)) return;
            if (offset > c->repl_ack_off) c->repl_ack_off = offset;
            if (c->argc > j + 3 && !strcasecmp(c->argv[j + 2]->ptr, "fack")) {
                if ((getLongLongFromObject(c->argv[j + 3], &offset) != C_OK)) return;
                if (offset > c->repl_aof_off) c->repl_aof_off = offset;
            }
            c->repl_ack_time = server.unixtime;
            /* If this was a diskless replication, we need to really put
             * the slave online when the first ACK is received (which
             * confirms slave is online and ready to get more data). This
             * allows for simpler and less CPU intensive EOF detection
             * when streaming RDB files.
             * There's a chance the ACK got to us before we detected that the
             * bgsave is done (since that depends on cron ticks), so run a
             * quick check first (instead of waiting for the next ACK. */
            if (server.child_type == CHILD_TYPE_RDB && c->replstate == SLAVE_STATE_WAIT_BGSAVE_END) checkChildrenDone();
            if (c->repl_start_cmd_stream_on_ack && c->replstate == SLAVE_STATE_ONLINE) replicaStartCommandStream(c);
            /* Note: this command does not reply anything! */
            return;
        } else if (!strcasecmp(c->argv[j]->ptr, "getack")) {
            /* REPLCONF GETACK is used in order to request an ACK ASAP
             * to the slave. */
            if (server.masterhost && server.master) replicationSendAck();
            return;
        } else if (!strcasecmp(c->argv[j]->ptr, "rdb-only")) {
            /* REPLCONF RDB-ONLY is used to identify the client only wants
             * RDB snapshot without replication buffer. */
            long rdb_only = 0;
            if (getRangeLongFromObjectOrReply(c, c->argv[j + 1], 0, 1, &rdb_only, NULL) != C_OK) return;
            if (rdb_only == 1)
                c->flags |= CLIENT_REPL_RDBONLY;
            else
                c->flags &= ~CLIENT_REPL_RDBONLY;
        } else if (!strcasecmp(c->argv[j]->ptr, "rdb-filter-only")) {
            /* REPLCONFG RDB-FILTER-ONLY is used to define "include" filters
             * for the RDB snapshot. Currently we only support a single
             * include filter: "functions". In the future we may want to add
             * other filters like key patterns, key types, non-volatile, module
             * aux fields, ...
             * We might want to add the complementing "RDB-FILTER-EXCLUDE" to
             * filter out certain data. */
            int filter_count, i;
            sds *filters;
            if (!(filters = sdssplitargs(c->argv[j + 1]->ptr, &filter_count))) {
                addReplyError(c, "Missing rdb-filter-only values");
                return;
            }
            /* By default filter out all parts of the rdb */
            c->slave_req |= SLAVE_REQ_RDB_EXCLUDE_DATA;
            c->slave_req |= SLAVE_REQ_RDB_EXCLUDE_FUNCTIONS;
            for (i = 0; i < filter_count; i++) {
                if (!strcasecmp(filters[i], "functions"))
                    c->slave_req &= ~SLAVE_REQ_RDB_EXCLUDE_FUNCTIONS;
                else {
                    addReplyErrorFormat(c, "Unsupported rdb-filter-only option: %s", (char *)filters[i]);
                    sdsfreesplitres(filters, filter_count);
                    return;
                }
            }
            sdsfreesplitres(filters, filter_count);
        } else {
            addReplyErrorFormat(c, "Unrecognized REPLCONF option: %s", (char *)c->argv[j]->ptr);
            return;
        }
    }
    addReply(c, shared.ok);
}

/* This function puts a replica in the online state, and should be called just
 * after a replica received the RDB file for the initial synchronization.
 *
 * It does a few things:
 * 1) Put the slave in ONLINE state.
 * 2) Update the count of "good replicas".
 * 3) Trigger the module event.
 *
 * the return value indicates that the replica should be disconnected.
 * */
int replicaPutOnline(client *slave) {
    if (slave->flags & CLIENT_REPL_RDBONLY) {
        slave->replstate = SLAVE_STATE_RDB_TRANSMITTED;
        /* The client asked for RDB only so we should close it ASAP */
        serverLog(LL_NOTICE, "RDB transfer completed, rdb only replica (%s) should be disconnected asap",
                  replicationGetSlaveName(slave));
        return 0;
    }
    slave->replstate = SLAVE_STATE_ONLINE;
    slave->repl_ack_time = server.unixtime; /* Prevent false timeout. */

    refreshGoodSlavesCount();
    /* Fire the replica change modules event. */
    moduleFireServerEvent(VALKEYMODULE_EVENT_REPLICA_CHANGE, VALKEYMODULE_SUBEVENT_REPLICA_CHANGE_ONLINE, NULL);
    serverLog(LL_NOTICE, "Synchronization with replica %s succeeded", replicationGetSlaveName(slave));

    /* Replicate slot being migrated/imported to the new replica */
    clusterReplicateOpenSlots();
    return 1;
}

/* This function should be called just after a replica received the RDB file
 * for the initial synchronization, and we are finally ready to send the
 * incremental stream of commands.
 *
 * It does a few things:
 * 1) Close the replica's connection async if it doesn't need replication
 *    commands buffer stream, since it actually isn't a valid replica.
 * 2) Make sure the writable event is re-installed, since when calling the SYNC
 *    command we had no replies and it was disabled, and then we could
 *    accumulate output buffer data without sending it to the replica so it
 *    won't get mixed with the RDB stream. */
void replicaStartCommandStream(client *slave) {
    serverAssert(!(slave->flags & CLIENT_REPL_RDBONLY));
    slave->repl_start_cmd_stream_on_ack = 0;

    putClientInPendingWriteQueue(slave);
}

/* We call this function periodically to remove an RDB file that was
 * generated because of replication, in an instance that is otherwise
 * without any persistence. We don't want instances without persistence
 * to take RDB files around, this violates certain policies in certain
 * environments. */
void removeRDBUsedToSyncReplicas(void) {
    /* If the feature is disabled, return ASAP but also clear the
     * RDBGeneratedByReplication flag in case it was set. Otherwise if the
     * feature was enabled, but gets disabled later with CONFIG SET, the
     * flag may remain set to one: then next time the feature is re-enabled
     * via CONFIG SET we have it set even if no RDB was generated
     * because of replication recently. */
    if (!server.rdb_del_sync_files) {
        RDBGeneratedByReplication = 0;
        return;
    }

    if (allPersistenceDisabled() && RDBGeneratedByReplication) {
        client *slave;
        listNode *ln;
        listIter li;

        int delrdb = 1;
        listRewind(server.slaves, &li);
        while ((ln = listNext(&li))) {
            slave = ln->value;
            if (slave->replstate == SLAVE_STATE_WAIT_BGSAVE_START || slave->replstate == SLAVE_STATE_WAIT_BGSAVE_END ||
                slave->replstate == SLAVE_STATE_SEND_BULK) {
                delrdb = 0;
                break; /* No need to check the other replicas. */
            }
        }
        if (delrdb) {
            struct stat sb;
            if (lstat(server.rdb_filename, &sb) != -1) {
                RDBGeneratedByReplication = 0;
                serverLog(LL_NOTICE, "Removing the RDB file used to feed replicas "
                                     "in a persistence-less instance");
                bg_unlink(server.rdb_filename);
            }
        }
    }
}

/* Close the repldbfd and reclaim the page cache if the client hold
 * the last reference to replication DB */
void closeRepldbfd(client *myself) {
    listNode *ln;
    listIter li;
    int reclaim = 1;
    listRewind(server.slaves, &li);
    while ((ln = listNext(&li))) {
        client *slave = ln->value;
        if (slave != myself && slave->replstate == SLAVE_STATE_SEND_BULK) {
            reclaim = 0;
            break;
        }
    }

    if (reclaim) {
        bioCreateCloseJob(myself->repldbfd, 0, 1);
    } else {
        close(myself->repldbfd);
    }
    myself->repldbfd = -1;
}

void sendBulkToSlave(connection *conn) {
    client *slave = connGetPrivateData(conn);
    char buf[PROTO_IOBUF_LEN];
    ssize_t nwritten, buflen;

    /* Before sending the RDB file, we send the preamble as configured by the
     * replication process. Currently the preamble is just the bulk count of
     * the file in the form "$<length>\r\n". */
    if (slave->replpreamble) {
        nwritten = connWrite(conn, slave->replpreamble, sdslen(slave->replpreamble));
        if (nwritten == -1) {
            serverLog(LL_WARNING, "Write error sending RDB preamble to replica: %s", connGetLastError(conn));
            freeClient(slave);
            return;
        }
<<<<<<< HEAD
        atomic_fetch_add_explicit(&server.stat_net_repl_output_bytes,nwritten,memory_order_relaxed);
        sdsrange(slave->replpreamble,nwritten,-1);
=======
        atomicIncr(server.stat_net_repl_output_bytes, nwritten);
        sdsrange(slave->replpreamble, nwritten, -1);
>>>>>>> 1c55f3ca
        if (sdslen(slave->replpreamble) == 0) {
            sdsfree(slave->replpreamble);
            slave->replpreamble = NULL;
            /* fall through sending data. */
        } else {
            return;
        }
    }

    /* If the preamble was already transferred, send the RDB bulk data. */
    lseek(slave->repldbfd, slave->repldboff, SEEK_SET);
    buflen = read(slave->repldbfd, buf, PROTO_IOBUF_LEN);
    if (buflen <= 0) {
        serverLog(LL_WARNING, "Read error sending DB to replica: %s",
                  (buflen == 0) ? "premature EOF" : strerror(errno));
        freeClient(slave);
        return;
    }
    if ((nwritten = connWrite(conn, buf, buflen)) == -1) {
        if (connGetState(conn) != CONN_STATE_CONNECTED) {
            serverLog(LL_WARNING, "Write error sending DB to replica: %s", connGetLastError(conn));
            freeClient(slave);
        }
        return;
    }
    slave->repldboff += nwritten;
    atomic_fetch_add_explicit(&server.stat_net_repl_output_bytes,nwritten,memory_order_relaxed);
    if (slave->repldboff == slave->repldbsize) {
        closeRepldbfd(slave);
        connSetWriteHandler(slave->conn, NULL);
        if (!replicaPutOnline(slave)) {
            freeClient(slave);
            return;
        }
        replicaStartCommandStream(slave);
    }
}

/* Remove one write handler from the list of connections waiting to be writable
 * during rdb pipe transfer. */
void rdbPipeWriteHandlerConnRemoved(struct connection *conn) {
    if (!connHasWriteHandler(conn)) return;
    connSetWriteHandler(conn, NULL);
    client *slave = connGetPrivateData(conn);
    slave->repl_last_partial_write = 0;
    server.rdb_pipe_numconns_writing--;
    /* if there are no more writes for now for this conn, or write error: */
    if (server.rdb_pipe_numconns_writing == 0) {
        if (aeCreateFileEvent(server.el, server.rdb_pipe_read, AE_READABLE, rdbPipeReadHandler, NULL) == AE_ERR) {
            serverPanic("Unrecoverable error creating server.rdb_pipe_read file event.");
        }
    }
}

/* Called in diskless master during transfer of data from the rdb pipe, when
 * the replica becomes writable again. */
void rdbPipeWriteHandler(struct connection *conn) {
    serverAssert(server.rdb_pipe_bufflen > 0);
    client *slave = connGetPrivateData(conn);
    ssize_t nwritten;
    if ((nwritten = connWrite(conn, server.rdb_pipe_buff + slave->repldboff,
                              server.rdb_pipe_bufflen - slave->repldboff)) == -1) {
        if (connGetState(conn) == CONN_STATE_CONNECTED) return; /* equivalent to EAGAIN */
        serverLog(LL_WARNING, "Write error sending DB to replica: %s", connGetLastError(conn));
        freeClient(slave);
        return;
    } else {
        slave->repldboff += nwritten;
        atomic_fetch_add_explicit(&server.stat_net_repl_output_bytes,nwritten,memory_order_relaxed);
        if (slave->repldboff < server.rdb_pipe_bufflen) {
            slave->repl_last_partial_write = server.unixtime;
            return; /* more data to write.. */
        }
    }
    rdbPipeWriteHandlerConnRemoved(conn);
}

/* Called in diskless master, when there's data to read from the child's rdb pipe */
void rdbPipeReadHandler(struct aeEventLoop *eventLoop, int fd, void *clientData, int mask) {
    UNUSED(mask);
    UNUSED(clientData);
    UNUSED(eventLoop);
    int i;
    if (!server.rdb_pipe_buff) server.rdb_pipe_buff = zmalloc(PROTO_IOBUF_LEN);
    serverAssert(server.rdb_pipe_numconns_writing == 0);

    while (1) {
        server.rdb_pipe_bufflen = read(fd, server.rdb_pipe_buff, PROTO_IOBUF_LEN);
        if (server.rdb_pipe_bufflen < 0) {
            if (errno == EAGAIN || errno == EWOULDBLOCK) return;
            serverLog(LL_WARNING, "Diskless rdb transfer, read error sending DB to replicas: %s", strerror(errno));
            for (i = 0; i < server.rdb_pipe_numconns; i++) {
                connection *conn = server.rdb_pipe_conns[i];
                if (!conn) continue;
                client *slave = connGetPrivateData(conn);
                freeClient(slave);
                server.rdb_pipe_conns[i] = NULL;
            }
            killRDBChild();
            return;
        }

        if (server.rdb_pipe_bufflen == 0) {
            /* EOF - write end was closed. */
            int stillUp = 0;
            aeDeleteFileEvent(server.el, server.rdb_pipe_read, AE_READABLE);
            for (i = 0; i < server.rdb_pipe_numconns; i++) {
                connection *conn = server.rdb_pipe_conns[i];
                if (!conn) continue;
                stillUp++;
            }
            serverLog(LL_NOTICE, "Diskless rdb transfer, done reading from pipe, %d replicas still up.", stillUp);
            /* Now that the replicas have finished reading, notify the child that it's safe to exit.
             * When the server detects the child has exited, it can mark the replica as online, and
             * start streaming the replication buffers. */
            close(server.rdb_child_exit_pipe);
            server.rdb_child_exit_pipe = -1;
            return;
        }

        int stillAlive = 0;
        for (i = 0; i < server.rdb_pipe_numconns; i++) {
            ssize_t nwritten;
            connection *conn = server.rdb_pipe_conns[i];
            if (!conn) continue;

            client *slave = connGetPrivateData(conn);
            if ((nwritten = connWrite(conn, server.rdb_pipe_buff, server.rdb_pipe_bufflen)) == -1) {
                if (connGetState(conn) != CONN_STATE_CONNECTED) {
                    serverLog(LL_WARNING, "Diskless rdb transfer, write error sending DB to replica: %s",
                              connGetLastError(conn));
                    freeClient(slave);
                    server.rdb_pipe_conns[i] = NULL;
                    continue;
                }
                /* An error and still in connected state, is equivalent to EAGAIN */
                slave->repldboff = 0;
            } else {
                /* Note: when use diskless replication, 'repldboff' is the offset
                 * of 'rdb_pipe_buff' sent rather than the offset of entire RDB. */
                slave->repldboff = nwritten;
                atomic_fetch_add_explicit(&server.stat_net_repl_output_bytes,nwritten,memory_order_relaxed);
            }
            /* If we were unable to write all the data to one of the replicas,
             * setup write handler (and disable pipe read handler, below) */
            if (nwritten != server.rdb_pipe_bufflen) {
                slave->repl_last_partial_write = server.unixtime;
                server.rdb_pipe_numconns_writing++;
                connSetWriteHandler(conn, rdbPipeWriteHandler);
            }
            stillAlive++;
        }

        if (stillAlive == 0) {
            serverLog(LL_WARNING, "Diskless rdb transfer, last replica dropped, killing fork child.");
            killRDBChild();
        }
        /*  Remove the pipe read handler if at least one write handler was set. */
        if (server.rdb_pipe_numconns_writing || stillAlive == 0) {
            aeDeleteFileEvent(server.el, server.rdb_pipe_read, AE_READABLE);
            break;
        }
    }
}

/* This function is called at the end of every background saving.
 *
 * The argument bgsaveerr is C_OK if the background saving succeeded
 * otherwise C_ERR is passed to the function.
 * The 'type' argument is the type of the child that terminated
 * (if it had a disk or socket target). */
void updateSlavesWaitingBgsave(int bgsaveerr, int type) {
    listNode *ln;
    listIter li;

    /* Note: there's a chance we got here from within the REPLCONF ACK command
     * so we must avoid using freeClient, otherwise we'll crash on our way up. */

    listRewind(server.slaves, &li);
    while ((ln = listNext(&li))) {
        client *slave = ln->value;

        if (slave->replstate == SLAVE_STATE_WAIT_BGSAVE_END) {
            struct valkey_stat buf;

            if (bgsaveerr != C_OK) {
                freeClientAsync(slave);
                serverLog(LL_WARNING, "SYNC failed. BGSAVE child returned an error");
                continue;
            }

            /* If this was an RDB on disk save, we have to prepare to send
             * the RDB from disk to the slave socket. Otherwise if this was
             * already an RDB -> Slaves socket transfer, used in the case of
             * diskless replication, our work is trivial, we can just put
             * the slave online. */
            if (type == RDB_CHILD_TYPE_SOCKET) {
                serverLog(LL_NOTICE,
                          "Streamed RDB transfer with replica %s succeeded (socket). Waiting for REPLCONF ACK from "
                          "replica to enable streaming",
                          replicationGetSlaveName(slave));
                /* Note: we wait for a REPLCONF ACK message from the replica in
                 * order to really put it online (install the write handler
                 * so that the accumulated data can be transferred). However
                 * we change the replication state ASAP, since our slave
                 * is technically online now.
                 *
                 * So things work like that:
                 *
                 * 1. We end transferring the RDB file via socket.
                 * 2. The replica is put ONLINE but the write handler
                 *    is not installed.
                 * 3. The replica however goes really online, and pings us
                 *    back via REPLCONF ACK commands.
                 * 4. Now we finally install the write handler, and send
                 *    the buffers accumulated so far to the replica.
                 *
                 * But why we do that? Because the replica, when we stream
                 * the RDB directly via the socket, must detect the RDB
                 * EOF (end of file), that is a special random string at the
                 * end of the RDB (for streamed RDBs we don't know the length
                 * in advance). Detecting such final EOF string is much
                 * simpler and less CPU intensive if no more data is sent
                 * after such final EOF. So we don't want to glue the end of
                 * the RDB transfer with the start of the other replication
                 * data. */
                if (!replicaPutOnline(slave)) {
                    freeClientAsync(slave);
                    continue;
                }
                slave->repl_start_cmd_stream_on_ack = 1;
            } else {
                if ((slave->repldbfd = open(server.rdb_filename, O_RDONLY)) == -1 ||
                    valkey_fstat(slave->repldbfd, &buf) == -1) {
                    freeClientAsync(slave);
                    serverLog(LL_WARNING, "SYNC failed. Can't open/stat DB after BGSAVE: %s", strerror(errno));
                    continue;
                }
                slave->repldboff = 0;
                slave->repldbsize = buf.st_size;
                slave->replstate = SLAVE_STATE_SEND_BULK;
                slave->replpreamble = sdscatprintf(sdsempty(), "$%lld\r\n", (unsigned long long)slave->repldbsize);

                connSetWriteHandler(slave->conn, NULL);
                if (connSetWriteHandler(slave->conn, sendBulkToSlave) == C_ERR) {
                    freeClientAsync(slave);
                    continue;
                }
            }
        }
    }
}

/* Change the current instance replication ID with a new, random one.
 * This will prevent successful PSYNCs between this master and other
 * slaves, so the command should be called when something happens that
 * alters the current story of the dataset. */
void changeReplicationId(void) {
    getRandomHexChars(server.replid, CONFIG_RUN_ID_SIZE);
    server.replid[CONFIG_RUN_ID_SIZE] = '\0';
}

/* Clear (invalidate) the secondary replication ID. This happens, for
 * example, after a full resynchronization, when we start a new replication
 * history. */
void clearReplicationId2(void) {
    memset(server.replid2, '0', sizeof(server.replid));
    server.replid2[CONFIG_RUN_ID_SIZE] = '\0';
    server.second_replid_offset = -1;
}

/* Use the current replication ID / offset as secondary replication
 * ID, and change the current one in order to start a new history.
 * This should be used when an instance is switched from slave to master
 * so that it can serve PSYNC requests performed using the master
 * replication ID. */
void shiftReplicationId(void) {
    memcpy(server.replid2, server.replid, sizeof(server.replid));
    /* We set the second replid offset to the master offset + 1, since
     * the slave will ask for the first byte it has not yet received, so
     * we need to add one to the offset: for example if, as a slave, we are
     * sure we have the same history as the master for 50 bytes, after we
     * are turned into a master, we can accept a PSYNC request with offset
     * 51, since the slave asking has the same history up to the 50th
     * byte, and is asking for the new bytes starting at offset 51. */
    server.second_replid_offset = server.master_repl_offset + 1;
    changeReplicationId();
    serverLog(LL_NOTICE, "Setting secondary replication ID to %s, valid up to offset: %lld. New replication ID is %s",
              server.replid2, server.second_replid_offset, server.replid);
}

/* ----------------------------------- SLAVE -------------------------------- */

/* Returns 1 if the given replication state is a handshake state,
 * 0 otherwise. */
int slaveIsInHandshakeState(void) {
    return server.repl_state >= REPL_STATE_RECEIVE_PING_REPLY && server.repl_state <= REPL_STATE_RECEIVE_PSYNC_REPLY;
}

/* Avoid the master to detect the slave is timing out while loading the
 * RDB file in initial synchronization. We send a single newline character
 * that is valid protocol but is guaranteed to either be sent entirely or
 * not, since the byte is indivisible.
 *
 * The function is called in two contexts: while we flush the current
 * data with emptyData(), and while we load the new data received as an
 * RDB file from the master. */
void replicationSendNewlineToMaster(void) {
    static time_t newline_sent;
    if (time(NULL) != newline_sent) {
        newline_sent = time(NULL);
        /* Pinging back in this stage is best-effort. */
        if (server.repl_transfer_s) connWrite(server.repl_transfer_s, "\n", 1);
    }
}

/* Callback used by emptyData() while flushing away old data to load
 * the new dataset received by the master and by discardTempDb()
 * after loading succeeded or failed. */
void replicationEmptyDbCallback(dict *d) {
    UNUSED(d);
    if (server.repl_state == REPL_STATE_TRANSFER) replicationSendNewlineToMaster();
}

/* Once we have a link with the master and the synchronization was
 * performed, this function materializes the master client we store
 * at server.master, starting from the specified file descriptor. */
void replicationCreateMasterClient(connection *conn, int dbid) {
    server.master = createClient(conn);
    if (conn) connSetReadHandler(server.master->conn, readQueryFromClient);

    /**
     * Important note:
     * The CLIENT_DENY_BLOCKING flag is not, and should not, be set here.
     * For commands like BLPOP, it makes no sense to block the master
     * connection, and such blocking attempt will probably cause deadlock and
     * break the replication. We consider such a thing as a bug because
     * commands as BLPOP should never be sent on the replication link.
     * A possible use-case for blocking the replication link is if a module wants
     * to pass the execution to a background thread and unblock after the
     * execution is done. This is the reason why we allow blocking the replication
     * connection. */
    server.master->flags |= CLIENT_MASTER;

    server.master->authenticated = 1;
    server.master->reploff = server.master_initial_offset;
    server.master->read_reploff = server.master->reploff;
    server.master->user = NULL; /* This client can do everything. */
    memcpy(server.master->replid, server.master_replid, sizeof(server.master_replid));
    /* If master offset is set to -1, this master is old and is not
     * PSYNC capable, so we flag it accordingly. */
    if (server.master->reploff == -1) server.master->flags |= CLIENT_PRE_PSYNC;
    if (dbid != -1) selectDb(server.master, dbid);
}

/* This function will try to re-enable the AOF file after the
 * master-replica synchronization: if it fails after multiple attempts
 * the replica cannot be considered reliable and exists with an
 * error. */
void restartAOFAfterSYNC(void) {
    unsigned int tries, max_tries = 10;
    for (tries = 0; tries < max_tries; ++tries) {
        if (startAppendOnly() == C_OK) break;
        serverLog(LL_WARNING, "Failed enabling the AOF after successful master synchronization! "
                              "Trying it again in one second.");
        sleep(1);
    }
    if (tries == max_tries) {
        serverLog(LL_WARNING, "FATAL: this replica instance finished the synchronization with "
                              "its master, but the AOF can't be turned on. Exiting now.");
        exit(1);
    }
}

static int useDisklessLoad(void) {
    /* compute boolean decision to use diskless load */
    int enabled = server.repl_diskless_load == REPL_DISKLESS_LOAD_SWAPDB ||
                  (server.repl_diskless_load == REPL_DISKLESS_LOAD_WHEN_DB_EMPTY && dbTotalServerKeyCount() == 0);

    if (enabled) {
        /* Check all modules handle read errors, otherwise it's not safe to use diskless load. */
        if (!moduleAllDatatypesHandleErrors()) {
            serverLog(LL_NOTICE, "Skipping diskless-load because there are modules that don't handle read errors.");
            enabled = 0;
        }
        /* Check all modules handle async replication, otherwise it's not safe to use diskless load. */
        else if (server.repl_diskless_load == REPL_DISKLESS_LOAD_SWAPDB && !moduleAllModulesHandleReplAsyncLoad()) {
            serverLog(LL_NOTICE,
                      "Skipping diskless-load because there are modules that are not aware of async replication.");
            enabled = 0;
        }
    }
    return enabled;
}

/* Helper function for readSyncBulkPayload() to initialize tempDb
 * before socket-loading the new db from master. The tempDb may be populated
 * by swapMainDbWithTempDb or freed by disklessLoadDiscardTempDb later. */
serverDb *disklessLoadInitTempDb(void) {
    return initTempDb();
}

/* Helper function for readSyncBulkPayload() to discard our tempDb
 * when the loading succeeded or failed. */
void disklessLoadDiscardTempDb(serverDb *tempDb) {
    discardTempDb(tempDb, replicationEmptyDbCallback);
}

/* If we know we got an entirely different data set from our master
 * we have no way to incrementally feed our replicas after that.
 * We want our replicas to resync with us as well, if we have any sub-replicas.
 * This is useful on readSyncBulkPayload in places where we just finished transferring db. */
void replicationAttachToNewMaster(void) {
    /* Replica starts to apply data from new master, we must discard the cached
     * master structure. */
    serverAssert(server.master == NULL);
    replicationDiscardCachedMaster();

    disconnectSlaves();       /* Force our replicas to resync with us as well. */
    freeReplicationBacklog(); /* Don't allow our chained replicas to PSYNC. */
}

/* Asynchronously read the SYNC payload we receive from a master */
#define REPL_MAX_WRITTEN_BEFORE_FSYNC (1024 * 1024 * 8) /* 8 MB */
void readSyncBulkPayload(connection *conn) {
    char buf[PROTO_IOBUF_LEN];
    ssize_t nread, readlen, nwritten;
    int use_diskless_load = useDisklessLoad();
    serverDb *diskless_load_tempDb = NULL;
    functionsLibCtx *temp_functions_lib_ctx = NULL;
    int empty_db_flags = server.repl_slave_lazy_flush ? EMPTYDB_ASYNC : EMPTYDB_NO_FLAGS;
    off_t left;

    /* Static vars used to hold the EOF mark, and the last bytes received
     * from the server: when they match, we reached the end of the transfer. */
    static char eofmark[CONFIG_RUN_ID_SIZE];
    static char lastbytes[CONFIG_RUN_ID_SIZE];
    static int usemark = 0;

    /* If repl_transfer_size == -1 we still have to read the bulk length
     * from the master reply. */
    if (server.repl_transfer_size == -1) {
        nread = connSyncReadLine(conn, buf, 1024, server.repl_syncio_timeout * 1000);
        if (nread == -1) {
            serverLog(LL_WARNING, "I/O error reading bulk count from MASTER: %s", connGetLastError(conn));
            goto error;
        } else {
            /* nread here is returned by connSyncReadLine(), which calls syncReadLine() and
             * convert "\r\n" to '\0' so 1 byte is lost. */
<<<<<<< HEAD
            atomic_fetch_add_explicit(&server.stat_net_repl_input_bytes,nread+1,memory_order_relaxed);
=======
            atomicIncr(server.stat_net_repl_input_bytes, nread + 1);
>>>>>>> 1c55f3ca
        }

        if (buf[0] == '-') {
            serverLog(LL_WARNING, "MASTER aborted replication with an error: %s", buf + 1);
            goto error;
        } else if (buf[0] == '\0') {
            /* At this stage just a newline works as a PING in order to take
             * the connection live. So we refresh our last interaction
             * timestamp. */
            server.repl_transfer_lastio = server.unixtime;
            return;
        } else if (buf[0] != '$') {
            serverLog(LL_WARNING,
                      "Bad protocol from MASTER, the first byte is not '$' (we received '%s'), are you sure the host "
                      "and port are right?",
                      buf);
            goto error;
        }

        /* There are two possible forms for the bulk payload. One is the
         * usual $<count> bulk format. The other is used for diskless transfers
         * when the master does not know beforehand the size of the file to
         * transfer. In the latter case, the following format is used:
         *
         * $EOF:<40 bytes delimiter>
         *
         * At the end of the file the announced delimiter is transmitted. The
         * delimiter is long and random enough that the probability of a
         * collision with the actual file content can be ignored. */
        if (strncmp(buf + 1, "EOF:", 4) == 0 && strlen(buf + 5) >= CONFIG_RUN_ID_SIZE) {
            usemark = 1;
            memcpy(eofmark, buf + 5, CONFIG_RUN_ID_SIZE);
            memset(lastbytes, 0, CONFIG_RUN_ID_SIZE);
            /* Set any repl_transfer_size to avoid entering this code path
             * at the next call. */
            server.repl_transfer_size = 0;
            serverLog(LL_NOTICE, "MASTER <-> REPLICA sync: receiving streamed RDB from master with EOF %s",
                      use_diskless_load ? "to parser" : "to disk");
        } else {
            usemark = 0;
            server.repl_transfer_size = strtol(buf + 1, NULL, 10);
            serverLog(LL_NOTICE, "MASTER <-> REPLICA sync: receiving %lld bytes from master %s",
                      (long long)server.repl_transfer_size, use_diskless_load ? "to parser" : "to disk");
        }
        return;
    }

    if (!use_diskless_load) {
        /* Read the data from the socket, store it to a file and search
         * for the EOF. */
        if (usemark) {
            readlen = sizeof(buf);
        } else {
            left = server.repl_transfer_size - server.repl_transfer_read;
            readlen = (left < (signed)sizeof(buf)) ? left : (signed)sizeof(buf);
        }

        nread = connRead(conn, buf, readlen);
        if (nread <= 0) {
            if (connGetState(conn) == CONN_STATE_CONNECTED) {
                /* equivalent to EAGAIN */
                return;
            }
            serverLog(LL_WARNING, "I/O error trying to sync with MASTER: %s",
                      (nread == -1) ? connGetLastError(conn) : "connection lost");
            cancelReplicationHandshake(1);
            return;
        }
        atomic_fetch_add_explicit(&server.stat_net_repl_input_bytes,nread,memory_order_relaxed);

        /* When a mark is used, we want to detect EOF asap in order to avoid
         * writing the EOF mark into the file... */
        int eof_reached = 0;

        if (usemark) {
            /* Update the last bytes array, and check if it matches our
             * delimiter. */
            if (nread >= CONFIG_RUN_ID_SIZE) {
                memcpy(lastbytes, buf + nread - CONFIG_RUN_ID_SIZE, CONFIG_RUN_ID_SIZE);
            } else {
                int rem = CONFIG_RUN_ID_SIZE - nread;
                memmove(lastbytes, lastbytes + nread, rem);
                memcpy(lastbytes + rem, buf, nread);
            }
            if (memcmp(lastbytes, eofmark, CONFIG_RUN_ID_SIZE) == 0) eof_reached = 1;
        }

        /* Update the last I/O time for the replication transfer (used in
         * order to detect timeouts during replication), and write what we
         * got from the socket to the dump file on disk. */
        server.repl_transfer_lastio = server.unixtime;
        if ((nwritten = write(server.repl_transfer_fd, buf, nread)) != nread) {
            serverLog(LL_WARNING,
                      "Write error or short write writing to the DB dump file "
                      "needed for MASTER <-> REPLICA synchronization: %s",
                      (nwritten == -1) ? strerror(errno) : "short write");
            goto error;
        }
        server.repl_transfer_read += nread;

        /* Delete the last 40 bytes from the file if we reached EOF. */
        if (usemark && eof_reached) {
            if (ftruncate(server.repl_transfer_fd, server.repl_transfer_read - CONFIG_RUN_ID_SIZE) == -1) {
                serverLog(LL_WARNING,
                          "Error truncating the RDB file received from the master "
                          "for SYNC: %s",
                          strerror(errno));
                goto error;
            }
        }

        /* Sync data on disk from time to time, otherwise at the end of the
         * transfer we may suffer a big delay as the memory buffers are copied
         * into the actual disk. */
        if (server.repl_transfer_read >= server.repl_transfer_last_fsync_off + REPL_MAX_WRITTEN_BEFORE_FSYNC) {
            off_t sync_size = server.repl_transfer_read - server.repl_transfer_last_fsync_off;
            rdb_fsync_range(server.repl_transfer_fd, server.repl_transfer_last_fsync_off, sync_size);
            server.repl_transfer_last_fsync_off += sync_size;
        }

        /* Check if the transfer is now complete */
        if (!usemark) {
            if (server.repl_transfer_read == server.repl_transfer_size) eof_reached = 1;
        }

        /* If the transfer is yet not complete, we need to read more, so
         * return ASAP and wait for the handler to be called again. */
        if (!eof_reached) return;
    }

    /* We reach this point in one of the following cases:
     *
     * 1. The replica is using diskless replication, that is, it reads data
     *    directly from the socket to the server memory, without using
     *    a temporary RDB file on disk. In that case we just block and
     *    read everything from the socket.
     *
     * 2. Or when we are done reading from the socket to the RDB file, in
     *    such case we want just to read the RDB file in memory. */

    /* We need to stop any AOF rewriting child before flushing and parsing
     * the RDB, otherwise we'll create a copy-on-write disaster. */
    if (server.aof_state != AOF_OFF) stopAppendOnly();
    /* Also try to stop save RDB child before flushing and parsing the RDB:
     * 1. Ensure background save doesn't overwrite synced data after being loaded.
     * 2. Avoid copy-on-write disaster. */
    if (server.child_type == CHILD_TYPE_RDB) {
        if (!use_diskless_load) {
            serverLog(LL_NOTICE,
                      "Replica is about to load the RDB file received from the "
                      "master, but there is a pending RDB child running. "
                      "Killing process %ld and removing its temp file to avoid "
                      "any race",
                      (long)server.child_pid);
        }
        killRDBChild();
    }

    if (use_diskless_load && server.repl_diskless_load == REPL_DISKLESS_LOAD_SWAPDB) {
        /* Initialize empty tempDb dictionaries. */
        diskless_load_tempDb = disklessLoadInitTempDb();
        temp_functions_lib_ctx = functionsLibCtxCreate();

        moduleFireServerEvent(VALKEYMODULE_EVENT_REPL_ASYNC_LOAD, VALKEYMODULE_SUBEVENT_REPL_ASYNC_LOAD_STARTED, NULL);
    } else {
        replicationAttachToNewMaster();

        serverLog(LL_NOTICE, "MASTER <-> REPLICA sync: Flushing old data");
        emptyData(-1, empty_db_flags, replicationEmptyDbCallback);
    }

    /* Before loading the DB into memory we need to delete the readable
     * handler, otherwise it will get called recursively since
     * rdbLoad() will call the event loop to process events from time to
     * time for non blocking loading. */
    connSetReadHandler(conn, NULL);

    serverLog(LL_NOTICE, "MASTER <-> REPLICA sync: Loading DB in memory");
    rdbSaveInfo rsi = RDB_SAVE_INFO_INIT;
    if (use_diskless_load) {
        rio rdb;
        serverDb *dbarray;
        functionsLibCtx *functions_lib_ctx;
        int asyncLoading = 0;

        if (server.repl_diskless_load == REPL_DISKLESS_LOAD_SWAPDB) {
            /* Async loading means we continue serving read commands during full resync, and
             * "swap" the new db with the old db only when loading is done.
             * It is enabled only on SWAPDB diskless replication when master replication ID hasn't changed,
             * because in that state the old content of the db represents a different point in time of the same
             * data set we're currently receiving from the master. */
            if (memcmp(server.replid, server.master_replid, CONFIG_RUN_ID_SIZE) == 0) {
                asyncLoading = 1;
            }
            dbarray = diskless_load_tempDb;
            functions_lib_ctx = temp_functions_lib_ctx;
        } else {
            dbarray = server.db;
            functions_lib_ctx = functionsLibCtxGetCurrent();
            functionsLibCtxClear(functions_lib_ctx);
        }

        rioInitWithConn(&rdb, conn, server.repl_transfer_size);

        /* Put the socket in blocking mode to simplify RDB transfer.
         * We'll restore it when the RDB is received. */
        connBlock(conn);
        connRecvTimeout(conn, server.repl_timeout * 1000);
        startLoading(server.repl_transfer_size, RDBFLAGS_REPLICATION, asyncLoading);

        int loadingFailed = 0;
        rdbLoadingCtx loadingCtx = {.dbarray = dbarray, .functions_lib_ctx = functions_lib_ctx};
        if (rdbLoadRioWithLoadingCtx(&rdb, RDBFLAGS_REPLICATION, &rsi, &loadingCtx) != C_OK) {
            /* RDB loading failed. */
            serverLog(LL_WARNING, "Failed trying to load the MASTER synchronization DB "
                                  "from socket, check server logs.");
            loadingFailed = 1;
        } else if (usemark) {
            /* Verify the end mark is correct. */
            if (!rioRead(&rdb, buf, CONFIG_RUN_ID_SIZE) || memcmp(buf, eofmark, CONFIG_RUN_ID_SIZE) != 0) {
                serverLog(LL_WARNING, "Replication stream EOF marker is broken");
                loadingFailed = 1;
            }
        }

        if (loadingFailed) {
            stopLoading(0);
            cancelReplicationHandshake(1);
            rioFreeConn(&rdb, NULL);

            if (server.repl_diskless_load == REPL_DISKLESS_LOAD_SWAPDB) {
                /* Discard potentially partially loaded tempDb. */
                moduleFireServerEvent(VALKEYMODULE_EVENT_REPL_ASYNC_LOAD, VALKEYMODULE_SUBEVENT_REPL_ASYNC_LOAD_ABORTED,
                                      NULL);

                disklessLoadDiscardTempDb(diskless_load_tempDb);
                functionsLibCtxFree(temp_functions_lib_ctx);
                serverLog(LL_NOTICE, "MASTER <-> REPLICA sync: Discarding temporary DB in background");
            } else {
                /* Remove the half-loaded data in case we started with an empty replica. */
                emptyData(-1, empty_db_flags, replicationEmptyDbCallback);
            }

            /* Note that there's no point in restarting the AOF on SYNC
             * failure, it'll be restarted when sync succeeds or the replica
             * gets promoted. */
            return;
        }

        /* RDB loading succeeded if we reach this point. */
        if (server.repl_diskless_load == REPL_DISKLESS_LOAD_SWAPDB) {
            /* We will soon swap main db with tempDb and replicas will start
             * to apply data from new master, we must discard the cached
             * master structure and force resync of sub-replicas. */
            replicationAttachToNewMaster();

            serverLog(LL_NOTICE, "MASTER <-> REPLICA sync: Swapping active DB with loaded DB");
            swapMainDbWithTempDb(diskless_load_tempDb);

            /* swap existing functions ctx with the temporary one */
            functionsLibCtxSwapWithCurrent(temp_functions_lib_ctx);

            moduleFireServerEvent(VALKEYMODULE_EVENT_REPL_ASYNC_LOAD, VALKEYMODULE_SUBEVENT_REPL_ASYNC_LOAD_COMPLETED,
                                  NULL);

            /* Delete the old db as it's useless now. */
            disklessLoadDiscardTempDb(diskless_load_tempDb);
            serverLog(LL_NOTICE, "MASTER <-> REPLICA sync: Discarding old DB in background");
        }

        /* Inform about db change, as replication was diskless and didn't cause a save. */
        server.dirty++;

        stopLoading(1);

        /* Cleanup and restore the socket to the original state to continue
         * with the normal replication. */
        rioFreeConn(&rdb, NULL);
        connNonBlock(conn);
        connRecvTimeout(conn, 0);
    } else {
        /* Make sure the new file (also used for persistence) is fully synced
         * (not covered by earlier calls to rdb_fsync_range). */
        if (fsync(server.repl_transfer_fd) == -1) {
            serverLog(LL_WARNING,
                      "Failed trying to sync the temp DB to disk in "
                      "MASTER <-> REPLICA synchronization: %s",
                      strerror(errno));
            cancelReplicationHandshake(1);
            return;
        }

        /* Rename rdb like renaming rewrite aof asynchronously. */
        int old_rdb_fd = open(server.rdb_filename, O_RDONLY | O_NONBLOCK);
        if (rename(server.repl_transfer_tmpfile, server.rdb_filename) == -1) {
            serverLog(LL_WARNING,
                      "Failed trying to rename the temp DB into %s in "
                      "MASTER <-> REPLICA synchronization: %s",
                      server.rdb_filename, strerror(errno));
            cancelReplicationHandshake(1);
            if (old_rdb_fd != -1) close(old_rdb_fd);
            return;
        }
        /* Close old rdb asynchronously. */
        if (old_rdb_fd != -1) bioCreateCloseJob(old_rdb_fd, 0, 0);

        /* Sync the directory to ensure rename is persisted */
        if (fsyncFileDir(server.rdb_filename) == -1) {
            serverLog(LL_WARNING,
                      "Failed trying to sync DB directory %s in "
                      "MASTER <-> REPLICA synchronization: %s",
                      server.rdb_filename, strerror(errno));
            cancelReplicationHandshake(1);
            return;
        }

        if (rdbLoad(server.rdb_filename, &rsi, RDBFLAGS_REPLICATION) != RDB_OK) {
            serverLog(LL_WARNING, "Failed trying to load the MASTER synchronization "
                                  "DB from disk, check server logs.");
            cancelReplicationHandshake(1);
            if (server.rdb_del_sync_files && allPersistenceDisabled()) {
                serverLog(LL_NOTICE, "Removing the RDB file obtained from "
                                     "the master. This replica has persistence "
                                     "disabled");
                bg_unlink(server.rdb_filename);
            }

            /* If disk-based RDB loading fails, remove the half-loaded dataset. */
            emptyData(-1, empty_db_flags, replicationEmptyDbCallback);

            /* Note that there's no point in restarting the AOF on sync failure,
               it'll be restarted when sync succeeds or replica promoted. */
            return;
        }

        /* Cleanup. */
        if (server.rdb_del_sync_files && allPersistenceDisabled()) {
            serverLog(LL_NOTICE, "Removing the RDB file obtained from "
                                 "the master. This replica has persistence "
                                 "disabled");
            bg_unlink(server.rdb_filename);
        }

        zfree(server.repl_transfer_tmpfile);
        close(server.repl_transfer_fd);
        server.repl_transfer_fd = -1;
        server.repl_transfer_tmpfile = NULL;
    }

    /* Final setup of the connected slave <- master link */
    replicationCreateMasterClient(server.repl_transfer_s, rsi.repl_stream_db);
    server.repl_state = REPL_STATE_CONNECTED;
    server.repl_down_since = 0;

    /* Fire the master link modules event. */
    moduleFireServerEvent(VALKEYMODULE_EVENT_PRIMARY_LINK_CHANGE, VALKEYMODULE_SUBEVENT_PRIMARY_LINK_UP, NULL);

    /* After a full resynchronization we use the replication ID and
     * offset of the master. The secondary ID / offset are cleared since
     * we are starting a new history. */
    memcpy(server.replid, server.master->replid, sizeof(server.replid));
    server.master_repl_offset = server.master->reploff;
    clearReplicationId2();

    /* Let's create the replication backlog if needed. Slaves need to
     * accumulate the backlog regardless of the fact they have sub-slaves
     * or not, in order to behave correctly if they are promoted to
     * masters after a failover. */
    if (server.repl_backlog == NULL) createReplicationBacklog();
    serverLog(LL_NOTICE, "MASTER <-> REPLICA sync: Finished with success");

    if (server.supervised_mode == SUPERVISED_SYSTEMD) {
        serverCommunicateSystemd(
            "STATUS=MASTER <-> REPLICA sync: Finished with success. Ready to accept connections in read-write mode.\n");
    }

    /* Send the initial ACK immediately to put this replica in online state. */
    if (usemark) replicationSendAck();

    /* Restart the AOF subsystem now that we finished the sync. This
     * will trigger an AOF rewrite, and when done will start appending
     * to the new file. */
    if (server.aof_enabled) restartAOFAfterSYNC();
    return;

error:
    cancelReplicationHandshake(1);
    return;
}

char *receiveSynchronousResponse(connection *conn) {
    char buf[256];
    /* Read the reply from the server. */
    if (connSyncReadLine(conn, buf, sizeof(buf), server.repl_syncio_timeout * 1000) == -1) {
        serverLog(LL_WARNING, "Failed to read response from the server: %s", connGetLastError(conn));
        return NULL;
    }
    server.repl_transfer_lastio = server.unixtime;
    return sdsnew(buf);
}

/* Send a pre-formatted multi-bulk command to the connection. */
char *sendCommandRaw(connection *conn, sds cmd) {
    if (connSyncWrite(conn, cmd, sdslen(cmd), server.repl_syncio_timeout * 1000) == -1) {
        return sdscatprintf(sdsempty(), "-Writing to master: %s", connGetLastError(conn));
    }
    return NULL;
}

/* Compose a multi-bulk command and send it to the connection.
 * Used to send AUTH and REPLCONF commands to the master before starting the
 * replication.
 *
 * Takes a list of char* arguments, terminated by a NULL argument.
 *
 * The command returns an sds string representing the result of the
 * operation. On error the first byte is a "-".
 */
char *sendCommand(connection *conn, ...) {
    va_list ap;
    sds cmd = sdsempty();
    sds cmdargs = sdsempty();
    size_t argslen = 0;
    char *arg;

    /* Create the command to send to the master, we use binary
     * protocol to make sure correct arguments are sent. This function
     * is not safe for all binary data. */
    va_start(ap, conn);
    while (1) {
        arg = va_arg(ap, char *);
        if (arg == NULL) break;
        cmdargs = sdscatprintf(cmdargs, "$%zu\r\n%s\r\n", strlen(arg), arg);
        argslen++;
    }

    cmd = sdscatprintf(cmd, "*%zu\r\n", argslen);
    cmd = sdscatsds(cmd, cmdargs);
    sdsfree(cmdargs);

    va_end(ap);
    char *err = sendCommandRaw(conn, cmd);
    sdsfree(cmd);
    if (err) return err;
    return NULL;
}

/* Compose a multi-bulk command and send it to the connection.
 * Used to send AUTH and REPLCONF commands to the master before starting the
 * replication.
 *
 * argv_lens is optional, when NULL, strlen is used.
 *
 * The command returns an sds string representing the result of the
 * operation. On error the first byte is a "-".
 */
char *sendCommandArgv(connection *conn, int argc, char **argv, size_t *argv_lens) {
    sds cmd = sdsempty();
    char *arg;
    int i;

    /* Create the command to send to the master. */
    cmd = sdscatfmt(cmd, "*%i\r\n", argc);
    for (i = 0; i < argc; i++) {
        int len;
        arg = argv[i];
        len = argv_lens ? argv_lens[i] : strlen(arg);
        cmd = sdscatfmt(cmd, "$%i\r\n", len);
        cmd = sdscatlen(cmd, arg, len);
        cmd = sdscatlen(cmd, "\r\n", 2);
    }
    char *err = sendCommandRaw(conn, cmd);
    sdsfree(cmd);
    if (err) return err;
    return NULL;
}

/* Try a partial resynchronization with the master if we are about to reconnect.
 * If there is no cached master structure, at least try to issue a
 * "PSYNC ? -1" command in order to trigger a full resync using the PSYNC
 * command in order to obtain the master replid and the master replication
 * global offset.
 *
 * This function is designed to be called from syncWithMaster(), so the
 * following assumptions are made:
 *
 * 1) We pass the function an already connected socket "fd".
 * 2) This function does not close the file descriptor "fd". However in case
 *    of successful partial resynchronization, the function will reuse
 *    'fd' as file descriptor of the server.master client structure.
 *
 * The function is split in two halves: if read_reply is 0, the function
 * writes the PSYNC command on the socket, and a new function call is
 * needed, with read_reply set to 1, in order to read the reply of the
 * command. This is useful in order to support non blocking operations, so
 * that we write, return into the event loop, and read when there are data.
 *
 * When read_reply is 0 the function returns PSYNC_WRITE_ERR if there
 * was a write error, or PSYNC_WAIT_REPLY to signal we need another call
 * with read_reply set to 1. However even when read_reply is set to 1
 * the function may return PSYNC_WAIT_REPLY again to signal there were
 * insufficient data to read to complete its work. We should re-enter
 * into the event loop and wait in such a case.
 *
 * The function returns:
 *
 * PSYNC_CONTINUE: If the PSYNC command succeeded and we can continue.
 * PSYNC_FULLRESYNC: If PSYNC is supported but a full resync is needed.
 *                   In this case the master replid and global replication
 *                   offset is saved.
 * PSYNC_NOT_SUPPORTED: If the server does not understand PSYNC at all and
 *                      the caller should fall back to SYNC.
 * PSYNC_WRITE_ERROR: There was an error writing the command to the socket.
 * PSYNC_WAIT_REPLY: Call again the function with read_reply set to 1.
 * PSYNC_TRY_LATER: Master is currently in a transient error condition.
 *
 * Notable side effects:
 *
 * 1) As a side effect of the function call the function removes the readable
 *    event handler from "fd", unless the return value is PSYNC_WAIT_REPLY.
 * 2) server.master_initial_offset is set to the right value according
 *    to the master reply. This will be used to populate the 'server.master'
 *    structure replication offset.
 */

#define PSYNC_WRITE_ERROR 0
#define PSYNC_WAIT_REPLY 1
#define PSYNC_CONTINUE 2
#define PSYNC_FULLRESYNC 3
#define PSYNC_NOT_SUPPORTED 4
#define PSYNC_TRY_LATER 5
int slaveTryPartialResynchronization(connection *conn, int read_reply) {
    char *psync_replid;
    char psync_offset[32];
    sds reply;

    /* Writing half */
    if (!read_reply) {
        /* Initially set master_initial_offset to -1 to mark the current
         * master replid and offset as not valid. Later if we'll be able to do
         * a FULL resync using the PSYNC command we'll set the offset at the
         * right value, so that this information will be propagated to the
         * client structure representing the master into server.master. */
        server.master_initial_offset = -1;

        if (server.cached_master) {
            psync_replid = server.cached_master->replid;
            snprintf(psync_offset, sizeof(psync_offset), "%lld", server.cached_master->reploff + 1);
            serverLog(LL_NOTICE, "Trying a partial resynchronization (request %s:%s).", psync_replid, psync_offset);
        } else {
            serverLog(LL_NOTICE, "Partial resynchronization not possible (no cached master)");
            psync_replid = "?";
            memcpy(psync_offset, "-1", 3);
        }

        /* Issue the PSYNC command, if this is a master with a failover in
         * progress then send the failover argument to the replica to cause it
         * to become a master */
        if (server.failover_state == FAILOVER_IN_PROGRESS) {
            reply = sendCommand(conn, "PSYNC", psync_replid, psync_offset, "FAILOVER", NULL);
        } else {
            reply = sendCommand(conn, "PSYNC", psync_replid, psync_offset, NULL);
        }

        if (reply != NULL) {
            serverLog(LL_WARNING, "Unable to send PSYNC to master: %s", reply);
            sdsfree(reply);
            connSetReadHandler(conn, NULL);
            return PSYNC_WRITE_ERROR;
        }
        return PSYNC_WAIT_REPLY;
    }

    /* Reading half */
    reply = receiveSynchronousResponse(conn);
    /* Master did not reply to PSYNC */
    if (reply == NULL) {
        connSetReadHandler(conn, NULL);
        serverLog(LL_WARNING, "Master did not reply to PSYNC, will try later");
        return PSYNC_TRY_LATER;
    }

    if (sdslen(reply) == 0) {
        /* The master may send empty newlines after it receives PSYNC
         * and before to reply, just to keep the connection alive. */
        sdsfree(reply);
        return PSYNC_WAIT_REPLY;
    }

    connSetReadHandler(conn, NULL);

    if (!strncmp(reply, "+FULLRESYNC", 11)) {
        char *replid = NULL, *offset = NULL;

        /* FULL RESYNC, parse the reply in order to extract the replid
         * and the replication offset. */
        replid = strchr(reply, ' ');
        if (replid) {
            replid++;
            offset = strchr(replid, ' ');
            if (offset) offset++;
        }
        if (!replid || !offset || (offset - replid - 1) != CONFIG_RUN_ID_SIZE) {
            serverLog(LL_WARNING, "Master replied with wrong +FULLRESYNC syntax.");
            /* This is an unexpected condition, actually the +FULLRESYNC
             * reply means that the master supports PSYNC, but the reply
             * format seems wrong. To stay safe we blank the master
             * replid to make sure next PSYNCs will fail. */
            memset(server.master_replid, 0, CONFIG_RUN_ID_SIZE + 1);
        } else {
            memcpy(server.master_replid, replid, offset - replid - 1);
            server.master_replid[CONFIG_RUN_ID_SIZE] = '\0';
            server.master_initial_offset = strtoll(offset, NULL, 10);
            serverLog(LL_NOTICE, "Full resync from master: %s:%lld", server.master_replid,
                      server.master_initial_offset);
        }
        sdsfree(reply);
        return PSYNC_FULLRESYNC;
    }

    if (!strncmp(reply, "+CONTINUE", 9)) {
        /* Partial resync was accepted. */
        serverLog(LL_NOTICE, "Successful partial resynchronization with master.");

        /* Check the new replication ID advertised by the master. If it
         * changed, we need to set the new ID as primary ID, and set
         * secondary ID as the old master ID up to the current offset, so
         * that our sub-slaves will be able to PSYNC with us after a
         * disconnection. */
        char *start = reply + 10;
        char *end = reply + 9;
        while (end[0] != '\r' && end[0] != '\n' && end[0] != '\0') end++;
        if (end - start == CONFIG_RUN_ID_SIZE) {
            char new[CONFIG_RUN_ID_SIZE + 1];
            memcpy(new, start, CONFIG_RUN_ID_SIZE);
            new[CONFIG_RUN_ID_SIZE] = '\0';

            if (strcmp(new, server.cached_master->replid)) {
                /* Master ID changed. */
                serverLog(LL_NOTICE, "Master replication ID changed to %s", new);

                /* Set the old ID as our ID2, up to the current offset+1. */
                memcpy(server.replid2, server.cached_master->replid, sizeof(server.replid2));
                server.second_replid_offset = server.master_repl_offset + 1;

                /* Update the cached master ID and our own primary ID to the
                 * new one. */
                memcpy(server.replid, new, sizeof(server.replid));
                memcpy(server.cached_master->replid, new, sizeof(server.replid));

                /* Disconnect all the sub-slaves: they need to be notified. */
                disconnectSlaves();
            }
        }

        /* Setup the replication to continue. */
        sdsfree(reply);
        replicationResurrectCachedMaster(conn);

        /* If this instance was restarted and we read the metadata to
         * PSYNC from the persistence file, our replication backlog could
         * be still not initialized. Create it. */
        if (server.repl_backlog == NULL) createReplicationBacklog();
        return PSYNC_CONTINUE;
    }

    /* If we reach this point we received either an error (since the master does
     * not understand PSYNC or because it is in a special state and cannot
     * serve our request), or an unexpected reply from the master.
     *
     * Return PSYNC_NOT_SUPPORTED on errors we don't understand, otherwise
     * return PSYNC_TRY_LATER if we believe this is a transient error. */

    if (!strncmp(reply, "-NOMASTERLINK", 13) || !strncmp(reply, "-LOADING", 8)) {
        serverLog(LL_NOTICE,
                  "Master is currently unable to PSYNC "
                  "but should be in the future: %s",
                  reply);
        sdsfree(reply);
        return PSYNC_TRY_LATER;
    }

    if (strncmp(reply, "-ERR", 4)) {
        /* If it's not an error, log the unexpected event. */
        serverLog(LL_WARNING, "Unexpected reply to PSYNC from master: %s", reply);
    } else {
        serverLog(LL_NOTICE,
                  "Master does not support PSYNC or is in "
                  "error state (reply: %s)",
                  reply);
    }
    sdsfree(reply);
    return PSYNC_NOT_SUPPORTED;
}

/* This handler fires when the non blocking connect was able to
 * establish a connection with the master. */
void syncWithMaster(connection *conn) {
    char tmpfile[256], *err = NULL;
    int dfd = -1, maxtries = 5;
    int psync_result;

    /* If this event fired after the user turned the instance into a master
     * with SLAVEOF NO ONE we must just return ASAP. */
    if (server.repl_state == REPL_STATE_NONE) {
        connClose(conn);
        return;
    }

    /* Check for errors in the socket: after a non blocking connect() we
     * may find that the socket is in error state. */
    if (connGetState(conn) != CONN_STATE_CONNECTED) {
        serverLog(LL_WARNING, "Error condition on socket for SYNC: %s", connGetLastError(conn));
        goto error;
    }

    /* Send a PING to check the master is able to reply without errors. */
    if (server.repl_state == REPL_STATE_CONNECTING) {
        serverLog(LL_NOTICE, "Non blocking connect for SYNC fired the event.");
        /* Delete the writable event so that the readable event remains
         * registered and we can wait for the PONG reply. */
        connSetReadHandler(conn, syncWithMaster);
        connSetWriteHandler(conn, NULL);
        server.repl_state = REPL_STATE_RECEIVE_PING_REPLY;
        /* Send the PING, don't check for errors at all, we have the timeout
         * that will take care about this. */
        err = sendCommand(conn, "PING", NULL);
        if (err) goto write_error;
        return;
    }

    /* Receive the PONG command. */
    if (server.repl_state == REPL_STATE_RECEIVE_PING_REPLY) {
        err = receiveSynchronousResponse(conn);

        /* The master did not reply */
        if (err == NULL) goto no_response_error;

        /* We accept only two replies as valid, a positive +PONG reply
         * (we just check for "+") or an authentication error.
         * Note that older versions of Redis OSS replied with "operation not
         * permitted" instead of using a proper error code, so we test
         * both. */
        if (err[0] != '+' && strncmp(err, "-NOAUTH", 7) != 0 && strncmp(err, "-NOPERM", 7) != 0 &&
            strncmp(err, "-ERR operation not permitted", 28) != 0) {
            serverLog(LL_WARNING, "Error reply to PING from master: '%s'", err);
            sdsfree(err);
            goto error;
        } else {
            serverLog(LL_NOTICE, "Master replied to PING, replication can continue...");
        }
        sdsfree(err);
        err = NULL;
        server.repl_state = REPL_STATE_SEND_HANDSHAKE;
    }

    if (server.repl_state == REPL_STATE_SEND_HANDSHAKE) {
        /* AUTH with the master if required. */
        if (server.masterauth) {
            char *args[3] = {"AUTH", NULL, NULL};
            size_t lens[3] = {4, 0, 0};
            int argc = 1;
            if (server.masteruser) {
                args[argc] = server.masteruser;
                lens[argc] = strlen(server.masteruser);
                argc++;
            }
            args[argc] = server.masterauth;
            lens[argc] = sdslen(server.masterauth);
            argc++;
            err = sendCommandArgv(conn, argc, args, lens);
            if (err) goto write_error;
        }

        /* Set the slave port, so that Master's INFO command can list the
         * slave listening port correctly. */
        {
            int port;
            if (server.slave_announce_port)
                port = server.slave_announce_port;
            else if (server.tls_replication && server.tls_port)
                port = server.tls_port;
            else
                port = server.port;
            sds portstr = sdsfromlonglong(port);
            err = sendCommand(conn, "REPLCONF", "listening-port", portstr, NULL);
            sdsfree(portstr);
            if (err) goto write_error;
        }

        /* Set the slave ip, so that Master's INFO command can list the
         * slave IP address port correctly in case of port forwarding or NAT.
         * Skip REPLCONF ip-address if there is no slave-announce-ip option set. */
        if (server.slave_announce_ip) {
            err = sendCommand(conn, "REPLCONF", "ip-address", server.slave_announce_ip, NULL);
            if (err) goto write_error;
        }

        /* Inform the master of our (slave) capabilities.
         *
         * EOF: supports EOF-style RDB transfer for diskless replication.
         * PSYNC2: supports PSYNC v2, so understands +CONTINUE <new repl ID>.
         *
         * The master will ignore capabilities it does not understand. */
        err = sendCommand(conn, "REPLCONF", "capa", "eof", "capa", "psync2", NULL);
        if (err) goto write_error;

        server.repl_state = REPL_STATE_RECEIVE_AUTH_REPLY;
        return;
    }

    if (server.repl_state == REPL_STATE_RECEIVE_AUTH_REPLY && !server.masterauth)
        server.repl_state = REPL_STATE_RECEIVE_PORT_REPLY;

    /* Receive AUTH reply. */
    if (server.repl_state == REPL_STATE_RECEIVE_AUTH_REPLY) {
        err = receiveSynchronousResponse(conn);
        if (err == NULL) goto no_response_error;
        if (err[0] == '-') {
            serverLog(LL_WARNING, "Unable to AUTH to MASTER: %s", err);
            sdsfree(err);
            goto error;
        }
        sdsfree(err);
        err = NULL;
        server.repl_state = REPL_STATE_RECEIVE_PORT_REPLY;
        return;
    }

    /* Receive REPLCONF listening-port reply. */
    if (server.repl_state == REPL_STATE_RECEIVE_PORT_REPLY) {
        err = receiveSynchronousResponse(conn);
        if (err == NULL) goto no_response_error;
        /* Ignore the error if any, not all the Redis OSS versions support
         * REPLCONF listening-port. */
        if (err[0] == '-') {
            serverLog(LL_NOTICE,
                      "(Non critical) Master does not understand "
                      "REPLCONF listening-port: %s",
                      err);
        }
        sdsfree(err);
        server.repl_state = REPL_STATE_RECEIVE_IP_REPLY;
        return;
    }

    if (server.repl_state == REPL_STATE_RECEIVE_IP_REPLY && !server.slave_announce_ip)
        server.repl_state = REPL_STATE_RECEIVE_CAPA_REPLY;

    /* Receive REPLCONF ip-address reply. */
    if (server.repl_state == REPL_STATE_RECEIVE_IP_REPLY) {
        err = receiveSynchronousResponse(conn);
        if (err == NULL) goto no_response_error;
        /* Ignore the error if any, not all the Redis OSS versions support
         * REPLCONF ip-address. */
        if (err[0] == '-') {
            serverLog(LL_NOTICE,
                      "(Non critical) Master does not understand "
                      "REPLCONF ip-address: %s",
                      err);
        }
        sdsfree(err);
        server.repl_state = REPL_STATE_RECEIVE_CAPA_REPLY;
        return;
    }

    /* Receive CAPA reply. */
    if (server.repl_state == REPL_STATE_RECEIVE_CAPA_REPLY) {
        err = receiveSynchronousResponse(conn);
        if (err == NULL) goto no_response_error;
        /* Ignore the error if any, not all the Redis OSS versions support
         * REPLCONF capa. */
        if (err[0] == '-') {
            serverLog(LL_NOTICE,
                      "(Non critical) Master does not understand "
                      "REPLCONF capa: %s",
                      err);
        }
        sdsfree(err);
        err = NULL;
        server.repl_state = REPL_STATE_SEND_PSYNC;
    }

    /* Try a partial resynchronization. If we don't have a cached master
     * slaveTryPartialResynchronization() will at least try to use PSYNC
     * to start a full resynchronization so that we get the master replid
     * and the global offset, to try a partial resync at the next
     * reconnection attempt. */
    if (server.repl_state == REPL_STATE_SEND_PSYNC) {
        if (slaveTryPartialResynchronization(conn, 0) == PSYNC_WRITE_ERROR) {
            err = sdsnew("Write error sending the PSYNC command.");
            abortFailover("Write error to failover target");
            goto write_error;
        }
        server.repl_state = REPL_STATE_RECEIVE_PSYNC_REPLY;
        return;
    }

    /* If reached this point, we should be in REPL_STATE_RECEIVE_PSYNC_REPLY. */
    if (server.repl_state != REPL_STATE_RECEIVE_PSYNC_REPLY) {
        serverLog(LL_WARNING,
                  "syncWithMaster(): state machine error, "
                  "state should be RECEIVE_PSYNC but is %d",
                  server.repl_state);
        goto error;
    }

    psync_result = slaveTryPartialResynchronization(conn, 1);
    if (psync_result == PSYNC_WAIT_REPLY) return; /* Try again later... */

    /* Check the status of the planned failover. We expect PSYNC_CONTINUE,
     * but there is nothing technically wrong with a full resync which
     * could happen in edge cases. */
    if (server.failover_state == FAILOVER_IN_PROGRESS) {
        if (psync_result == PSYNC_CONTINUE || psync_result == PSYNC_FULLRESYNC) {
            clearFailoverState();
        } else {
            abortFailover("Failover target rejected psync request");
            return;
        }
    }

    /* If the master is in an transient error, we should try to PSYNC
     * from scratch later, so go to the error path. This happens when
     * the server is loading the dataset or is not connected with its
     * master and so forth. */
    if (psync_result == PSYNC_TRY_LATER) goto error;

    /* Note: if PSYNC does not return WAIT_REPLY, it will take care of
     * uninstalling the read handler from the file descriptor. */

    if (psync_result == PSYNC_CONTINUE) {
        serverLog(LL_NOTICE, "MASTER <-> REPLICA sync: Master accepted a Partial Resynchronization.");
        if (server.supervised_mode == SUPERVISED_SYSTEMD) {
            serverCommunicateSystemd("STATUS=MASTER <-> REPLICA sync: Partial Resynchronization accepted. Ready to "
                                     "accept connections in read-write mode.\n");
        }
        return;
    }

    /* Fall back to SYNC if needed. Otherwise psync_result == PSYNC_FULLRESYNC
     * and the server.master_replid and master_initial_offset are
     * already populated. */
    if (psync_result == PSYNC_NOT_SUPPORTED) {
        serverLog(LL_NOTICE, "Retrying with SYNC...");
        if (connSyncWrite(conn, "SYNC\r\n", 6, server.repl_syncio_timeout * 1000) == -1) {
            serverLog(LL_WARNING, "I/O error writing to MASTER: %s", connGetLastError(conn));
            goto error;
        }
    }

    /* Prepare a suitable temp file for bulk transfer */
    if (!useDisklessLoad()) {
        while (maxtries--) {
            snprintf(tmpfile, 256, "temp-%d.%ld.rdb", (int)server.unixtime, (long int)getpid());
            dfd = open(tmpfile, O_CREAT | O_WRONLY | O_EXCL, 0644);
            if (dfd != -1) break;
            sleep(1);
        }
        if (dfd == -1) {
            serverLog(LL_WARNING, "Opening the temp file needed for MASTER <-> REPLICA synchronization: %s",
                      strerror(errno));
            goto error;
        }
        server.repl_transfer_tmpfile = zstrdup(tmpfile);
        server.repl_transfer_fd = dfd;
    }

    /* Setup the non blocking download of the bulk file. */
    if (connSetReadHandler(conn, readSyncBulkPayload) == C_ERR) {
        char conninfo[CONN_INFO_LEN];
        serverLog(LL_WARNING, "Can't create readable event for SYNC: %s (%s)", strerror(errno),
                  connGetInfo(conn, conninfo, sizeof(conninfo)));
        goto error;
    }

    server.repl_state = REPL_STATE_TRANSFER;
    server.repl_transfer_size = -1;
    server.repl_transfer_read = 0;
    server.repl_transfer_last_fsync_off = 0;
    server.repl_transfer_lastio = server.unixtime;
    return;

no_response_error: /* Handle receiveSynchronousResponse() error when master has no reply */
    serverLog(LL_WARNING, "Master did not respond to command during SYNC handshake");
    /* Fall through to regular error handling */

error:
    if (dfd != -1) close(dfd);
    connClose(conn);
    server.repl_transfer_s = NULL;
    if (server.repl_transfer_fd != -1) close(server.repl_transfer_fd);
    if (server.repl_transfer_tmpfile) zfree(server.repl_transfer_tmpfile);
    server.repl_transfer_tmpfile = NULL;
    server.repl_transfer_fd = -1;
    server.repl_state = REPL_STATE_CONNECT;
    return;

write_error: /* Handle sendCommand() errors. */
    serverLog(LL_WARNING, "Sending command to master in replication handshake: %s", err);
    sdsfree(err);
    goto error;
}

int connectWithMaster(void) {
    server.repl_transfer_s = connCreate(connTypeOfReplication());
    if (connConnect(server.repl_transfer_s, server.masterhost, server.masterport, server.bind_source_addr,
                    syncWithMaster) == C_ERR) {
        serverLog(LL_WARNING, "Unable to connect to MASTER: %s", connGetLastError(server.repl_transfer_s));
        connClose(server.repl_transfer_s);
        server.repl_transfer_s = NULL;
        return C_ERR;
    }


    server.repl_transfer_lastio = server.unixtime;
    server.repl_state = REPL_STATE_CONNECTING;
    serverLog(LL_NOTICE, "MASTER <-> REPLICA sync started");
    return C_OK;
}

/* This function can be called when a non blocking connection is currently
 * in progress to undo it.
 * Never call this function directly, use cancelReplicationHandshake() instead.
 */
void undoConnectWithMaster(void) {
    connClose(server.repl_transfer_s);
    server.repl_transfer_s = NULL;
}

/* Abort the async download of the bulk dataset while SYNC-ing with master.
 * Never call this function directly, use cancelReplicationHandshake() instead.
 */
void replicationAbortSyncTransfer(void) {
    serverAssert(server.repl_state == REPL_STATE_TRANSFER);
    undoConnectWithMaster();
    if (server.repl_transfer_fd != -1) {
        close(server.repl_transfer_fd);
        bg_unlink(server.repl_transfer_tmpfile);
        zfree(server.repl_transfer_tmpfile);
        server.repl_transfer_tmpfile = NULL;
        server.repl_transfer_fd = -1;
    }
}

/* This function aborts a non blocking replication attempt if there is one
 * in progress, by canceling the non-blocking connect attempt or
 * the initial bulk transfer.
 *
 * If there was a replication handshake in progress 1 is returned and
 * the replication state (server.repl_state) set to REPL_STATE_CONNECT.
 *
 * Otherwise zero is returned and no operation is performed at all. */
int cancelReplicationHandshake(int reconnect) {
    if (server.repl_state == REPL_STATE_TRANSFER) {
        replicationAbortSyncTransfer();
        server.repl_state = REPL_STATE_CONNECT;
    } else if (server.repl_state == REPL_STATE_CONNECTING || slaveIsInHandshakeState()) {
        undoConnectWithMaster();
        server.repl_state = REPL_STATE_CONNECT;
    } else {
        return 0;
    }

    if (!reconnect) return 1;

    /* try to re-connect without waiting for replicationCron, this is needed
     * for the "diskless loading short read" test. */
    serverLog(LL_NOTICE, "Reconnecting to MASTER %s:%d after failure", server.masterhost, server.masterport);
    connectWithMaster();

    return 1;
}

/* Set replication to the specified master address and port. */
void replicationSetMaster(char *ip, int port) {
    int was_master = server.masterhost == NULL;

    sdsfree(server.masterhost);
    server.masterhost = NULL;
    if (server.master) {
        freeClient(server.master);
    }
    disconnectAllBlockedClients(); /* Clients blocked in master, now slave. */

    /* Setting masterhost only after the call to freeClient since it calls
     * replicationHandleMasterDisconnection which can trigger a re-connect
     * directly from within that call. */
    server.masterhost = sdsnew(ip);
    server.masterport = port;

    /* Update oom_score_adj */
    setOOMScoreAdj(-1);

    /* Here we don't disconnect with replicas, since they may hopefully be able
     * to partially resync with us. We will disconnect with replicas and force
     * them to resync with us when changing replid on partially resync with new
     * master, or finishing transferring RDB and preparing loading DB on full
     * sync with new master. */

    cancelReplicationHandshake(0);
    /* Before destroying our master state, create a cached master using
     * our own parameters, to later PSYNC with the new master. */
    if (was_master) {
        replicationDiscardCachedMaster();
        replicationCacheMasterUsingMyself();
    }

    /* Fire the role change modules event. */
    moduleFireServerEvent(VALKEYMODULE_EVENT_REPLICATION_ROLE_CHANGED, VALKEYMODULE_EVENT_REPLROLECHANGED_NOW_REPLICA,
                          NULL);

    /* Fire the master link modules event. */
    if (server.repl_state == REPL_STATE_CONNECTED)
        moduleFireServerEvent(VALKEYMODULE_EVENT_PRIMARY_LINK_CHANGE, VALKEYMODULE_SUBEVENT_PRIMARY_LINK_DOWN, NULL);

    server.repl_state = REPL_STATE_CONNECT;
    serverLog(LL_NOTICE, "Connecting to MASTER %s:%d", server.masterhost, server.masterport);
    connectWithMaster();
}

/* Cancel replication, setting the instance as a master itself. */
void replicationUnsetMaster(void) {
    if (server.masterhost == NULL) return; /* Nothing to do. */

    /* Fire the master link modules event. */
    if (server.repl_state == REPL_STATE_CONNECTED)
        moduleFireServerEvent(VALKEYMODULE_EVENT_PRIMARY_LINK_CHANGE, VALKEYMODULE_SUBEVENT_PRIMARY_LINK_DOWN, NULL);

    /* Clear masterhost first, since the freeClient calls
     * replicationHandleMasterDisconnection which can attempt to re-connect. */
    sdsfree(server.masterhost);
    server.masterhost = NULL;
    if (server.master) freeClient(server.master);
    replicationDiscardCachedMaster();
    cancelReplicationHandshake(0);
    /* When a slave is turned into a master, the current replication ID
     * (that was inherited from the master at synchronization time) is
     * used as secondary ID up to the current offset, and a new replication
     * ID is created to continue with a new replication history. */
    shiftReplicationId();
    /* Disconnecting all the slaves is required: we need to inform slaves
     * of the replication ID change (see shiftReplicationId() call). However
     * the slaves will be able to partially resync with us, so it will be
     * a very fast reconnection. */
    disconnectSlaves();
    server.repl_state = REPL_STATE_NONE;

    /* We need to make sure the new master will start the replication stream
     * with a SELECT statement. This is forced after a full resync, but
     * with PSYNC version 2, there is no need for full resync after a
     * master switch. */
    server.slaveseldb = -1;

    /* Update oom_score_adj */
    setOOMScoreAdj(-1);

    /* Once we turn from slave to master, we consider the starting time without
     * slaves (that is used to count the replication backlog time to live) as
     * starting from now. Otherwise the backlog will be freed after a
     * failover if slaves do not connect immediately. */
    server.repl_no_slaves_since = server.unixtime;

    /* Reset down time so it'll be ready for when we turn into replica again. */
    server.repl_down_since = 0;

    /* Fire the role change modules event. */
    moduleFireServerEvent(VALKEYMODULE_EVENT_REPLICATION_ROLE_CHANGED, VALKEYMODULE_EVENT_REPLROLECHANGED_NOW_PRIMARY,
                          NULL);

    /* Restart the AOF subsystem in case we shut it down during a sync when
     * we were still a slave. */
    if (server.aof_enabled && server.aof_state == AOF_OFF) restartAOFAfterSYNC();
}

/* This function is called when the slave lose the connection with the
 * master into an unexpected way. */
void replicationHandleMasterDisconnection(void) {
    /* Fire the master link modules event. */
    if (server.repl_state == REPL_STATE_CONNECTED)
        moduleFireServerEvent(VALKEYMODULE_EVENT_PRIMARY_LINK_CHANGE, VALKEYMODULE_SUBEVENT_PRIMARY_LINK_DOWN, NULL);

    server.master = NULL;
    server.repl_state = REPL_STATE_CONNECT;
    server.repl_down_since = server.unixtime;
    /* We lost connection with our master, don't disconnect slaves yet,
     * maybe we'll be able to PSYNC with our master later. We'll disconnect
     * the slaves only if we'll have to do a full resync with our master. */

    /* Try to re-connect immediately rather than wait for replicationCron
     * waiting 1 second may risk backlog being recycled. */
    if (server.masterhost) {
        serverLog(LL_NOTICE, "Reconnecting to MASTER %s:%d", server.masterhost, server.masterport);
        connectWithMaster();
    }
}

void replicaofCommand(client *c) {
    /* SLAVEOF is not allowed in cluster mode as replication is automatically
     * configured using the current address of the master node. */
    if (server.cluster_enabled) {
        addReplyError(c, "REPLICAOF not allowed in cluster mode.");
        return;
    }

    if (server.failover_state != NO_FAILOVER) {
        addReplyError(c, "REPLICAOF not allowed while failing over.");
        return;
    }

    /* The special host/port combination "NO" "ONE" turns the instance
     * into a master. Otherwise the new master address is set. */
    if (!strcasecmp(c->argv[1]->ptr, "no") && !strcasecmp(c->argv[2]->ptr, "one")) {
        if (server.masterhost) {
            replicationUnsetMaster();
            sds client = catClientInfoString(sdsempty(), c);
            serverLog(LL_NOTICE, "MASTER MODE enabled (user request from '%s')", client);
            sdsfree(client);
        }
    } else {
        long port;

        if (c->flags & CLIENT_SLAVE) {
            /* If a client is already a replica they cannot run this command,
             * because it involves flushing all replicas (including this
             * client) */
            addReplyError(c, "Command is not valid when client is a replica.");
            return;
        }

        if (getRangeLongFromObjectOrReply(c, c->argv[2], 0, 65535, &port, "Invalid master port") != C_OK) return;

        /* Check if we are already attached to the specified master */
        if (server.masterhost && !strcasecmp(server.masterhost, c->argv[1]->ptr) && server.masterport == port) {
            serverLog(LL_NOTICE, "REPLICAOF would result into synchronization "
                                 "with the master we are already connected "
                                 "with. No operation performed.");
            addReplySds(c, sdsnew("+OK Already connected to specified "
                                  "master\r\n"));
            return;
        }
        /* There was no previous master or the user specified a different one,
         * we can continue. */
        replicationSetMaster(c->argv[1]->ptr, port);
        sds client = catClientInfoString(sdsempty(), c);
        serverLog(LL_NOTICE, "REPLICAOF %s:%d enabled (user request from '%s')", server.masterhost, server.masterport,
                  client);
        sdsfree(client);
    }
    addReply(c, shared.ok);
}

/* ROLE command: provide information about the role of the instance
 * (master or slave) and additional information related to replication
 * in an easy to process format. */
void roleCommand(client *c) {
    if (server.sentinel_mode) {
        sentinelRoleCommand(c);
        return;
    }

    if (server.masterhost == NULL) {
        listIter li;
        listNode *ln;
        void *mbcount;
        int slaves = 0;

        addReplyArrayLen(c, 3);
        addReplyBulkCBuffer(c, "master", 6);
        addReplyLongLong(c, server.master_repl_offset);
        mbcount = addReplyDeferredLen(c);
        listRewind(server.slaves, &li);
        while ((ln = listNext(&li))) {
            client *slave = ln->value;
            char ip[NET_IP_STR_LEN], *slaveaddr = slave->slave_addr;

            if (!slaveaddr) {
                if (connAddrPeerName(slave->conn, ip, sizeof(ip), NULL) == -1) continue;
                slaveaddr = ip;
            }
            if (slave->replstate != SLAVE_STATE_ONLINE) continue;
            addReplyArrayLen(c, 3);
            addReplyBulkCString(c, slaveaddr);
            addReplyBulkLongLong(c, slave->slave_listening_port);
            addReplyBulkLongLong(c, slave->repl_ack_off);
            slaves++;
        }
        setDeferredArrayLen(c, mbcount, slaves);
    } else {
        char *slavestate = NULL;

        addReplyArrayLen(c, 5);
        addReplyBulkCBuffer(c, "slave", 5);
        addReplyBulkCString(c, server.masterhost);
        addReplyLongLong(c, server.masterport);
        if (slaveIsInHandshakeState()) {
            slavestate = "handshake";
        } else {
            /* clang-format off */
            switch(server.repl_state) {
            case REPL_STATE_NONE: slavestate = "none"; break;
            case REPL_STATE_CONNECT: slavestate = "connect"; break;
            case REPL_STATE_CONNECTING: slavestate = "connecting"; break;
            case REPL_STATE_TRANSFER: slavestate = "sync"; break;
            case REPL_STATE_CONNECTED: slavestate = "connected"; break;
            default: slavestate = "unknown"; break;
            }
            /* clang-format on */
        }
        addReplyBulkCString(c, slavestate);
        addReplyLongLong(c, server.master ? server.master->reploff : -1);
    }
}

/* Send a REPLCONF ACK command to the master to inform it about the current
 * processed offset. If we are not connected with a master, the command has
 * no effects. */
void replicationSendAck(void) {
    client *c = server.master;

    if (c != NULL) {
        int send_fack = server.fsynced_reploff != -1;
        c->flags |= CLIENT_MASTER_FORCE_REPLY;
        addReplyArrayLen(c, send_fack ? 5 : 3);
        addReplyBulkCString(c, "REPLCONF");
        addReplyBulkCString(c, "ACK");
        addReplyBulkLongLong(c, c->reploff);
        if (send_fack) {
            addReplyBulkCString(c, "FACK");
            addReplyBulkLongLong(c, server.fsynced_reploff);
        }
        c->flags &= ~CLIENT_MASTER_FORCE_REPLY;
    }
}

/* ---------------------- MASTER CACHING FOR PSYNC -------------------------- */

/* In order to implement partial synchronization we need to be able to cache
 * our master's client structure after a transient disconnection.
 * It is cached into server.cached_master and flushed away using the following
 * functions. */

/* This function is called by freeClient() in order to cache the master
 * client structure instead of destroying it. freeClient() will return
 * ASAP after this function returns, so every action needed to avoid problems
 * with a client that is really "suspended" has to be done by this function.
 *
 * The other functions that will deal with the cached master are:
 *
 * replicationDiscardCachedMaster() that will make sure to kill the client
 * as for some reason we don't want to use it in the future.
 *
 * replicationResurrectCachedMaster() that is used after a successful PSYNC
 * handshake in order to reactivate the cached master.
 */
void replicationCacheMaster(client *c) {
    serverAssert(server.master != NULL && server.cached_master == NULL);
    serverLog(LL_NOTICE, "Caching the disconnected master state.");

    /* Unlink the client from the server structures. */
    unlinkClient(c);

    /* Reset the master client so that's ready to accept new commands:
     * we want to discard the non processed query buffers and non processed
     * offsets, including pending transactions, already populated arguments,
     * pending outputs to the master. */
    sdsclear(server.master->querybuf);
    server.master->qb_pos = 0;
    server.master->repl_applied = 0;
    server.master->read_reploff = server.master->reploff;
    if (c->flags & CLIENT_MULTI) discardTransaction(c);
    listEmpty(c->reply);
    c->sentlen = 0;
    c->reply_bytes = 0;
    c->bufpos = 0;
    resetClient(c);

    /* Save the master. Server.master will be set to null later by
     * replicationHandleMasterDisconnection(). */
    server.cached_master = server.master;

    /* Invalidate the Peer ID cache. */
    if (c->peerid) {
        sdsfree(c->peerid);
        c->peerid = NULL;
    }
    /* Invalidate the Sock Name cache. */
    if (c->sockname) {
        sdsfree(c->sockname);
        c->sockname = NULL;
    }

    /* Caching the master happens instead of the actual freeClient() call,
     * so make sure to adjust the replication state. This function will
     * also set server.master to NULL. */
    replicationHandleMasterDisconnection();
}

/* This function is called when a master is turned into a slave, in order to
 * create from scratch a cached master for the new client, that will allow
 * to PSYNC with the slave that was promoted as the new master after a
 * failover.
 *
 * Assuming this instance was previously the master instance of the new master,
 * the new master will accept its replication ID, and potential also the
 * current offset if no data was lost during the failover. So we use our
 * current replication ID and offset in order to synthesize a cached master. */
void replicationCacheMasterUsingMyself(void) {
    serverLog(LL_NOTICE, "Before turning into a replica, using my own master parameters "
                         "to synthesize a cached master: I may be able to synchronize with "
                         "the new master with just a partial transfer.");

    /* This will be used to populate the field server.master->reploff
     * by replicationCreateMasterClient(). We'll later set the created
     * master as server.cached_master, so the replica will use such
     * offset for PSYNC. */
    server.master_initial_offset = server.master_repl_offset;

    /* The master client we create can be set to any DBID, because
     * the new master will start its replication stream with SELECT. */
    replicationCreateMasterClient(NULL, -1);

    /* Use our own ID / offset. */
    memcpy(server.master->replid, server.replid, sizeof(server.replid));

    /* Set as cached master. */
    unlinkClient(server.master);
    server.cached_master = server.master;
    server.master = NULL;
}

/* Free a cached master, called when there are no longer the conditions for
 * a partial resync on reconnection. */
void replicationDiscardCachedMaster(void) {
    if (server.cached_master == NULL) return;

    serverLog(LL_NOTICE, "Discarding previously cached master state.");
    server.cached_master->flags &= ~CLIENT_MASTER;
    freeClient(server.cached_master);
    server.cached_master = NULL;
}

/* Turn the cached master into the current master, using the file descriptor
 * passed as argument as the socket for the new master.
 *
 * This function is called when successfully setup a partial resynchronization
 * so the stream of data that we'll receive will start from where this
 * master left. */
void replicationResurrectCachedMaster(connection *conn) {
    server.master = server.cached_master;
    server.cached_master = NULL;
    server.master->conn = conn;
    connSetPrivateData(server.master->conn, server.master);
    server.master->flags &= ~(CLIENT_CLOSE_AFTER_REPLY | CLIENT_CLOSE_ASAP);
    server.master->authenticated = 1;
    server.master->lastinteraction = server.unixtime;
    server.repl_state = REPL_STATE_CONNECTED;
    server.repl_down_since = 0;

    /* Fire the master link modules event. */
    moduleFireServerEvent(VALKEYMODULE_EVENT_PRIMARY_LINK_CHANGE, VALKEYMODULE_SUBEVENT_PRIMARY_LINK_UP, NULL);

    /* Re-add to the list of clients. */
    linkClient(server.master);
    if (connSetReadHandler(server.master->conn, readQueryFromClient)) {
        serverLog(LL_WARNING, "Error resurrecting the cached master, impossible to add the readable handler: %s",
                  strerror(errno));
        freeClientAsync(server.master); /* Close ASAP. */
    }

    /* We may also need to install the write handler as well if there is
     * pending data in the write buffers. */
    if (clientHasPendingReplies(server.master)) {
        if (connSetWriteHandler(server.master->conn, sendReplyToClient)) {
            serverLog(LL_WARNING, "Error resurrecting the cached master, impossible to add the writable handler: %s",
                      strerror(errno));
            freeClientAsync(server.master); /* Close ASAP. */
        }
    }
}

/* ------------------------- MIN-SLAVES-TO-WRITE  --------------------------- */

/* This function counts the number of slaves with lag <= min-slaves-max-lag.
 * If the option is active, the server will prevent writes if there are not
 * enough connected slaves with the specified lag (or less). */
void refreshGoodSlavesCount(void) {
    listIter li;
    listNode *ln;
    int good = 0;

    if (!server.repl_min_slaves_to_write || !server.repl_min_slaves_max_lag) return;

    listRewind(server.slaves, &li);
    while ((ln = listNext(&li))) {
        client *slave = ln->value;
        time_t lag = server.unixtime - slave->repl_ack_time;

        if (slave->replstate == SLAVE_STATE_ONLINE && lag <= server.repl_min_slaves_max_lag) good++;
    }
    server.repl_good_slaves_count = good;
}

/* return true if status of good replicas is OK. otherwise false */
int checkGoodReplicasStatus(void) {
    return server.masterhost ||                                              /* not a primary status should be OK */
           !server.repl_min_slaves_max_lag ||                                /* Min slave max lag not configured */
           !server.repl_min_slaves_to_write ||                               /* Min slave to write not configured */
           server.repl_good_slaves_count >= server.repl_min_slaves_to_write; /* check if we have enough slaves */
}

/* ----------------------- SYNCHRONOUS REPLICATION --------------------------
 * Synchronous replication design can be summarized in points:
 *
 * - Masters have a global replication offset, used by PSYNC.
 * - Master increment the offset every time new commands are sent to slaves.
 * - Slaves ping back masters with the offset processed so far.
 *
 * So synchronous replication adds a new WAIT command in the form:
 *
 *   WAIT <num_replicas> <milliseconds_timeout>
 *
 * That returns the number of replicas that processed the query when
 * we finally have at least num_replicas, or when the timeout was
 * reached.
 *
 * The command is implemented in this way:
 *
 * - Every time a client processes a command, we remember the replication
 *   offset after sending that command to the slaves.
 * - When WAIT is called, we ask slaves to send an acknowledgement ASAP.
 *   The client is blocked at the same time (see blocked.c).
 * - Once we receive enough ACKs for a given offset or when the timeout
 *   is reached, the WAIT command is unblocked and the reply sent to the
 *   client.
 */

/* This just set a flag so that we broadcast a REPLCONF GETACK command
 * to all the slaves in the beforeSleep() function. Note that this way
 * we "group" all the clients that want to wait for synchronous replication
 * in a given event loop iteration, and send a single GETACK for them all. */
void replicationRequestAckFromSlaves(void) {
    server.get_ack_from_slaves = 1;
}

/* Return the number of slaves that already acknowledged the specified
 * replication offset. */
int replicationCountAcksByOffset(long long offset) {
    listIter li;
    listNode *ln;
    int count = 0;

    listRewind(server.slaves, &li);
    while ((ln = listNext(&li))) {
        client *slave = ln->value;

        if (slave->replstate != SLAVE_STATE_ONLINE) continue;
        if (slave->repl_ack_off >= offset) count++;
    }
    return count;
}

/* Return the number of replicas that already acknowledged the specified
 * replication offset being AOF fsynced. */
int replicationCountAOFAcksByOffset(long long offset) {
    listIter li;
    listNode *ln;
    int count = 0;

    listRewind(server.slaves, &li);
    while ((ln = listNext(&li))) {
        client *slave = ln->value;

        if (slave->replstate != SLAVE_STATE_ONLINE) continue;
        if (slave->repl_aof_off >= offset) count++;
    }
    return count;
}

/* WAIT for N replicas to acknowledge the processing of our latest
 * write command (and all the previous commands). */
void waitCommand(client *c) {
    mstime_t timeout;
    long numreplicas, ackreplicas;
    long long offset = c->woff;

    if (server.masterhost) {
        addReplyError(
            c, "WAIT cannot be used with replica instances. Please also note that if a replica is configured to be "
               "writable (which is not the default) writes to replicas are just local and are not propagated.");
        return;
    }

    /* Argument parsing. */
    if (getLongFromObjectOrReply(c, c->argv[1], &numreplicas, NULL) != C_OK) return;
    if (getTimeoutFromObjectOrReply(c, c->argv[2], &timeout, UNIT_MILLISECONDS) != C_OK) return;

    /* First try without blocking at all. */
    ackreplicas = replicationCountAcksByOffset(c->woff);
    if (ackreplicas >= numreplicas || c->flags & CLIENT_DENY_BLOCKING) {
        addReplyLongLong(c, ackreplicas);
        return;
    }

    /* Otherwise block the client and put it into our list of clients
     * waiting for ack from slaves. */
    blockForReplication(c, timeout, offset, numreplicas);

    /* Make sure that the server will send an ACK request to all the slaves
     * before returning to the event loop. */
    replicationRequestAckFromSlaves();
}

/* WAIT for N replicas and / or local master to acknowledge our latest
 * write command got synced to the disk. */
void waitaofCommand(client *c) {
    mstime_t timeout;
    long numreplicas, numlocal, ackreplicas, acklocal;

    /* Argument parsing. */
    if (getRangeLongFromObjectOrReply(c, c->argv[1], 0, 1, &numlocal, NULL) != C_OK) return;
    if (getPositiveLongFromObjectOrReply(c, c->argv[2], &numreplicas, NULL) != C_OK) return;
    if (getTimeoutFromObjectOrReply(c, c->argv[3], &timeout, UNIT_MILLISECONDS) != C_OK) return;

    if (server.masterhost) {
        addReplyError(c, "WAITAOF cannot be used with replica instances. Please also note that writes to replicas are "
                         "just local and are not propagated.");
        return;
    }
    if (numlocal && !server.aof_enabled) {
        addReplyError(c, "WAITAOF cannot be used when numlocal is set but appendonly is disabled.");
        return;
    }

    /* First try without blocking at all. */
    ackreplicas = replicationCountAOFAcksByOffset(c->woff);
    acklocal = server.fsynced_reploff >= c->woff;
    if ((ackreplicas >= numreplicas && acklocal >= numlocal) || c->flags & CLIENT_DENY_BLOCKING) {
        addReplyArrayLen(c, 2);
        addReplyLongLong(c, acklocal);
        addReplyLongLong(c, ackreplicas);
        return;
    }

    /* Otherwise block the client and put it into our list of clients
     * waiting for ack from slaves. */
    blockForAofFsync(c, timeout, c->woff, numlocal, numreplicas);

    /* Make sure that the server will send an ACK request to all the slaves
     * before returning to the event loop. */
    replicationRequestAckFromSlaves();
}

/* This is called by unblockClient() to perform the blocking op type
 * specific cleanup. We just remove the client from the list of clients
 * waiting for replica acks. Never call it directly, call unblockClient()
 * instead. */
void unblockClientWaitingReplicas(client *c) {
    listNode *ln = listSearchKey(server.clients_waiting_acks, c);
    serverAssert(ln != NULL);
    listDelNode(server.clients_waiting_acks, ln);
    updateStatsOnUnblock(c, 0, 0, 0);
}

/* Check if there are clients blocked in WAIT, WAITAOF, or WAIT_PREREPL
 * that can be unblocked since we received enough ACKs from replicas. */
void processClientsWaitingReplicas(void) {
    long long last_offset = 0;
    long long last_aof_offset = 0;
    int last_numreplicas = 0;
    int last_aof_numreplicas = 0;

    listIter li;
    listNode *ln;

    listRewind(server.clients_waiting_acks, &li);
    while ((ln = listNext(&li))) {
        int numlocal = 0;
        int numreplicas = 0;

        client *c = ln->value;
        int is_wait_aof = c->bstate.btype == BLOCKED_WAITAOF;
        int is_wait_prerepl = c->bstate.btype == BLOCKED_WAIT_PREREPL;

        if (is_wait_aof && c->bstate.numlocal && !server.aof_enabled) {
            addReplyError(c, "WAITAOF cannot be used when numlocal is set but appendonly is disabled.");
            unblockClient(c, 1);
            continue;
        }

        /* Every time we find a client that is satisfied for a given
         * offset and number of replicas, we remember it so the next client
         * may be unblocked without calling replicationCountAcksByOffset()
         * or calling replicationCountAOFAcksByOffset()
         * if the requested offset / replicas were equal or less. */
        if (!is_wait_aof && last_offset && last_offset >= c->bstate.reploffset &&
            last_numreplicas >= c->bstate.numreplicas) {
            numreplicas = last_numreplicas;
        } else if (is_wait_aof && last_aof_offset && last_aof_offset >= c->bstate.reploffset &&
                   last_aof_numreplicas >= c->bstate.numreplicas) {
            numreplicas = last_aof_numreplicas;
        } else {
            numreplicas = is_wait_aof ? replicationCountAOFAcksByOffset(c->bstate.reploffset)
                                      : replicationCountAcksByOffset(c->bstate.reploffset);

            /* Check if the number of replicas is satisfied. */
            if (numreplicas < c->bstate.numreplicas) continue;

            if (is_wait_aof) {
                last_aof_offset = c->bstate.reploffset;
                last_aof_numreplicas = numreplicas;
            } else {
                last_offset = c->bstate.reploffset;
                last_numreplicas = numreplicas;
            }
        }

        /* Check if the local constraint of WAITAOF is served */
        if (is_wait_aof) {
            numlocal = server.fsynced_reploff >= c->bstate.reploffset;
            if (numlocal < c->bstate.numlocal) continue;
        }

        /* Reply before unblocking, because unblock client calls reqresAppendResponse */
        if (is_wait_aof) {
            /* WAITAOF has an array reply */
            addReplyArrayLen(c, 2);
            addReplyLongLong(c, numlocal);
            addReplyLongLong(c, numreplicas);
        } else if (is_wait_prerepl) {
            c->flags |= CLIENT_PREREPL_DONE;
        } else {
            addReplyLongLong(c, numreplicas);
        }

        unblockClient(c, 1);
    }
}

/* Return the slave replication offset for this instance, that is
 * the offset for which we already processed the master replication stream. */
long long replicationGetSlaveOffset(void) {
    long long offset = 0;

    if (server.masterhost != NULL) {
        if (server.master) {
            offset = server.master->reploff;
        } else if (server.cached_master) {
            offset = server.cached_master->reploff;
        }
    }
    /* offset may be -1 when the master does not support it at all, however
     * this function is designed to return an offset that can express the
     * amount of data processed by the master, so we return a positive
     * integer. */
    if (offset < 0) offset = 0;
    return offset;
}

/* --------------------------- REPLICATION CRON  ---------------------------- */

/* Replication cron function, called 1 time per second. */
void replicationCron(void) {
    static long long replication_cron_loops = 0;

    /* Check failover status first, to see if we need to start
     * handling the failover. */
    updateFailoverStatus();

    /* Non blocking connection timeout? */
    if (server.masterhost && (server.repl_state == REPL_STATE_CONNECTING || slaveIsInHandshakeState()) &&
        (time(NULL) - server.repl_transfer_lastio) > server.repl_timeout) {
        serverLog(LL_WARNING, "Timeout connecting to the MASTER...");
        cancelReplicationHandshake(1);
    }

    /* Bulk transfer I/O timeout? */
    if (server.masterhost && server.repl_state == REPL_STATE_TRANSFER &&
        (time(NULL) - server.repl_transfer_lastio) > server.repl_timeout) {
        serverLog(LL_WARNING, "Timeout receiving bulk data from MASTER... If the problem persists try to set the "
                              "'repl-timeout' parameter in redis.conf to a larger value.");
        cancelReplicationHandshake(1);
    }

    /* Timed out master when we are an already connected slave? */
    if (server.masterhost && server.repl_state == REPL_STATE_CONNECTED &&
        (time(NULL) - server.master->lastinteraction) > server.repl_timeout) {
        serverLog(LL_WARNING, "MASTER timeout: no data nor PING received...");
        freeClient(server.master);
    }

    /* Check if we should connect to a MASTER */
    if (server.repl_state == REPL_STATE_CONNECT) {
        serverLog(LL_NOTICE, "Connecting to MASTER %s:%d", server.masterhost, server.masterport);
        connectWithMaster();
    }

    /* Send ACK to master from time to time.
     * Note that we do not send periodic acks to masters that don't
     * support PSYNC and replication offsets. */
    if (server.masterhost && server.master && !(server.master->flags & CLIENT_PRE_PSYNC)) replicationSendAck();

    /* If we have attached slaves, PING them from time to time.
     * So slaves can implement an explicit timeout to masters, and will
     * be able to detect a link disconnection even if the TCP connection
     * will not actually go down. */
    listIter li;
    listNode *ln;
    robj *ping_argv[1];

    /* First, send PING according to ping_slave_period. */
    if ((replication_cron_loops % server.repl_ping_slave_period) == 0 && listLength(server.slaves)) {
        /* Note that we don't send the PING if the clients are paused during
         * a Cluster manual failover: the PING we send will otherwise
         * alter the replication offsets of master and slave, and will no longer
         * match the one stored into 'mf_master_offset' state. */
        int manual_failover_in_progress =
            ((server.cluster_enabled && clusterManualFailoverTimeLimit()) || server.failover_end_time) &&
            isPausedActionsWithUpdate(PAUSE_ACTION_REPLICA);

        if (!manual_failover_in_progress) {
            ping_argv[0] = shared.ping;
            replicationFeedSlaves(-1, ping_argv, 1);
        }
    }

    /* Second, send a newline to all the slaves in pre-synchronization
     * stage, that is, slaves waiting for the master to create the RDB file.
     *
     * Also send the a newline to all the chained slaves we have, if we lost
     * connection from our master, to keep the slaves aware that their
     * master is online. This is needed since sub-slaves only receive proxied
     * data from top-level masters, so there is no explicit pinging in order
     * to avoid altering the replication offsets. This special out of band
     * pings (newlines) can be sent, they will have no effect in the offset.
     *
     * The newline will be ignored by the slave but will refresh the
     * last interaction timer preventing a timeout. In this case we ignore the
     * ping period and refresh the connection once per second since certain
     * timeouts are set at a few seconds (example: PSYNC response). */
    listRewind(server.slaves, &li);
    while ((ln = listNext(&li))) {
        client *slave = ln->value;

        int is_presync =
            (slave->replstate == SLAVE_STATE_WAIT_BGSAVE_START ||
             (slave->replstate == SLAVE_STATE_WAIT_BGSAVE_END && server.rdb_child_type != RDB_CHILD_TYPE_SOCKET));

        if (is_presync) {
            connWrite(slave->conn, "\n", 1);
        }
    }

    /* Disconnect timedout slaves. */
    if (listLength(server.slaves)) {
        listIter li;
        listNode *ln;

        listRewind(server.slaves, &li);
        while ((ln = listNext(&li))) {
            client *slave = ln->value;

            if (slave->replstate == SLAVE_STATE_ONLINE) {
                if (slave->flags & CLIENT_PRE_PSYNC) continue;
                if ((server.unixtime - slave->repl_ack_time) > server.repl_timeout) {
                    serverLog(LL_WARNING, "Disconnecting timedout replica (streaming sync): %s",
                              replicationGetSlaveName(slave));
                    freeClient(slave);
                    continue;
                }
            }
            /* We consider disconnecting only diskless replicas because disk-based replicas aren't fed
             * by the fork child so if a disk-based replica is stuck it doesn't prevent the fork child
             * from terminating. */
            if (slave->replstate == SLAVE_STATE_WAIT_BGSAVE_END && server.rdb_child_type == RDB_CHILD_TYPE_SOCKET) {
                if (slave->repl_last_partial_write != 0 &&
                    (server.unixtime - slave->repl_last_partial_write) > server.repl_timeout) {
                    serverLog(LL_WARNING, "Disconnecting timedout replica (full sync): %s",
                              replicationGetSlaveName(slave));
                    freeClient(slave);
                    continue;
                }
            }
        }
    }

    /* If this is a master without attached slaves and there is a replication
     * backlog active, in order to reclaim memory we can free it after some
     * (configured) time. Note that this cannot be done for slaves: slaves
     * without sub-slaves attached should still accumulate data into the
     * backlog, in order to reply to PSYNC queries if they are turned into
     * masters after a failover. */
    if (listLength(server.slaves) == 0 && server.repl_backlog_time_limit && server.repl_backlog &&
        server.masterhost == NULL) {
        time_t idle = server.unixtime - server.repl_no_slaves_since;

        if (idle > server.repl_backlog_time_limit) {
            /* When we free the backlog, we always use a new
             * replication ID and clear the ID2. This is needed
             * because when there is no backlog, the master_repl_offset
             * is not updated, but we would still retain our replication
             * ID, leading to the following problem:
             *
             * 1. We are a master instance.
             * 2. Our slave is promoted to master. It's repl-id-2 will
             *    be the same as our repl-id.
             * 3. We, yet as master, receive some updates, that will not
             *    increment the master_repl_offset.
             * 4. Later we are turned into a slave, connect to the new
             *    master that will accept our PSYNC request by second
             *    replication ID, but there will be data inconsistency
             *    because we received writes. */
            changeReplicationId();
            clearReplicationId2();
            freeReplicationBacklog();
            serverLog(LL_NOTICE,
                      "Replication backlog freed after %d seconds "
                      "without connected replicas.",
                      (int)server.repl_backlog_time_limit);
        }
    }

    replicationStartPendingFork();

    /* Remove the RDB file used for replication if the server is not running
     * with any persistence. */
    removeRDBUsedToSyncReplicas();

    /* Sanity check replication buffer, the first block of replication buffer blocks
     * must be referenced by someone, since it will be freed when not referenced,
     * otherwise, server will OOM. also, its refcount must not be more than
     * replicas number + 1(replication backlog). */
    if (listLength(server.repl_buffer_blocks) > 0) {
        replBufBlock *o = listNodeValue(listFirst(server.repl_buffer_blocks));
        serverAssert(o->refcount > 0 && o->refcount <= (int)listLength(server.slaves) + 1);
    }

    /* Refresh the number of slaves with lag <= min-slaves-max-lag. */
    refreshGoodSlavesCount();
    replication_cron_loops++; /* Incremented with frequency 1 HZ. */
}

int shouldStartChildReplication(int *mincapa_out, int *req_out) {
    /* We should start a BGSAVE good for replication if we have slaves in
     * WAIT_BGSAVE_START state.
     *
     * In case of diskless replication, we make sure to wait the specified
     * number of seconds (according to configuration) so that other slaves
     * have the time to arrive before we start streaming. */
    if (!hasActiveChildProcess()) {
        time_t idle, max_idle = 0;
        int slaves_waiting = 0;
        int mincapa;
        int req;
        int first = 1;
        listNode *ln;
        listIter li;

        listRewind(server.slaves, &li);
        while ((ln = listNext(&li))) {
            client *slave = ln->value;
            if (slave->replstate == SLAVE_STATE_WAIT_BGSAVE_START) {
                if (first) {
                    /* Get first slave's requirements */
                    req = slave->slave_req;
                } else if (req != slave->slave_req) {
                    /* Skip slaves that don't match */
                    continue;
                }
                idle = server.unixtime - slave->lastinteraction;
                if (idle > max_idle) max_idle = idle;
                slaves_waiting++;
                mincapa = first ? slave->slave_capa : (mincapa & slave->slave_capa);
                first = 0;
            }
        }

        if (slaves_waiting &&
            (!server.repl_diskless_sync ||
             (server.repl_diskless_sync_max_replicas > 0 && slaves_waiting >= server.repl_diskless_sync_max_replicas) ||
             max_idle >= server.repl_diskless_sync_delay)) {
            if (mincapa_out) *mincapa_out = mincapa;
            if (req_out) *req_out = req;
            return 1;
        }
    }

    return 0;
}

void replicationStartPendingFork(void) {
    int mincapa = -1;
    int req = -1;

    if (shouldStartChildReplication(&mincapa, &req)) {
        /* Start the BGSAVE. The called function may start a
         * BGSAVE with socket target or disk target depending on the
         * configuration and slaves capabilities and requirements. */
        startBgsaveForReplication(mincapa, req);
    }
}

/* Find replica at IP:PORT from replica list */
static client *findReplica(char *host, int port) {
    listIter li;
    listNode *ln;
    client *replica;

    listRewind(server.slaves, &li);
    while ((ln = listNext(&li))) {
        replica = ln->value;
        char ip[NET_IP_STR_LEN], *replicaip = replica->slave_addr;

        if (!replicaip) {
            if (connAddrPeerName(replica->conn, ip, sizeof(ip), NULL) == -1) continue;
            replicaip = ip;
        }

        if (!strcasecmp(host, replicaip) && (port == replica->slave_listening_port)) return replica;
    }

    return NULL;
}

const char *getFailoverStateString(void) {
    switch (server.failover_state) {
    case NO_FAILOVER: return "no-failover";
    case FAILOVER_IN_PROGRESS: return "failover-in-progress";
    case FAILOVER_WAIT_FOR_SYNC: return "waiting-for-sync";
    default: return "unknown";
    }
}

/* Resets the internal failover configuration, this needs
 * to be called after a failover either succeeds or fails
 * as it includes the client unpause. */
void clearFailoverState(void) {
    server.failover_end_time = 0;
    server.force_failover = 0;
    zfree(server.target_replica_host);
    server.target_replica_host = NULL;
    server.target_replica_port = 0;
    server.failover_state = NO_FAILOVER;
    unpauseActions(PAUSE_DURING_FAILOVER);
}

/* Abort an ongoing failover if one is going on. */
void abortFailover(const char *err) {
    if (server.failover_state == NO_FAILOVER) return;

    if (server.target_replica_host) {
        serverLog(LL_NOTICE, "FAILOVER to %s:%d aborted: %s", server.target_replica_host, server.target_replica_port,
                  err);
    } else {
        serverLog(LL_NOTICE, "FAILOVER to any replica aborted: %s", err);
    }
    if (server.failover_state == FAILOVER_IN_PROGRESS) {
        replicationUnsetMaster();
    }
    clearFailoverState();
}

/*
 * FAILOVER [TO <HOST> <PORT> [FORCE]] [ABORT] [TIMEOUT <timeout>]
 *
 * This command will coordinate a failover between the master and one
 * of its replicas. The happy path contains the following steps:
 * 1) The master will initiate a client pause write, to stop replication
 * traffic.
 * 2) The master will periodically check if any of its replicas has
 * consumed the entire replication stream through acks.
 * 3) Once any replica has caught up, the master will itself become a replica.
 * 4) The master will send a PSYNC FAILOVER request to the target replica, which
 * if accepted will cause the replica to become the new master and start a sync.
 *
 * FAILOVER ABORT is the only way to abort a failover command, as replicaof
 * will be disabled. This may be needed if the failover is unable to progress.
 *
 * The optional arguments [TO <HOST> <IP>] allows designating a specific replica
 * to be failed over to.
 *
 * FORCE flag indicates that even if the target replica is not caught up,
 * failover to it anyway. This must be specified with a timeout and a target
 * HOST and IP.
 *
 * TIMEOUT <timeout> indicates how long should the primary wait for
 * a replica to sync up before aborting. If not specified, the failover
 * will attempt forever and must be manually aborted.
 */
void failoverCommand(client *c) {
    if (!clusterAllowFailoverCmd(c)) {
        return;
    }

    /* Handle special case for abort */
    if ((c->argc == 2) && !strcasecmp(c->argv[1]->ptr, "abort")) {
        if (server.failover_state == NO_FAILOVER) {
            addReplyError(c, "No failover in progress.");
            return;
        }

        abortFailover("Failover manually aborted");
        addReply(c, shared.ok);
        return;
    }

    long timeout_in_ms = 0;
    int force_flag = 0;
    long port = 0;
    char *host = NULL;

    /* Parse the command for syntax and arguments. */
    for (int j = 1; j < c->argc; j++) {
        if (!strcasecmp(c->argv[j]->ptr, "timeout") && (j + 1 < c->argc) && timeout_in_ms == 0) {
            if (getLongFromObjectOrReply(c, c->argv[j + 1], &timeout_in_ms, NULL) != C_OK) return;
            if (timeout_in_ms <= 0) {
                addReplyError(c, "FAILOVER timeout must be greater than 0");
                return;
            }
            j++;
        } else if (!strcasecmp(c->argv[j]->ptr, "to") && (j + 2 < c->argc) && !host) {
            if (getLongFromObjectOrReply(c, c->argv[j + 2], &port, NULL) != C_OK) return;
            host = c->argv[j + 1]->ptr;
            j += 2;
        } else if (!strcasecmp(c->argv[j]->ptr, "force") && !force_flag) {
            force_flag = 1;
        } else {
            addReplyErrorObject(c, shared.syntaxerr);
            return;
        }
    }

    if (server.failover_state != NO_FAILOVER) {
        addReplyError(c, "FAILOVER already in progress.");
        return;
    }

    if (server.masterhost) {
        addReplyError(c, "FAILOVER is not valid when server is a replica.");
        return;
    }

    if (listLength(server.slaves) == 0) {
        addReplyError(c, "FAILOVER requires connected replicas.");
        return;
    }

    if (force_flag && (!timeout_in_ms || !host)) {
        addReplyError(c, "FAILOVER with force option requires both a timeout "
                         "and target HOST and IP.");
        return;
    }

    /* If a replica address was provided, validate that it is connected. */
    if (host) {
        client *replica = findReplica(host, port);

        if (replica == NULL) {
            addReplyError(c, "FAILOVER target HOST and PORT is not "
                             "a replica.");
            return;
        }

        /* Check if requested replica is online */
        if (replica->replstate != SLAVE_STATE_ONLINE) {
            addReplyError(c, "FAILOVER target replica is not online.");
            return;
        }

        server.target_replica_host = zstrdup(host);
        server.target_replica_port = port;
        serverLog(LL_NOTICE, "FAILOVER requested to %s:%ld.", host, port);
    } else {
        serverLog(LL_NOTICE, "FAILOVER requested to any replica.");
    }

    mstime_t now = commandTimeSnapshot();
    if (timeout_in_ms) {
        server.failover_end_time = now + timeout_in_ms;
    }

    server.force_failover = force_flag;
    server.failover_state = FAILOVER_WAIT_FOR_SYNC;
    /* Cluster failover will unpause eventually */
    pauseActions(PAUSE_DURING_FAILOVER, LLONG_MAX, PAUSE_ACTIONS_CLIENT_WRITE_SET);
    addReply(c, shared.ok);
}

/* Failover cron function, checks coordinated failover state.
 *
 * Implementation note: The current implementation calls replicationSetMaster()
 * to start the failover request, this has some unintended side effects if the
 * failover doesn't work like blocked clients will be unblocked and replicas will
 * be disconnected. This could be optimized further.
 */
void updateFailoverStatus(void) {
    if (server.failover_state != FAILOVER_WAIT_FOR_SYNC) return;
    mstime_t now = server.mstime;

    /* Check if failover operation has timed out */
    if (server.failover_end_time && server.failover_end_time <= now) {
        if (server.force_failover) {
            serverLog(LL_NOTICE, "FAILOVER to %s:%d time out exceeded, failing over.", server.target_replica_host,
                      server.target_replica_port);
            server.failover_state = FAILOVER_IN_PROGRESS;
            /* If timeout has expired force a failover if requested. */
            replicationSetMaster(server.target_replica_host, server.target_replica_port);
            return;
        } else {
            /* Force was not requested, so timeout. */
            abortFailover("Replica never caught up before timeout");
            return;
        }
    }

    /* Check to see if the replica has caught up so failover can start */
    client *replica = NULL;
    if (server.target_replica_host) {
        replica = findReplica(server.target_replica_host, server.target_replica_port);
    } else {
        listIter li;
        listNode *ln;

        listRewind(server.slaves, &li);
        /* Find any replica that has matched our repl_offset */
        while ((ln = listNext(&li))) {
            replica = ln->value;
            if (replica->repl_ack_off == server.master_repl_offset) {
                char ip[NET_IP_STR_LEN], *replicaaddr = replica->slave_addr;

                if (!replicaaddr) {
                    if (connAddrPeerName(replica->conn, ip, sizeof(ip), NULL) == -1) continue;
                    replicaaddr = ip;
                }

                /* We are now failing over to this specific node */
                server.target_replica_host = zstrdup(replicaaddr);
                server.target_replica_port = replica->slave_listening_port;
                break;
            }
        }
    }

    /* We've found a replica that is caught up */
    if (replica && (replica->repl_ack_off == server.master_repl_offset)) {
        server.failover_state = FAILOVER_IN_PROGRESS;
        serverLog(LL_NOTICE, "Failover target %s:%d is synced, failing over.", server.target_replica_host,
                  server.target_replica_port);
        /* Designated replica is caught up, failover to it. */
        replicationSetMaster(server.target_replica_host, server.target_replica_port);
    }
}<|MERGE_RESOLUTION|>--- conflicted
+++ resolved
@@ -1364,13 +1364,8 @@
             freeClient(slave);
             return;
         }
-<<<<<<< HEAD
         atomic_fetch_add_explicit(&server.stat_net_repl_output_bytes,nwritten,memory_order_relaxed);
         sdsrange(slave->replpreamble,nwritten,-1);
-=======
-        atomicIncr(server.stat_net_repl_output_bytes, nwritten);
-        sdsrange(slave->replpreamble, nwritten, -1);
->>>>>>> 1c55f3ca
         if (sdslen(slave->replpreamble) == 0) {
             sdsfree(slave->replpreamble);
             slave->replpreamble = NULL;
@@ -1820,11 +1815,7 @@
         } else {
             /* nread here is returned by connSyncReadLine(), which calls syncReadLine() and
              * convert "\r\n" to '\0' so 1 byte is lost. */
-<<<<<<< HEAD
             atomic_fetch_add_explicit(&server.stat_net_repl_input_bytes,nread+1,memory_order_relaxed);
-=======
-            atomicIncr(server.stat_net_repl_input_bytes, nread + 1);
->>>>>>> 1c55f3ca
         }
 
         if (buf[0] == '-') {
