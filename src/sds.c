/* SDSLib 2.0 -- A C dynamic strings library
 *
 * Copyright (c) 2006-2015, Salvatore Sanfilippo <antirez at gmail dot com>
 * Copyright (c) 2015, Oran Agra
 * Copyright (c) 2015, Redis Labs, Inc
 * All rights reserved.
 *
 * Redistribution and use in source and binary forms, with or without
 * modification, are permitted provided that the following conditions are met:
 *
 *   * Redistributions of source code must retain the above copyright notice,
 *     this list of conditions and the following disclaimer.
 *   * Redistributions in binary form must reproduce the above copyright
 *     notice, this list of conditions and the following disclaimer in the
 *     documentation and/or other materials provided with the distribution.
 *   * Neither the name of Redis nor the names of its contributors may be used
 *     to endorse or promote products derived from this software without
 *     specific prior written permission.
 *
 * THIS SOFTWARE IS PROVIDED BY THE COPYRIGHT HOLDERS AND CONTRIBUTORS "AS IS"
 * AND ANY EXPRESS OR IMPLIED WARRANTIES, INCLUDING, BUT NOT LIMITED TO, THE
 * IMPLIED WARRANTIES OF MERCHANTABILITY AND FITNESS FOR A PARTICULAR PURPOSE
 * ARE DISCLAIMED. IN NO EVENT SHALL THE COPYRIGHT OWNER OR CONTRIBUTORS BE
 * LIABLE FOR ANY DIRECT, INDIRECT, INCIDENTAL, SPECIAL, EXEMPLARY, OR
 * CONSEQUENTIAL DAMAGES (INCLUDING, BUT NOT LIMITED TO, PROCUREMENT OF
 * SUBSTITUTE GOODS OR SERVICES; LOSS OF USE, DATA, OR PROFITS; OR BUSINESS
 * INTERRUPTION) HOWEVER CAUSED AND ON ANY THEORY OF LIABILITY, WHETHER IN
 * CONTRACT, STRICT LIABILITY, OR TORT (INCLUDING NEGLIGENCE OR OTHERWISE)
 * ARISING IN ANY WAY OUT OF THE USE OF THIS SOFTWARE, EVEN IF ADVISED OF THE
 * POSSIBILITY OF SUCH DAMAGE.
 */

#include <stdio.h>
#include <stdlib.h>
#include <string.h>
#include <ctype.h>
#include <limits.h>
#include "serverassert.h"
#include "sds.h"
#include "sdsalloc.h"
#include "util.h"

const char *SDS_NOINIT = "SDS_NOINIT";

static inline int sdsHdrSize(char type) {
    switch(type&SDS_TYPE_MASK) {
        case SDS_TYPE_5:
            return sizeof(struct sdshdr5);
        case SDS_TYPE_8:
            return sizeof(struct sdshdr8);
        case SDS_TYPE_16:
            return sizeof(struct sdshdr16);
        case SDS_TYPE_32:
            return sizeof(struct sdshdr32);
        case SDS_TYPE_64:
            return sizeof(struct sdshdr64);
    }
    return 0;
}

static inline char sdsReqType(size_t string_size) {
    if (string_size < 1<<5)
        return SDS_TYPE_5;
    if (string_size < 1<<8)
        return SDS_TYPE_8;
    if (string_size < 1<<16)
        return SDS_TYPE_16;
#if (LONG_MAX == LLONG_MAX)
    if (string_size < 1ll<<32)
        return SDS_TYPE_32;
    return SDS_TYPE_64;
#else
    return SDS_TYPE_32;
#endif
}

static inline size_t sdsTypeMaxSize(char type) {
    if (type == SDS_TYPE_5)
        return (1<<5) - 1;
    if (type == SDS_TYPE_8)
        return (1<<8) - 1;
    if (type == SDS_TYPE_16)
        return (1<<16) - 1;
#if (LONG_MAX == LLONG_MAX)
    if (type == SDS_TYPE_32)
        return (1ll<<32) - 1;
#endif
    return -1; /* this is equivalent to the max SDS_TYPE_64 or SDS_TYPE_32 */
}

/* Create a new sds string with the content specified by the 'init' pointer
 * and 'initlen'.
 * If NULL is used for 'init' the string is initialized with zero bytes.
 * If SDS_NOINIT is used, the buffer is left uninitialized;
 *
 * The string is always null-terminated (all the sds strings are, always) so
 * even if you create an sds string with:
 *
 * mystring = sdsnewlen("abc",3);
 *
 * You can print the string with printf() as there is an implicit \0 at the
 * end of the string. However the string is binary safe and can contain
 * \0 characters in the middle, as the length is stored in the sds header. */
sds _sdsnewlen(const void *init, size_t initlen, int trymalloc) {
    void *sh;
    sds s;
    char type = sdsReqType(initlen);
    /* Empty strings are usually created in order to append. Use type 8
     * since type 5 is not good at this. */
    if (type == SDS_TYPE_5 && initlen == 0) type = SDS_TYPE_8;
    int hdrlen = sdsHdrSize(type);
    unsigned char *fp; /* flags pointer. */
    size_t usable;

    assert(initlen + hdrlen + 1 > initlen); /* Catch size_t overflow */
    sh = trymalloc?
        s_trymalloc_usable(hdrlen+initlen+1, &usable) :
        s_malloc_usable(hdrlen+initlen+1, &usable);
    if (sh == NULL) return NULL;
    if (init==SDS_NOINIT)
        init = NULL;
    else if (!init)
        memset(sh, 0, hdrlen+initlen+1);
    s = (char*)sh+hdrlen;
    fp = ((unsigned char*)s)-1;
    usable = usable-hdrlen-1;
    if (usable > sdsTypeMaxSize(type))
        usable = sdsTypeMaxSize(type);
    switch(type) {
        case SDS_TYPE_5: {
            *fp = type | (initlen << SDS_TYPE_BITS);
            break;
        }
        case SDS_TYPE_8: {
            SDS_HDR_VAR(8,s);
            sh->len = initlen;
            sh->alloc = usable;
            *fp = type;
            break;
        }
        case SDS_TYPE_16: {
            SDS_HDR_VAR(16,s);
            sh->len = initlen;
            sh->alloc = usable;
            *fp = type;
            break;
        }
        case SDS_TYPE_32: {
            SDS_HDR_VAR(32,s);
            sh->len = initlen;
            sh->alloc = usable;
            *fp = type;
            break;
        }
        case SDS_TYPE_64: {
            SDS_HDR_VAR(64,s);
            sh->len = initlen;
            sh->alloc = usable;
            *fp = type;
            break;
        }
    }
    if (initlen && init)
        memcpy(s, init, initlen);
    s[initlen] = '\0';
    return s;
}

sds sdsnewlen(const void *init, size_t initlen) {
    return _sdsnewlen(init, initlen, 0);
}

sds sdstrynewlen(const void *init, size_t initlen) {
    return _sdsnewlen(init, initlen, 1);
}

/* Create an empty (zero length) sds string. Even in this case the string
 * always has an implicit null term. */
sds sdsempty(void) {
    return sdsnewlen("",0);
}

/* Create a new sds string starting from a null terminated C string. */
sds sdsnew(const char *init) {
    size_t initlen = (init == NULL) ? 0 : strlen(init);
    return sdsnewlen(init, initlen);
}

/* Duplicate an sds string. */
sds sdsdup(const sds s) {
    return sdsnewlen(s, sdslen(s));
}

/* Free an sds string. No operation is performed if 's' is NULL. */
void sdsfree(sds s) {
    if (s == NULL) return;
    s_free((char*)s-sdsHdrSize(s[-1]));
}

/* Set the sds string length to the length as obtained with strlen(), so
 * considering as content only up to the first null term character.
 *
 * This function is useful when the sds string is hacked manually in some
 * way, like in the following example:
 *
 * s = sdsnew("foobar");
 * s[2] = '\0';
 * sdsupdatelen(s);
 * printf("%d\n", sdslen(s));
 *
 * The output will be "2", but if we comment out the call to sdsupdatelen()
 * the output will be "6" as the string was modified but the logical length
 * remains 6 bytes. */
void sdsupdatelen(sds s) {
    size_t reallen = strlen(s);
    sdssetlen(s, reallen);
}

/* Modify an sds string in-place to make it empty (zero length).
 * However all the existing buffer is not discarded but set as free space
 * so that next append operations will not require allocations up to the
 * number of bytes previously available. */
void sdsclear(sds s) {
    sdssetlen(s, 0);
    s[0] = '\0';
}

/* Enlarge the free space at the end of the sds string so that the caller
 * is sure that after calling this function can overwrite up to addlen
 * bytes after the end of the string, plus one more byte for nul term.
 * If there's already sufficient free space, this function returns without any
 * action, if there isn't sufficient free space, it'll allocate what's missing,
 * and possibly more:
 * When greedy is 1, enlarge more than needed, to avoid need for future reallocs
 * on incremental growth.
 * When greedy is 0, enlarge just enough so that there's free space for 'addlen'.
 *
 * Note: this does not change the *length* of the sds string as returned
 * by sdslen(), but only the free buffer space we have. */
sds _sdsMakeRoomFor(sds s, size_t addlen, int greedy) {
    void *sh, *newsh;
    size_t avail = sdsavail(s);
    size_t len, newlen, reqlen;
    char type, oldtype = s[-1] & SDS_TYPE_MASK;
    int hdrlen;
    size_t usable;

    /* Return ASAP if there is enough space left. */
    if (avail >= addlen) return s;

    len = sdslen(s);
    sh = (char*)s-sdsHdrSize(oldtype);
    reqlen = newlen = (len+addlen);
    assert(newlen > len);   /* Catch size_t overflow */
    if (greedy == 1) {
        if (newlen < SDS_MAX_PREALLOC)
            newlen *= 2;
        else
            newlen += SDS_MAX_PREALLOC;
    }

    type = sdsReqType(newlen);

    /* Don't use type 5: the user is appending to the string and type 5 is
     * not able to remember empty space, so sdsMakeRoomFor() must be called
     * at every appending operation. */
    if (type == SDS_TYPE_5) type = SDS_TYPE_8;

    hdrlen = sdsHdrSize(type);
    assert(hdrlen + newlen + 1 > reqlen);  /* Catch size_t overflow */
    if (oldtype==type) {
        newsh = s_realloc_usable(sh, hdrlen+newlen+1, &usable);
        if (newsh == NULL) return NULL;
        s = (char*)newsh+hdrlen;
    } else {
        /* Since the header size changes, need to move the string forward,
         * and can't use realloc */
        newsh = s_malloc_usable(hdrlen+newlen+1, &usable);
        if (newsh == NULL) return NULL;
        memcpy((char*)newsh+hdrlen, s, len+1);
        s_free(sh);
        s = (char*)newsh+hdrlen;
        s[-1] = type;
        sdssetlen(s, len);
    }
    usable = usable-hdrlen-1;
    if (usable > sdsTypeMaxSize(type))
        usable = sdsTypeMaxSize(type);
    sdssetalloc(s, usable);
    return s;
}

/* Enlarge the free space at the end of the sds string more than needed,
 * This is useful to avoid repeated re-allocations when repeatedly appending to the sds. */
sds sdsMakeRoomFor(sds s, size_t addlen) {
    return _sdsMakeRoomFor(s, addlen, 1);
}

/* Unlike sdsMakeRoomFor(), this one just grows to the necessary size. */
sds sdsMakeRoomForNonGreedy(sds s, size_t addlen) {
    return _sdsMakeRoomFor(s, addlen, 0);
}

/* Reallocate the sds string so that it has no free space at the end. The
 * contained string remains not altered, but next concatenation operations
 * will require a reallocation.
 *
 * After the call, the passed sds string is no longer valid and all the
 * references must be substituted with the new pointer returned by the call. */
sds sdsRemoveFreeSpace(sds s, int would_regrow) {
    return sdsResize(s, sdslen(s), would_regrow);
}

/* Resize the allocation, this can make the allocation bigger or smaller,
 * if the size is smaller than currently used len, the data will be truncated.
 *
 * The when the would_regrow argument is set to 1, it prevents the use of
 * SDS_TYPE_5, which is desired when the sds is likely to be changed again.
 *
 * The sdsAlloc size will be set to the requested size regardless of the actual
 * allocation size, this is done in order to avoid repeated calls to this
 * function when the caller detects that it has excess space. */
sds sdsResize(sds s, size_t size, int would_regrow) {
    void *sh, *newsh;
    char type, oldtype = s[-1] & SDS_TYPE_MASK;
    int hdrlen, oldhdrlen = sdsHdrSize(oldtype);
    size_t len = sdslen(s);
    sh = (char*)s-oldhdrlen;

    /* Return ASAP if the size is already good. */
    if (sdsalloc(s) == size) return s;

    /* Truncate len if needed. */
    if (size < len) len = size;

    /* Check what would be the minimum SDS header that is just good enough to
     * fit this string. */
    type = sdsReqType(size);
    if (would_regrow) {
        /* Don't use type 5, it is not good for strings that are expected to grow back. */
        if (type == SDS_TYPE_5) type = SDS_TYPE_8;
    }
    hdrlen = sdsHdrSize(type);

    /* If the type is the same, or can hold the size in it with low overhead
     * (larger than SDS_TYPE_8), we just realloc(), letting the allocator
     * to do the copy only if really needed. Otherwise if the change is
     * huge, we manually reallocate the string to use the different header
     * type. */
    int use_realloc = (oldtype==type || (type < oldtype && type > SDS_TYPE_8));
    size_t newlen = use_realloc ? oldhdrlen+size+1 : hdrlen+size+1;
    size_t newsize = 0;

    if (use_realloc) {
        int alloc_already_optimal = 0;
        #if defined(USE_JEMALLOC)
            /* je_nallocx returns the expected allocation size for the newlen.
             * We aim to avoid calling realloc() when using Jemalloc if there is no
             * change in the allocation size, as it incurs a cost even if the
             * allocation size stays the same. */
            newsize = zmalloc_size(sh);
            alloc_already_optimal = (je_nallocx(newlen, 0) == newsize);
        #endif
        if (!alloc_already_optimal) {
            newsh = s_realloc_usable(sh, newlen, &newsize);
            if (newsh == NULL) return NULL;
            s = (char*)newsh+oldhdrlen;
        }
    } else {
        newsh = s_malloc_usable(newlen, &newsize);
        if (newsh == NULL) return NULL;
        memcpy((char*)newsh+hdrlen, s, len);
        s_free(sh);
        s = (char*)newsh+hdrlen;
        s[-1] = type;
    }
    s[len] = '\0';
    sdssetlen(s, len);
    sdssetalloc(s, newsize - hdrlen - 1);
    return s;
}

/* Return the total size of the allocation of the specified sds string,
 * including:
 * 1) The sds header before the pointer.
 * 2) The string.
 * 3) The free buffer at the end if any.
 * 4) The implicit null term.
 */
size_t sdsAllocSize(sds s) {
    size_t alloc = sdsalloc(s);
    return sdsHdrSize(s[-1])+alloc+1;
}

/* Return the pointer of the actual SDS allocation (normally SDS strings
 * are referenced by the start of the string buffer). */
void *sdsAllocPtr(sds s) {
    return (void*) (s-sdsHdrSize(s[-1]));
}

/* Increment the sds length and decrements the left free space at the
 * end of the string according to 'incr'. Also set the null term
 * in the new end of the string.
 *
 * This function is used in order to fix the string length after the
 * user calls sdsMakeRoomFor(), writes something after the end of
 * the current string, and finally needs to set the new length.
 *
 * Note: it is possible to use a negative increment in order to
 * right-trim the string.
 *
 * Usage example:
 *
 * Using sdsIncrLen() and sdsMakeRoomFor() it is possible to mount the
 * following schema, to cat bytes coming from the kernel to the end of an
 * sds string without copying into an intermediate buffer:
 *
 * oldlen = sdslen(s);
 * s = sdsMakeRoomFor(s, BUFFER_SIZE);
 * nread = read(fd, s+oldlen, BUFFER_SIZE);
 * ... check for nread <= 0 and handle it ...
 * sdsIncrLen(s, nread);
 */
void sdsIncrLen(sds s, ssize_t incr) {
    unsigned char flags = s[-1];
    size_t len;
    switch(flags&SDS_TYPE_MASK) {
        case SDS_TYPE_5: {
            unsigned char *fp = ((unsigned char*)s)-1;
            unsigned char oldlen = SDS_TYPE_5_LEN(flags);
            assert((incr > 0 && oldlen+incr < 32) || (incr < 0 && oldlen >= (unsigned int)(-incr)));
            *fp = SDS_TYPE_5 | ((oldlen+incr) << SDS_TYPE_BITS);
            len = oldlen+incr;
            break;
        }
        case SDS_TYPE_8: {
            SDS_HDR_VAR(8,s);
            assert((incr >= 0 && sh->alloc-sh->len >= incr) || (incr < 0 && sh->len >= (unsigned int)(-incr)));
            len = (sh->len += incr);
            break;
        }
        case SDS_TYPE_16: {
            SDS_HDR_VAR(16,s);
            assert((incr >= 0 && sh->alloc-sh->len >= incr) || (incr < 0 && sh->len >= (unsigned int)(-incr)));
            len = (sh->len += incr);
            break;
        }
        case SDS_TYPE_32: {
            SDS_HDR_VAR(32,s);
            assert((incr >= 0 && sh->alloc-sh->len >= (unsigned int)incr) || (incr < 0 && sh->len >= (unsigned int)(-incr)));
            len = (sh->len += incr);
            break;
        }
        case SDS_TYPE_64: {
            SDS_HDR_VAR(64,s);
            assert((incr >= 0 && sh->alloc-sh->len >= (uint64_t)incr) || (incr < 0 && sh->len >= (uint64_t)(-incr)));
            len = (sh->len += incr);
            break;
        }
        default: len = 0; /* Just to avoid compilation warnings. */
    }
    s[len] = '\0';
}

/* Grow the sds to have the specified length. Bytes that were not part of
 * the original length of the sds will be set to zero.
 *
 * if the specified length is smaller than the current length, no operation
 * is performed. */
sds sdsgrowzero(sds s, size_t len) {
    size_t curlen = sdslen(s);

    if (len <= curlen) return s;
    s = sdsMakeRoomFor(s,len-curlen);
    if (s == NULL) return NULL;

    /* Make sure added region doesn't contain garbage */
    memset(s+curlen,0,(len-curlen+1)); /* also set trailing \0 byte */
    sdssetlen(s, len);
    return s;
}

/* Append the specified binary-safe string pointed by 't' of 'len' bytes to the
 * end of the specified sds string 's'.
 *
 * After the call, the passed sds string is no longer valid and all the
 * references must be substituted with the new pointer returned by the call. */
sds sdscatlen(sds s, const void *t, size_t len) {
    size_t curlen = sdslen(s);

    s = sdsMakeRoomFor(s,len);
    if (s == NULL) return NULL;
    memcpy(s+curlen, t, len);
    sdssetlen(s, curlen+len);
    s[curlen+len] = '\0';
    return s;
}

/* Append the specified null terminated C string to the sds string 's'.
 *
 * After the call, the passed sds string is no longer valid and all the
 * references must be substituted with the new pointer returned by the call. */
sds sdscat(sds s, const char *t) {
    return sdscatlen(s, t, strlen(t));
}

/* Append the specified sds 't' to the existing sds 's'.
 *
 * After the call, the modified sds string is no longer valid and all the
 * references must be substituted with the new pointer returned by the call. */
sds sdscatsds(sds s, const sds t) {
    return sdscatlen(s, t, sdslen(t));
}

/* Destructively modify the sds string 's' to hold the specified binary
 * safe string pointed by 't' of length 'len' bytes. */
sds sdscpylen(sds s, const char *t, size_t len) {
    if (sdsalloc(s) < len) {
        s = sdsMakeRoomFor(s,len-sdslen(s));
        if (s == NULL) return NULL;
    }
    memcpy(s, t, len);
    s[len] = '\0';
    sdssetlen(s, len);
    return s;
}

/* Like sdscpylen() but 't' must be a null-terminated string so that the length
 * of the string is obtained with strlen(). */
sds sdscpy(sds s, const char *t) {
    return sdscpylen(s, t, strlen(t));
}

/* Create an sds string from a long long value. It is much faster than:
 *
 * sdscatprintf(sdsempty(),"%lld\n", value);
 */
sds sdsfromlonglong(long long value) {
    char buf[LONG_STR_SIZE];
    int len = ll2string(buf,sizeof(buf),value);

    return sdsnewlen(buf,len);
}

/* Like sdscatprintf() but gets va_list instead of being variadic. */
sds sdscatvprintf(sds s, const char *fmt, va_list ap) {
    va_list cpy;
    char staticbuf[1024], *buf = staticbuf, *t;
    size_t buflen = strlen(fmt)*2;
    int bufstrlen;

    /* We try to start using a static buffer for speed.
     * If not possible we revert to heap allocation. */
    if (buflen > sizeof(staticbuf)) {
        buf = s_malloc(buflen);
        if (buf == NULL) return NULL;
    } else {
        buflen = sizeof(staticbuf);
    }

    /* Alloc enough space for buffer and \0 after failing to
     * fit the string in the current buffer size. */
    while(1) {
        va_copy(cpy,ap);
        bufstrlen = vsnprintf(buf, buflen, fmt, cpy);
        va_end(cpy);
        if (bufstrlen < 0) {
            if (buf != staticbuf) s_free(buf);
            return NULL;
        }
        if (((size_t)bufstrlen) >= buflen) {
            if (buf != staticbuf) s_free(buf);
            buflen = ((size_t)bufstrlen) + 1;
            buf = s_malloc(buflen);
            if (buf == NULL) return NULL;
            continue;
        }
        break;
    }

    /* Finally concat the obtained string to the SDS string and return it. */
    t = sdscatlen(s, buf, bufstrlen);
    if (buf != staticbuf) s_free(buf);
    return t;
}

/* Append to the sds string 's' a string obtained using printf-alike format
 * specifier.
 *
 * After the call, the modified sds string is no longer valid and all the
 * references must be substituted with the new pointer returned by the call.
 *
 * Example:
 *
 * s = sdsnew("Sum is: ");
 * s = sdscatprintf(s,"%d+%d = %d",a,b,a+b).
 *
 * Often you need to create a string from scratch with the printf-alike
 * format. When this is the need, just use sdsempty() as the target string:
 *
 * s = sdscatprintf(sdsempty(), "... your format ...", args);
 */
sds sdscatprintf(sds s, const char *fmt, ...) {
    va_list ap;
    char *t;
    va_start(ap, fmt);
    t = sdscatvprintf(s,fmt,ap);
    va_end(ap);
    return t;
}

/* This function is similar to sdscatprintf, but much faster as it does
 * not rely on sprintf() family functions implemented by the libc that
 * are often very slow. Moreover directly handling the sds string as
 * new data is concatenated provides a performance improvement.
 *
 * However this function only handles an incompatible subset of printf-alike
 * format specifiers:
 *
 * %s - C String
 * %S - SDS string
 * %i - signed int
 * %I - 64 bit signed integer (long long, int64_t)
 * %u - unsigned int
 * %U - 64 bit unsigned integer (unsigned long long, uint64_t)
 * %% - Verbatim "%" character.
 */
sds sdscatfmt(sds s, char const *fmt, ...) {
    size_t initlen = sdslen(s);
    const char *f = fmt;
    long i;
    va_list ap;

    /* To avoid continuous reallocations, let's start with a buffer that
     * can hold at least two times the format string itself. It's not the
     * best heuristic but seems to work in practice. */
    s = sdsMakeRoomFor(s, strlen(fmt)*2);
    va_start(ap,fmt);
    f = fmt;    /* Next format specifier byte to process. */
    i = initlen; /* Position of the next byte to write to dest str. */
    while(*f) {
        char next, *str;
        size_t l;
        long long num;
        unsigned long long unum;

        /* Make sure there is always space for at least 1 char. */
        if (sdsavail(s)==0) {
            s = sdsMakeRoomFor(s,1);
        }

        switch(*f) {
        case '%':
            next = *(f+1);
            if (next == '\0') break;
            f++;
            switch(next) {
            case 's':
            case 'S':
                str = va_arg(ap,char*);
                l = (next == 's') ? strlen(str) : sdslen(str);
                if (sdsavail(s) < l) {
                    s = sdsMakeRoomFor(s,l);
                }
                memcpy(s+i,str,l);
                sdsinclen(s,l);
                i += l;
                break;
            case 'i':
            case 'I':
                if (next == 'i')
                    num = va_arg(ap,int);
                else
                    num = va_arg(ap,long long);
                {
                    char buf[LONG_STR_SIZE];
                    l = ll2string(buf,sizeof(buf),num);
                    if (sdsavail(s) < l) {
                        s = sdsMakeRoomFor(s,l);
                    }
                    memcpy(s+i,buf,l);
                    sdsinclen(s,l);
                    i += l;
                }
                break;
            case 'u':
            case 'U':
                if (next == 'u')
                    unum = va_arg(ap,unsigned int);
                else
                    unum = va_arg(ap,unsigned long long);
                {
                    char buf[LONG_STR_SIZE];
                    l = ull2string(buf,sizeof(buf),unum);
                    if (sdsavail(s) < l) {
                        s = sdsMakeRoomFor(s,l);
                    }
                    memcpy(s+i,buf,l);
                    sdsinclen(s,l);
                    i += l;
                }
                break;
            default: /* Handle %% and generally %<unknown>. */
                s[i++] = next;
                sdsinclen(s,1);
                break;
            }
            break;
        default:
            s[i++] = *f;
            sdsinclen(s,1);
            break;
        }
        f++;
    }
    va_end(ap);

    /* Add null-term */
    s[i] = '\0';
    return s;
}

/* Remove the part of the string from left and from right composed just of
 * contiguous characters found in 'cset', that is a null terminated C string.
 *
 * After the call, the modified sds string is no longer valid and all the
 * references must be substituted with the new pointer returned by the call.
 *
 * Example:
 *
 * s = sdsnew("AA...AA.a.aa.aHelloWorld     :::");
 * s = sdstrim(s,"Aa. :");
 * printf("%s\n", s);
 *
 * Output will be just "HelloWorld".
 */
sds sdstrim(sds s, const char *cset) {
    char *end, *sp, *ep;
    size_t len;

    sp = s;
    ep = end = s+sdslen(s)-1;
    while(sp <= end && strchr(cset, *sp)) sp++;
    while(ep > sp && strchr(cset, *ep)) ep--;
    len = (ep-sp)+1;
    if (s != sp) memmove(s, sp, len);
    s[len] = '\0';
    sdssetlen(s,len);
    return s;
}

/* Changes the input string to be a subset of the original.
 * It does not release the free space in the string, so a call to
 * sdsRemoveFreeSpace may be wise after. */
void sdssubstr(sds s, size_t start, size_t len) {
    /* Clamp out of range input */
    size_t oldlen = sdslen(s);
    if (start >= oldlen) start = len = 0;
    if (len > oldlen-start) len = oldlen-start;

    /* Move the data */
    if (len) memmove(s, s+start, len);
    s[len] = 0;
    sdssetlen(s,len);
}

/* Turn the string into a smaller (or equal) string containing only the
 * substring specified by the 'start' and 'end' indexes.
 *
 * start and end can be negative, where -1 means the last character of the
 * string, -2 the penultimate character, and so forth.
 *
 * The interval is inclusive, so the start and end characters will be part
 * of the resulting string.
 *
 * The string is modified in-place.
 *
 * NOTE: this function can be misleading and can have unexpected behaviour,
 * specifically when you want the length of the new string to be 0.
 * Having start==end will result in a string with one character.
 * please consider using sdssubstr instead.
 *
 * Example:
 *
 * s = sdsnew("Hello World");
 * sdsrange(s,1,-1); => "ello World"
 */
void sdsrange(sds s, ssize_t start, ssize_t end) {
    size_t newlen, len = sdslen(s);
    if (len == 0) return;
    if (start < 0)
        start = len + start;
    if (end < 0)
        end = len + end;
    newlen = (start > end) ? 0 : (end-start)+1;
    sdssubstr(s, start, newlen);
}

/* Apply tolower() to every character of the sds string 's'. */
void sdstolower(sds s) {
    size_t len = sdslen(s), j;

    for (j = 0; j < len; j++) s[j] = tolower(s[j]);
}

/* Apply toupper() to every character of the sds string 's'. */
void sdstoupper(sds s) {
    size_t len = sdslen(s), j;

    for (j = 0; j < len; j++) s[j] = toupper(s[j]);
}

/* Compare two sds strings s1 and s2 with memcmp().
 *
 * Return value:
 *
 *     positive if s1 > s2.
 *     negative if s1 < s2.
 *     0 if s1 and s2 are exactly the same binary string.
 *
 * If two strings share exactly the same prefix, but one of the two has
 * additional characters, the longer string is considered to be greater than
 * the smaller one. */
int sdscmp(const sds s1, const sds s2) {
    size_t l1, l2, minlen;
    int cmp;

    l1 = sdslen(s1);
    l2 = sdslen(s2);
    minlen = (l1 < l2) ? l1 : l2;
    cmp = memcmp(s1,s2,minlen);
    if (cmp == 0) return l1>l2? 1: (l1<l2? -1: 0);
    return cmp;
}

/* Split 's' with separator in 'sep'. An array
 * of sds strings is returned. *count will be set
 * by reference to the number of tokens returned.
 *
 * On out of memory, zero length string, zero length
 * separator, NULL is returned.
 *
 * Note that 'sep' is able to split a string using
 * a multi-character separator. For example
 * sdssplit("foo_-_bar","_-_"); will return two
 * elements "foo" and "bar".
 *
 * This version of the function is binary-safe but
 * requires length arguments. sdssplit() is just the
 * same function but for zero-terminated strings.
 */
sds *sdssplitlen(const char *s, ssize_t len, const char *sep, int seplen, int *count) {
    int elements = 0, slots = 5;
    long start = 0, j;
    sds *tokens;

    if (seplen < 1 || len <= 0) {
        *count = 0;
        return NULL;
    }
    tokens = s_malloc(sizeof(sds)*slots);
    if (tokens == NULL) return NULL;

    for (j = 0; j < (len-(seplen-1)); j++) {
        /* make sure there is room for the next element and the final one */
        if (slots < elements+2) {
            sds *newtokens;

            slots *= 2;
            newtokens = s_realloc(tokens,sizeof(sds)*slots);
            if (newtokens == NULL) goto cleanup;
            tokens = newtokens;
        }
        /* search the separator */
        if ((seplen == 1 && *(s+j) == sep[0]) || (memcmp(s+j,sep,seplen) == 0)) {
            tokens[elements] = sdsnewlen(s+start,j-start);
            if (tokens[elements] == NULL) goto cleanup;
            elements++;
            start = j+seplen;
            j = j+seplen-1; /* skip the separator */
        }
    }
    /* Add the final element. We are sure there is room in the tokens array. */
    tokens[elements] = sdsnewlen(s+start,len-start);
    if (tokens[elements] == NULL) goto cleanup;
    elements++;
    *count = elements;
    return tokens;

cleanup:
    {
        int i;
        for (i = 0; i < elements; i++) sdsfree(tokens[i]);
        s_free(tokens);
        *count = 0;
        return NULL;
    }
}

/* Free the result returned by sdssplitlen(), or do nothing if 'tokens' is NULL. */
void sdsfreesplitres(sds *tokens, int count) {
    if (!tokens) return;
    while(count--)
        sdsfree(tokens[count]);
    s_free(tokens);
}

/* Append to the sds string "s" an escaped string representation where
 * all the non-printable characters (tested with isprint()) are turned into
 * escapes in the form "\n\r\a...." or "\x<hex-number>".
 *
 * After the call, the modified sds string is no longer valid and all the
 * references must be substituted with the new pointer returned by the call. */
sds sdscatrepr(sds s, const char *p, size_t len) {
    s = sdsMakeRoomFor(s, len + 2);
    s = sdscatlen(s,"\"",1);
    while(len--) {
        switch(*p) {
        case '\\':
        case '"':
            s = sdscatprintf(s,"\\%c",*p);
            break;
        case '\n': s = sdscatlen(s,"\\n",2); break;
        case '\r': s = sdscatlen(s,"\\r",2); break;
        case '\t': s = sdscatlen(s,"\\t",2); break;
        case '\a': s = sdscatlen(s,"\\a",2); break;
        case '\b': s = sdscatlen(s,"\\b",2); break;
        default:
            if (isprint(*p))
                s = sdscatlen(s, p, 1);
            else
                s = sdscatprintf(s,"\\x%02x",(unsigned char)*p);
            break;
        }
        p++;
    }
    return sdscatlen(s,"\"",1);
}

/* Returns one if the string contains characters to be escaped
 * by sdscatrepr(), zero otherwise.
 *
 * Typically, this should be used to help protect aggregated strings in a way
 * that is compatible with sdssplitargs(). For this reason, also spaces will be
 * treated as needing an escape.
 */
int sdsneedsrepr(const sds s) {
    size_t len = sdslen(s);
    const char *p = s;

    while (len--) {
        if (*p == '\\' || *p == '"' || *p == '\n' || *p == '\r' ||
            *p == '\t' || *p == '\a' || *p == '\b' || !isprint(*p) || isspace(*p)) return 1;
        p++;
    }

    return 0;
}

/* Helper function for sdssplitargs() that returns non zero if 'c'
 * is a valid hex digit. */
int is_hex_digit(char c) {
    return (c >= '0' && c <= '9') || (c >= 'a' && c <= 'f') ||
           (c >= 'A' && c <= 'F');
}

/* Helper function for sdssplitargs() that converts a hex digit into an
 * integer from 0 to 15 */
int hex_digit_to_int(char c) {
    /* clang-format off */
    switch(c) {
    case '0': return 0;
    case '1': return 1;
    case '2': return 2;
    case '3': return 3;
    case '4': return 4;
    case '5': return 5;
    case '6': return 6;
    case '7': return 7;
    case '8': return 8;
    case '9': return 9;
    case 'a': case 'A': return 10;
    case 'b': case 'B': return 11;
    case 'c': case 'C': return 12;
    case 'd': case 'D': return 13;
    case 'e': case 'E': return 14;
    case 'f': case 'F': return 15;
    default: return 0;
    }
    /* clang-format on */
}

/* Split a line into arguments, where every argument can be in the
 * following programming-language REPL-alike form:
 *
 * foo bar "newline are supported\n" and "\xff\x00otherstuff"
 *
 * The number of arguments is stored into *argc, and an array
 * of sds is returned.
 *
 * The caller should free the resulting array of sds strings with
 * sdsfreesplitres().
 *
 * Note that sdscatrepr() is able to convert back a string into
 * a quoted string in the same format sdssplitargs() is able to parse.
 *
 * The function returns the allocated tokens on success, even when the
 * input string is empty, or NULL if the input contains unbalanced
 * quotes or closed quotes followed by non space characters
 * as in: "foo"bar or "foo'
 */
sds *sdssplitargs(const char *line, int *argc) {
    const char *p = line;
    char *current = NULL;
    char **vector = NULL;

    *argc = 0;
    while(1) {
        /* skip blanks */
        while(*p && isspace(*p)) p++;
        if (*p) {
            /* get a token */
            int inq=0;  /* set to 1 if we are in "quotes" */
            int insq=0; /* set to 1 if we are in 'single quotes' */
            int done=0;

            if (current == NULL) current = sdsempty();
            while(!done) {
                if (inq) {
                    if (*p == '\\' && *(p+1) == 'x' &&
                                             is_hex_digit(*(p+2)) &&
                                             is_hex_digit(*(p+3)))
                    {
                        unsigned char byte;

                        byte = (hex_digit_to_int(*(p+2))*16)+
                                hex_digit_to_int(*(p+3));
                        current = sdscatlen(current,(char*)&byte,1);
                        p += 3;
                    } else if (*p == '\\' && *(p+1)) {
                        char c;

                        p++;
                        switch(*p) {
                        case 'n': c = '\n'; break;
                        case 'r': c = '\r'; break;
                        case 't': c = '\t'; break;
                        case 'b': c = '\b'; break;
                        case 'a': c = '\a'; break;
                        default: c = *p; break;
                        }
                        current = sdscatlen(current,&c,1);
                    } else if (*p == '"') {
                        /* closing quote must be followed by a space or
                         * nothing at all. */
                        if (*(p+1) && !isspace(*(p+1))) goto err;
                        done=1;
                    } else if (!*p) {
                        /* unterminated quotes */
                        goto err;
                    } else {
                        current = sdscatlen(current,p,1);
                    }
                } else if (insq) {
                    if (*p == '\\' && *(p+1) == '\'') {
                        p++;
                        current = sdscatlen(current,"'",1);
                    } else if (*p == '\'') {
                        /* closing quote must be followed by a space or
                         * nothing at all. */
                        if (*(p+1) && !isspace(*(p+1))) goto err;
                        done=1;
                    } else if (!*p) {
                        /* unterminated quotes */
                        goto err;
                    } else {
                        current = sdscatlen(current,p,1);
                    }
                } else {
                    switch(*p) {
                    case ' ':
                    case '\n':
                    case '\r':
                    case '\t':
                    case '\0':
                        done=1;
                        break;
                    case '"':
                        inq=1;
                        break;
                    case '\'':
                        insq=1;
                        break;
                    default:
                        current = sdscatlen(current,p,1);
                        break;
                    }
                }
                if (*p) p++;
            }
            /* add the token to the vector */
            vector = s_realloc(vector,((*argc)+1)*sizeof(char*));
            vector[*argc] = current;
            (*argc)++;
            current = NULL;
        } else {
            /* Even on empty input string return something not NULL. */
            if (vector == NULL) vector = s_malloc(sizeof(void*));
            return vector;
        }
    }

err:
    while((*argc)--)
        sdsfree(vector[*argc]);
    s_free(vector);
    if (current) sdsfree(current);
    *argc = 0;
    return NULL;
}

/* Modify the string substituting all the occurrences of the set of
 * characters specified in the 'from' string to the corresponding character
 * in the 'to' array.
 *
 * For instance: sdsmapchars(mystring, "ho", "01", 2)
 * will have the effect of turning the string "hello" into "0ell1".
 *
 * The function returns the sds string pointer, that is always the same
 * as the input pointer since no resize is needed. */
sds sdsmapchars(sds s, const char *from, const char *to, size_t setlen) {
    size_t j, i, l = sdslen(s);

    for (j = 0; j < l; j++) {
        for (i = 0; i < setlen; i++) {
            if (s[j] == from[i]) {
                s[j] = to[i];
                break;
            }
        }
    }
    return s;
}

/* Join an array of C strings using the specified separator (also a C string).
 * Returns the result as an sds string. */
sds sdsjoin(char **argv, int argc, char *sep) {
    sds join = sdsempty();
    int j;

    for (j = 0; j < argc; j++) {
        join = sdscat(join, argv[j]);
        if (j != argc-1) join = sdscat(join,sep);
    }
    return join;
}

/* Like sdsjoin, but joins an array of SDS strings. */
sds sdsjoinsds(sds *argv, int argc, const char *sep, size_t seplen) {
    sds join = sdsempty();
    int j;

    for (j = 0; j < argc; j++) {
        join = sdscatsds(join, argv[j]);
        if (j != argc-1) join = sdscatlen(join,sep,seplen);
    }
    return join;
}

/* Wrappers to the allocators used by SDS. Note that SDS will actually
 * just use the macros defined into sdsalloc.h in order to avoid to pay
 * the overhead of function calls. Here we define these wrappers only for
 * the programs SDS is linked to, if they want to touch the SDS internals
 * even if they use a different allocator. */
void *sds_malloc(size_t size) { return s_malloc(size); }
void *sds_realloc(void *ptr, size_t size) { return s_realloc(ptr,size); }
void sds_free(void *ptr) { s_free(ptr); }

/* Perform expansion of a template string and return the result as a newly
 * allocated sds.
 *
 * Template variables are specified using curly brackets, e.g. {variable}.
 * An opening bracket can be quoted by repeating it twice.
 */
sds sdstemplate(const char *template, sdstemplate_callback_t cb_func, void *cb_arg)
{
    sds res = sdsempty();
    const char *p = template;

    while (*p) {
        /* Find next variable, copy everything until there */
        const char *sv = strchr(p, '{');
        if (!sv) {
            /* Not found: copy till rest of template and stop */
            res = sdscat(res, p);
            break;
        } else if (sv > p) {
            /* Found: copy anything up to the beginning of the variable */
            res = sdscatlen(res, p, sv - p);
        }

        /* Skip into variable name, handle premature end or quoting */
        sv++;
        if (!*sv) goto error;       /* Premature end of template */
        if (*sv == '{') {
            /* Quoted '{' */
            p = sv + 1;
            res = sdscat(res, "{");
            continue;
        }

        /* Find end of variable name, handle premature end of template */
        const char *ev = strchr(sv, '}');
        if (!ev) goto error;

        /* Pass variable name to callback and obtain value. If callback failed,
         * abort. */
        sds varname = sdsnewlen(sv, ev - sv);
        sds value = cb_func(varname, cb_arg);
        sdsfree(varname);
        if (!value) goto error;

        /* Append value to result and continue */
        res = sdscat(res, value);
        sdsfree(value);
        p = ev + 1;
    }

    return res;

error:
    sdsfree(res);
    return NULL;
<<<<<<< HEAD
}

#ifdef SERVER_TEST
#include <stdio.h>
#include <limits.h>
#include "testhelp.h"

#define UNUSED(x) (void)(x)

static sds sdsTestTemplateCallback(sds varname, void *arg) {
    UNUSED(arg);
    static const char *_var1 = "variable1";
    static const char *_var2 = "variable2";

    if (!strcmp(varname, _var1)) return sdsnew("value1");
    else if (!strcmp(varname, _var2)) return sdsnew("value2");
    else return NULL;
}

int sdsTest(int argc, char **argv, int flags) {
    UNUSED(argc);
    UNUSED(argv);
    UNUSED(flags);

    {
        sds x = sdsnew("foo"), y;

        test_cond("Create a string and obtain the length",
            sdslen(x) == 3 && memcmp(x,"foo\0",4) == 0);

        sdsfree(x);
        x = sdsnewlen("foo",2);
        test_cond("Create a string with specified length",
            sdslen(x) == 2 && memcmp(x,"fo\0",3) == 0);

        x = sdscat(x,"bar");
        test_cond("Strings concatenation",
            sdslen(x) == 5 && memcmp(x,"fobar\0",6) == 0);

        x = sdscpy(x,"a");
        test_cond("sdscpy() against an originally longer string",
            sdslen(x) == 1 && memcmp(x,"a\0",2) == 0);

        x = sdscpy(x,"xyzxxxxxxxxxxyyyyyyyyyykkkkkkkkkk");
        test_cond("sdscpy() against an originally shorter string",
            sdslen(x) == 33 &&
            memcmp(x,"xyzxxxxxxxxxxyyyyyyyyyykkkkkkkkkk\0",33) == 0);

        sdsfree(x);
        x = sdscatprintf(sdsempty(),"%d",123);
        test_cond("sdscatprintf() seems working in the base case",
            sdslen(x) == 3 && memcmp(x,"123\0",4) == 0);

        sdsfree(x);
        x = sdscatprintf(sdsempty(),"a%cb",0);
        test_cond("sdscatprintf() seems working with \\0 inside of result",
            sdslen(x) == 3 && memcmp(x,"a\0""b\0",4) == 0);

        {
            sdsfree(x);
            char etalon[1024*1024];
            for (size_t i = 0; i < sizeof(etalon); i++) {
                etalon[i] = '0';
            }
            x = sdscatprintf(sdsempty(),"%0*d",(int)sizeof(etalon),0);
            test_cond("sdscatprintf() can print 1MB",
                sdslen(x) == sizeof(etalon) && memcmp(x,etalon,sizeof(etalon)) == 0);
        }

        sdsfree(x);
        x = sdsnew("--");
        x = sdscatfmt(x, "Hello %s World %I,%I--", "Hi!", LLONG_MIN,LLONG_MAX);
        test_cond("sdscatfmt() seems working in the base case",
            sdslen(x) == 60 &&
            memcmp(x,"--Hello Hi! World -9223372036854775808,"
                     "9223372036854775807--",60) == 0);
        printf("[%s]\n",x);

        sdsfree(x);
        x = sdsnew("--");
        x = sdscatfmt(x, "%u,%U--", UINT_MAX, ULLONG_MAX);
        test_cond("sdscatfmt() seems working with unsigned numbers",
            sdslen(x) == 35 &&
            memcmp(x,"--4294967295,18446744073709551615--",35) == 0);

        sdsfree(x);
        x = sdsnew(" x ");
        sdstrim(x," x");
        test_cond("sdstrim() works when all chars match",
            sdslen(x) == 0);

        sdsfree(x);
        x = sdsnew(" x ");
        sdstrim(x," ");
        test_cond("sdstrim() works when a single char remains",
            sdslen(x) == 1 && x[0] == 'x');

        sdsfree(x);
        x = sdsnew("xxciaoyyy");
        sdstrim(x,"xy");
        test_cond("sdstrim() correctly trims characters",
            sdslen(x) == 4 && memcmp(x,"ciao\0",5) == 0);

        y = sdsdup(x);
        sdsrange(y,1,1);
        test_cond("sdsrange(...,1,1)",
            sdslen(y) == 1 && memcmp(y,"i\0",2) == 0);

        sdsfree(y);
        y = sdsdup(x);
        sdsrange(y,1,-1);
        test_cond("sdsrange(...,1,-1)",
            sdslen(y) == 3 && memcmp(y,"iao\0",4) == 0);

        sdsfree(y);
        y = sdsdup(x);
        sdsrange(y,-2,-1);
        test_cond("sdsrange(...,-2,-1)",
            sdslen(y) == 2 && memcmp(y,"ao\0",3) == 0);

        sdsfree(y);
        y = sdsdup(x);
        sdsrange(y,2,1);
        test_cond("sdsrange(...,2,1)",
            sdslen(y) == 0 && memcmp(y,"\0",1) == 0);

        sdsfree(y);
        y = sdsdup(x);
        sdsrange(y,1,100);
        test_cond("sdsrange(...,1,100)",
            sdslen(y) == 3 && memcmp(y,"iao\0",4) == 0);

        sdsfree(y);
        y = sdsdup(x);
        sdsrange(y,100,100);
        test_cond("sdsrange(...,100,100)",
            sdslen(y) == 0 && memcmp(y,"\0",1) == 0);

        sdsfree(y);
        y = sdsdup(x);
        sdsrange(y,4,6);
        test_cond("sdsrange(...,4,6)",
            sdslen(y) == 0 && memcmp(y,"\0",1) == 0);

        sdsfree(y);
        y = sdsdup(x);
        sdsrange(y,3,6);
        test_cond("sdsrange(...,3,6)",
            sdslen(y) == 1 && memcmp(y,"o\0",2) == 0);

        sdsfree(y);
        sdsfree(x);
        x = sdsnew("foo");
        y = sdsnew("foa");
        test_cond("sdscmp(foo,foa)", sdscmp(x,y) > 0);

        sdsfree(y);
        sdsfree(x);
        x = sdsnew("bar");
        y = sdsnew("bar");
        test_cond("sdscmp(bar,bar)", sdscmp(x,y) == 0);

        sdsfree(y);
        sdsfree(x);
        x = sdsnew("aar");
        y = sdsnew("bar");
        test_cond("sdscmp(bar,bar)", sdscmp(x,y) < 0);

        sdsfree(y);
        sdsfree(x);
        x = sdsnewlen("\a\n\0foo\r",7);
        y = sdscatrepr(sdsempty(),x,sdslen(x));
        test_cond("sdscatrepr(...data...)",
            memcmp(y,"\"\\a\\n\\x00foo\\r\"",15) == 0);

        {
            unsigned int oldfree;
            char *p;
            int i;
            size_t step = 10, j;

            sdsfree(x);
            sdsfree(y);
            x = sdsnew("0");
            test_cond("sdsnew() free/len buffers", sdslen(x) == 1 && sdsavail(x) == 0);

            /* Run the test a few times in order to hit the first two
             * SDS header types. */
            for (i = 0; i < 10; i++) {
                size_t oldlen = sdslen(x);
                x = sdsMakeRoomFor(x,step);
                int type = x[-1]&SDS_TYPE_MASK;

                test_cond("sdsMakeRoomFor() len", sdslen(x) == oldlen);
                if (type != SDS_TYPE_5) {
                    test_cond("sdsMakeRoomFor() free", sdsavail(x) >= step);
                    oldfree = sdsavail(x);
                    UNUSED(oldfree);
                }
                p = x+oldlen;
                for (j = 0; j < step; j++) {
                    p[j] = 'A'+j;
                }
                sdsIncrLen(x,step);
            }
            test_cond("sdsMakeRoomFor() content",
                memcmp("0ABCDEFGHIJABCDEFGHIJABCDEFGHIJABCDEFGHIJABCDEFGHIJABCDEFGHIJABCDEFGHIJABCDEFGHIJABCDEFGHIJABCDEFGHIJ",x,101) == 0);
            test_cond("sdsMakeRoomFor() final length",sdslen(x)==101);

            sdsfree(x);
        }

        /* Simple template */
        x = sdstemplate("v1={variable1} v2={variable2}", sdsTestTemplateCallback, NULL);
        test_cond("sdstemplate() normal flow",
                  memcmp(x,"v1=value1 v2=value2",19) == 0);
        sdsfree(x);

        /* Template with callback error */
        x = sdstemplate("v1={variable1} v3={doesnotexist}", sdsTestTemplateCallback, NULL);
        test_cond("sdstemplate() with callback error", x == NULL);

        /* Template with empty var name */
        x = sdstemplate("v1={", sdsTestTemplateCallback, NULL);
        test_cond("sdstemplate() with empty var name", x == NULL);

        /* Template with truncated var name */
        x = sdstemplate("v1={start", sdsTestTemplateCallback, NULL);
        test_cond("sdstemplate() with truncated var name", x == NULL);

        /* Template with quoting */
        x = sdstemplate("v1={{{variable1}} {{} v2={variable2}", sdsTestTemplateCallback, NULL);
        test_cond("sdstemplate() with quoting",
                  memcmp(x,"v1={value1} {} v2=value2",24) == 0);
        sdsfree(x);

        /* Test sdsresize - extend */
        x = sdsnew("1234567890123456789012345678901234567890");
        x = sdsResize(x, 200, 1);
        test_cond("sdsrezie() expand len", sdslen(x) == 40);
        test_cond("sdsrezie() expand strlen", strlen(x) == 40);
        test_cond("sdsrezie() expand alloc", sdsalloc(x) >= 200);
        /* Test sdsresize - trim free space */
        x = sdsResize(x, 80, 1);
        test_cond("sdsrezie() shrink len", sdslen(x) == 40);
        test_cond("sdsrezie() shrink strlen", strlen(x) == 40);
        test_cond("sdsrezie() shrink alloc", sdsalloc(x) >= 80);
        /* Test sdsresize - crop used space */
        x = sdsResize(x, 30, 1);
        test_cond("sdsrezie() crop len", sdslen(x) == 30);
        test_cond("sdsrezie() crop strlen", strlen(x) == 30);
        test_cond("sdsrezie() crop alloc", sdsalloc(x) >= 30);
        /* Test sdsresize - extend to different class */
        x = sdsResize(x, 400, 1);
        test_cond("sdsrezie() expand len", sdslen(x) == 30);
        test_cond("sdsrezie() expand strlen", strlen(x) == 30);
        test_cond("sdsrezie() expand alloc", sdsalloc(x) >= 400);
        /* Test sdsresize - shrink to different class */
        x = sdsResize(x, 4, 1);
        test_cond("sdsrezie() crop len", sdslen(x) == 4);
        test_cond("sdsrezie() crop strlen", strlen(x) == 4);
        test_cond("sdsrezie() crop alloc", sdsalloc(x) >= 4);
        sdsfree(x);
    }
    return 0;
}
#endif
=======
}
>>>>>>> 546cef66
<|MERGE_RESOLUTION|>--- conflicted
+++ resolved
@@ -365,6 +365,7 @@
             newsh = s_realloc_usable(sh, newlen, &newsize);
             if (newsh == NULL) return NULL;
             s = (char*)newsh+oldhdrlen;
+            newsize -= (oldhdrlen + 1);
         }
     } else {
         newsh = s_malloc_usable(newlen, &newsize);
@@ -373,10 +374,11 @@
         s_free(sh);
         s = (char*)newsh+hdrlen;
         s[-1] = type;
+        newsize -= (hdrlen + 1);
     }
     s[len] = '\0';
     sdssetlen(s, len);
-    sdssetalloc(s, newsize - hdrlen - 1);
+    sdssetalloc(s, newsize);
     return s;
 }
 
@@ -1231,274 +1233,4 @@
 error:
     sdsfree(res);
     return NULL;
-<<<<<<< HEAD
-}
-
-#ifdef SERVER_TEST
-#include <stdio.h>
-#include <limits.h>
-#include "testhelp.h"
-
-#define UNUSED(x) (void)(x)
-
-static sds sdsTestTemplateCallback(sds varname, void *arg) {
-    UNUSED(arg);
-    static const char *_var1 = "variable1";
-    static const char *_var2 = "variable2";
-
-    if (!strcmp(varname, _var1)) return sdsnew("value1");
-    else if (!strcmp(varname, _var2)) return sdsnew("value2");
-    else return NULL;
-}
-
-int sdsTest(int argc, char **argv, int flags) {
-    UNUSED(argc);
-    UNUSED(argv);
-    UNUSED(flags);
-
-    {
-        sds x = sdsnew("foo"), y;
-
-        test_cond("Create a string and obtain the length",
-            sdslen(x) == 3 && memcmp(x,"foo\0",4) == 0);
-
-        sdsfree(x);
-        x = sdsnewlen("foo",2);
-        test_cond("Create a string with specified length",
-            sdslen(x) == 2 && memcmp(x,"fo\0",3) == 0);
-
-        x = sdscat(x,"bar");
-        test_cond("Strings concatenation",
-            sdslen(x) == 5 && memcmp(x,"fobar\0",6) == 0);
-
-        x = sdscpy(x,"a");
-        test_cond("sdscpy() against an originally longer string",
-            sdslen(x) == 1 && memcmp(x,"a\0",2) == 0);
-
-        x = sdscpy(x,"xyzxxxxxxxxxxyyyyyyyyyykkkkkkkkkk");
-        test_cond("sdscpy() against an originally shorter string",
-            sdslen(x) == 33 &&
-            memcmp(x,"xyzxxxxxxxxxxyyyyyyyyyykkkkkkkkkk\0",33) == 0);
-
-        sdsfree(x);
-        x = sdscatprintf(sdsempty(),"%d",123);
-        test_cond("sdscatprintf() seems working in the base case",
-            sdslen(x) == 3 && memcmp(x,"123\0",4) == 0);
-
-        sdsfree(x);
-        x = sdscatprintf(sdsempty(),"a%cb",0);
-        test_cond("sdscatprintf() seems working with \\0 inside of result",
-            sdslen(x) == 3 && memcmp(x,"a\0""b\0",4) == 0);
-
-        {
-            sdsfree(x);
-            char etalon[1024*1024];
-            for (size_t i = 0; i < sizeof(etalon); i++) {
-                etalon[i] = '0';
-            }
-            x = sdscatprintf(sdsempty(),"%0*d",(int)sizeof(etalon),0);
-            test_cond("sdscatprintf() can print 1MB",
-                sdslen(x) == sizeof(etalon) && memcmp(x,etalon,sizeof(etalon)) == 0);
-        }
-
-        sdsfree(x);
-        x = sdsnew("--");
-        x = sdscatfmt(x, "Hello %s World %I,%I--", "Hi!", LLONG_MIN,LLONG_MAX);
-        test_cond("sdscatfmt() seems working in the base case",
-            sdslen(x) == 60 &&
-            memcmp(x,"--Hello Hi! World -9223372036854775808,"
-                     "9223372036854775807--",60) == 0);
-        printf("[%s]\n",x);
-
-        sdsfree(x);
-        x = sdsnew("--");
-        x = sdscatfmt(x, "%u,%U--", UINT_MAX, ULLONG_MAX);
-        test_cond("sdscatfmt() seems working with unsigned numbers",
-            sdslen(x) == 35 &&
-            memcmp(x,"--4294967295,18446744073709551615--",35) == 0);
-
-        sdsfree(x);
-        x = sdsnew(" x ");
-        sdstrim(x," x");
-        test_cond("sdstrim() works when all chars match",
-            sdslen(x) == 0);
-
-        sdsfree(x);
-        x = sdsnew(" x ");
-        sdstrim(x," ");
-        test_cond("sdstrim() works when a single char remains",
-            sdslen(x) == 1 && x[0] == 'x');
-
-        sdsfree(x);
-        x = sdsnew("xxciaoyyy");
-        sdstrim(x,"xy");
-        test_cond("sdstrim() correctly trims characters",
-            sdslen(x) == 4 && memcmp(x,"ciao\0",5) == 0);
-
-        y = sdsdup(x);
-        sdsrange(y,1,1);
-        test_cond("sdsrange(...,1,1)",
-            sdslen(y) == 1 && memcmp(y,"i\0",2) == 0);
-
-        sdsfree(y);
-        y = sdsdup(x);
-        sdsrange(y,1,-1);
-        test_cond("sdsrange(...,1,-1)",
-            sdslen(y) == 3 && memcmp(y,"iao\0",4) == 0);
-
-        sdsfree(y);
-        y = sdsdup(x);
-        sdsrange(y,-2,-1);
-        test_cond("sdsrange(...,-2,-1)",
-            sdslen(y) == 2 && memcmp(y,"ao\0",3) == 0);
-
-        sdsfree(y);
-        y = sdsdup(x);
-        sdsrange(y,2,1);
-        test_cond("sdsrange(...,2,1)",
-            sdslen(y) == 0 && memcmp(y,"\0",1) == 0);
-
-        sdsfree(y);
-        y = sdsdup(x);
-        sdsrange(y,1,100);
-        test_cond("sdsrange(...,1,100)",
-            sdslen(y) == 3 && memcmp(y,"iao\0",4) == 0);
-
-        sdsfree(y);
-        y = sdsdup(x);
-        sdsrange(y,100,100);
-        test_cond("sdsrange(...,100,100)",
-            sdslen(y) == 0 && memcmp(y,"\0",1) == 0);
-
-        sdsfree(y);
-        y = sdsdup(x);
-        sdsrange(y,4,6);
-        test_cond("sdsrange(...,4,6)",
-            sdslen(y) == 0 && memcmp(y,"\0",1) == 0);
-
-        sdsfree(y);
-        y = sdsdup(x);
-        sdsrange(y,3,6);
-        test_cond("sdsrange(...,3,6)",
-            sdslen(y) == 1 && memcmp(y,"o\0",2) == 0);
-
-        sdsfree(y);
-        sdsfree(x);
-        x = sdsnew("foo");
-        y = sdsnew("foa");
-        test_cond("sdscmp(foo,foa)", sdscmp(x,y) > 0);
-
-        sdsfree(y);
-        sdsfree(x);
-        x = sdsnew("bar");
-        y = sdsnew("bar");
-        test_cond("sdscmp(bar,bar)", sdscmp(x,y) == 0);
-
-        sdsfree(y);
-        sdsfree(x);
-        x = sdsnew("aar");
-        y = sdsnew("bar");
-        test_cond("sdscmp(bar,bar)", sdscmp(x,y) < 0);
-
-        sdsfree(y);
-        sdsfree(x);
-        x = sdsnewlen("\a\n\0foo\r",7);
-        y = sdscatrepr(sdsempty(),x,sdslen(x));
-        test_cond("sdscatrepr(...data...)",
-            memcmp(y,"\"\\a\\n\\x00foo\\r\"",15) == 0);
-
-        {
-            unsigned int oldfree;
-            char *p;
-            int i;
-            size_t step = 10, j;
-
-            sdsfree(x);
-            sdsfree(y);
-            x = sdsnew("0");
-            test_cond("sdsnew() free/len buffers", sdslen(x) == 1 && sdsavail(x) == 0);
-
-            /* Run the test a few times in order to hit the first two
-             * SDS header types. */
-            for (i = 0; i < 10; i++) {
-                size_t oldlen = sdslen(x);
-                x = sdsMakeRoomFor(x,step);
-                int type = x[-1]&SDS_TYPE_MASK;
-
-                test_cond("sdsMakeRoomFor() len", sdslen(x) == oldlen);
-                if (type != SDS_TYPE_5) {
-                    test_cond("sdsMakeRoomFor() free", sdsavail(x) >= step);
-                    oldfree = sdsavail(x);
-                    UNUSED(oldfree);
-                }
-                p = x+oldlen;
-                for (j = 0; j < step; j++) {
-                    p[j] = 'A'+j;
-                }
-                sdsIncrLen(x,step);
-            }
-            test_cond("sdsMakeRoomFor() content",
-                memcmp("0ABCDEFGHIJABCDEFGHIJABCDEFGHIJABCDEFGHIJABCDEFGHIJABCDEFGHIJABCDEFGHIJABCDEFGHIJABCDEFGHIJABCDEFGHIJ",x,101) == 0);
-            test_cond("sdsMakeRoomFor() final length",sdslen(x)==101);
-
-            sdsfree(x);
-        }
-
-        /* Simple template */
-        x = sdstemplate("v1={variable1} v2={variable2}", sdsTestTemplateCallback, NULL);
-        test_cond("sdstemplate() normal flow",
-                  memcmp(x,"v1=value1 v2=value2",19) == 0);
-        sdsfree(x);
-
-        /* Template with callback error */
-        x = sdstemplate("v1={variable1} v3={doesnotexist}", sdsTestTemplateCallback, NULL);
-        test_cond("sdstemplate() with callback error", x == NULL);
-
-        /* Template with empty var name */
-        x = sdstemplate("v1={", sdsTestTemplateCallback, NULL);
-        test_cond("sdstemplate() with empty var name", x == NULL);
-
-        /* Template with truncated var name */
-        x = sdstemplate("v1={start", sdsTestTemplateCallback, NULL);
-        test_cond("sdstemplate() with truncated var name", x == NULL);
-
-        /* Template with quoting */
-        x = sdstemplate("v1={{{variable1}} {{} v2={variable2}", sdsTestTemplateCallback, NULL);
-        test_cond("sdstemplate() with quoting",
-                  memcmp(x,"v1={value1} {} v2=value2",24) == 0);
-        sdsfree(x);
-
-        /* Test sdsresize - extend */
-        x = sdsnew("1234567890123456789012345678901234567890");
-        x = sdsResize(x, 200, 1);
-        test_cond("sdsrezie() expand len", sdslen(x) == 40);
-        test_cond("sdsrezie() expand strlen", strlen(x) == 40);
-        test_cond("sdsrezie() expand alloc", sdsalloc(x) >= 200);
-        /* Test sdsresize - trim free space */
-        x = sdsResize(x, 80, 1);
-        test_cond("sdsrezie() shrink len", sdslen(x) == 40);
-        test_cond("sdsrezie() shrink strlen", strlen(x) == 40);
-        test_cond("sdsrezie() shrink alloc", sdsalloc(x) >= 80);
-        /* Test sdsresize - crop used space */
-        x = sdsResize(x, 30, 1);
-        test_cond("sdsrezie() crop len", sdslen(x) == 30);
-        test_cond("sdsrezie() crop strlen", strlen(x) == 30);
-        test_cond("sdsrezie() crop alloc", sdsalloc(x) >= 30);
-        /* Test sdsresize - extend to different class */
-        x = sdsResize(x, 400, 1);
-        test_cond("sdsrezie() expand len", sdslen(x) == 30);
-        test_cond("sdsrezie() expand strlen", strlen(x) == 30);
-        test_cond("sdsrezie() expand alloc", sdsalloc(x) >= 400);
-        /* Test sdsresize - shrink to different class */
-        x = sdsResize(x, 4, 1);
-        test_cond("sdsrezie() crop len", sdslen(x) == 4);
-        test_cond("sdsrezie() crop strlen", strlen(x) == 4);
-        test_cond("sdsrezie() crop alloc", sdsalloc(x) >= 4);
-        sdsfree(x);
-    }
-    return 0;
-}
-#endif
-=======
-}
->>>>>>> 546cef66
+}