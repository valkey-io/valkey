--- conflicted
+++ resolved
@@ -134,17 +134,12 @@
             if (csv && init_this_loop) printf("algorithm,buffer,performance,crc64_matches\n");
 
             /* get the single-character version for single-byte Redis behavior */
-<<<<<<< HEAD
-            set_crc64_cutoffs(0, crc64_test_size+1);
+            set_crc64_cutoffs(0, crc64_test_size + 1);
             if (bench_crc64(data, crc64_test_size, passes, expect, "crc_1byte", csv)) {
                 zfree(data);
                 data = NULL;
                 return 1;
             }
-=======
-            set_crc64_cutoffs(0, crc64_test_size + 1);
-            if (bench_crc64(data, crc64_test_size, passes, expect, "crc_1byte", csv)) return 1;
->>>>>>> 84157890
 
             set_crc64_cutoffs(crc64_test_size + 1, crc64_test_size + 1);
             /* run with 8-byte "single" path, crcfaster */
@@ -155,17 +150,12 @@
             }
 
             /* run with dual 8-byte paths */
-<<<<<<< HEAD
-            set_crc64_cutoffs(1, crc64_test_size+1);
+            set_crc64_cutoffs(1, crc64_test_size + 1);
             if (bench_crc64(data, crc64_test_size, passes, expect, "crcdual", csv)) {
                 zfree(data);
                 data = NULL;
                 return 1;
             }
-=======
-            set_crc64_cutoffs(1, crc64_test_size + 1);
-            if (bench_crc64(data, crc64_test_size, passes, expect, "crcdual", csv)) return 1;
->>>>>>> 84157890
 
             /* run with tri 8-byte paths */
             set_crc64_cutoffs(1, 1);
