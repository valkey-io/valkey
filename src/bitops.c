--- conflicted
+++ resolved
@@ -795,15 +795,8 @@
     unsigned char first_byte_neg_mask = 0, last_byte_neg_mask = 0;
 
     /* Parse start/end range if any. */
-<<<<<<< HEAD
-    if (c-> argc == 3 || c->argc == 4 || c->argc == 5) {
-        if (getLongLongFromObjectOrReply(c,c->argv[2],&start,NULL) != C_OK)
-            return;
-=======
-    if (c->argc == 4 || c->argc == 5) {
+    if (c->argc == 3 || c->argc == 4 || c->argc == 5) {
         if (getLongLongFromObjectOrReply(c, c->argv[2], &start, NULL) != C_OK) return;
-        if (getLongLongFromObjectOrReply(c, c->argv[3], &end, NULL) != C_OK) return;
->>>>>>> e4ead944
         if (c->argc == 5) {
             if (!strcasecmp(c->argv[4]->ptr, "bit"))
                 isbit = 1;
@@ -853,12 +846,7 @@
         /* Lookup, check for type. */
         o = lookupKeyRead(c->db, c->argv[1]);
         if (checkType(c, o, OBJ_STRING)) return;
-<<<<<<< HEAD
-        p = getObjectReadOnlyString(o,&strlen,llbuf);
-
-=======
         p = getObjectReadOnlyString(o, &strlen, llbuf);
->>>>>>> e4ead944
         /* The whole string. */
         start = 0;
         end = strlen - 1;
@@ -939,16 +927,7 @@
         long long totlen = strlen;
         serverAssert(totlen <= LLONG_MAX >> 3);
 
-<<<<<<< HEAD
-        if (c->argc < 5) end = totlen-1;
-=======
-        if (c->argc < 5) {
-            if (isbit)
-                end = (totlen << 3) + 7;
-            else
-                end = totlen - 1;
-        }
->>>>>>> e4ead944
+        if (c->argc < 5) end = totlen - 1;
 
         if (isbit) totlen <<= 3;
         /* Convert negative indexes */
