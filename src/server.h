--- conflicted
+++ resolved
@@ -1642,28 +1642,16 @@
     char *unixsocket;                      /* UNIX socket path */
     unsigned int unixsocketperm;           /* UNIX socket permission (see mode_t) */
     connListener listeners[CONN_TYPE_MAX]; /* TCP/Unix/TLS even more types */
-<<<<<<< HEAD
-    uint32_t socket_mark_id;    /* ID for listen socket marking */
-    connListener clistener;     /* Cluster bus listener */
-    list *clients;              /* List of active clients */
-    list *clients_to_close;     /* Clients to close asynchronously */
-    list *clients_pending_write; /* There is to write or install handler. */
-    int clients_pending_write_avg_num; /* State of last x rounds pending write requests. */
-    list *clients_pending_read;  /* Client has pending read socket buffers. */
-    list *slaves, *monitors;    /* List of slaves and MONITORs */
-    client *current_client;     /* The client that triggered the command execution (External or AOF). */
-    client *executing_client;   /* The client executing the current command (possibly script or module). */
-=======
     uint32_t socket_mark_id;               /* ID for listen socket marking */
     connListener clistener;                /* Cluster bus listener */
     list *clients;                         /* List of active clients */
     list *clients_to_close;                /* Clients to close asynchronously */
     list *clients_pending_write;           /* There is to write or install handler. */
+    int clients_pending_write_avg_num;     /* State of last x rounds pending write requests. */
     list *clients_pending_read;            /* Client has pending read socket buffers. */
     list *slaves, *monitors;               /* List of slaves and MONITORs */
     client *current_client;                /* The client that triggered the command execution (External or AOF). */
     client *executing_client;              /* The client executing the current command (possibly script or module). */
->>>>>>> 1c55f3ca
 
 #ifdef LOG_REQ_RES
     char *req_res_logfile; /* Path of log file for logging all requests and their replies. If NULL, no logging will be
@@ -1682,23 +1670,13 @@
     uint32_t paused_actions;    /* Bitmask of actions that are currently paused */
     list *postponed_clients;    /* List of postponed clients */
     pause_event client_pause_per_purpose[NUM_PAUSE_PURPOSES];
-<<<<<<< HEAD
-    char neterr[ANET_ERR_LEN];   /* Error buffer for anet.c */
-    dict *migrate_cached_sockets;/* MIGRATE cached sockets */
-    serverAtomic uint64_t next_client_id; /* Next client unique ID. Incremental. */
-    int protected_mode;         /* Don't accept external connections. */
-    int io_threads_num;         /* Maximum number of IO threads to use. */
-    int io_threads_do_reads;    /* Read and parse from IO threads? */
-    int io_threads_active_num;  /* Number of active IO threads to use. */
-=======
     char neterr[ANET_ERR_LEN];                /* Error buffer for anet.c */
     dict *migrate_cached_sockets;             /* MIGRATE cached sockets */
     serverAtomic uint64_t next_client_id;     /* Next client unique ID. Incremental. */
     int protected_mode;                       /* Don't accept external connections. */
-    int io_threads_num;                       /* Number of IO threads to use. */
+    int io_threads_num;                       /* Maximum number of IO threads to use. */
     int io_threads_do_reads;                  /* Read and parse from IO threads? */
-    int io_threads_active;                    /* Is IO threads currently active? */
->>>>>>> 1c55f3ca
+    int io_threads_active_num;                /* Number of active IO threads to use. */
     long long events_processed_while_blocked; /* processEventsWhileBlocked() */
     int enable_protected_configs; /* Enable the modification of protected configs, see PROTECTED_ACTION_ALLOWED_* */
     int enable_debug_cmd;         /* Enable DEBUG commands, see PROTECTED_ACTION_ALLOWED_* */
