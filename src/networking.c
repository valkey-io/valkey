--- conflicted
+++ resolved
@@ -262,15 +262,8 @@
     /* Schedule the client to write the output buffers to the socket only
      * if not already done and, for replicas, if the replica can actually receive
      * writes at this stage. */
-<<<<<<< HEAD
-    if (!(c->flags & CLIENT_PENDING_WRITE) &&
-        (c->repl_state == REPL_STATE_NONE ||
-         (isReplicaReadyForReplData(c) &&
-          !c->repl_start_cmd_stream_on_ack))) {
-=======
     if (!c->flag.pending_write && (c->repl_state == REPL_STATE_NONE ||
-                                   (c->repl_state == REPLICA_STATE_ONLINE && !c->repl_start_cmd_stream_on_ack))) {
->>>>>>> a323dce8
+                                    (isReplicaReadyForReplData(c) && !c->repl_start_cmd_stream_on_ack))) {
         /* Here instead of installing the write handler, we just flag the
          * client and put it into a list of clients that have something
          * to write to the socket. This way before re-entering the event
@@ -1605,11 +1598,7 @@
 
     /* If a client is protected, yet we need to free it right now, make sure
      * to at least use asynchronous freeing. */
-<<<<<<< HEAD
-    if ((c->flags & CLIENT_PROTECTED) || (c->flags & CLIENT_PROTECTED_RDB_CONN)) {
-=======
-    if (c->flag.protected) {
->>>>>>> a323dce8
+    if (c->flag.protected || c->flag.protected_rdb_conn) {
         freeClientAsync(c);
         return;
     }
@@ -1789,6 +1778,379 @@
     sdsfree(info);
     sdsfree(client);
     freeClientAsync(c);
+}
+
+/* Perform processing of the client before moving on to processing the next client
+ * this is useful for performing operations that affect the global state but can't
+ * wait until we're done with all clients. In other words can't wait until beforeSleep()
+ * return C_ERR in case client is no longer valid after call.
+ * The input client argument: c, may be NULL in case the previous client was
+ * freed before the call. */
+int beforeNextClient(client *c) {
+    /* Notice, this code is also called from 'processUnblockedClients'.
+     * But in case of a module blocked client (see RM_Call 'K' flag) we do not reach this code path.
+     * So whenever we change the code here we need to consider if we need this change on module
+     * blocked client as well */
+
+    /* Skip the client processing if we're in an IO thread, in that case we'll perform
+       this operation later (this function is called again) in the fan-in stage of the threading mechanism */
+    if (io_threads_op != IO_THREADS_OP_IDLE) return C_OK;
+    /* Handle async frees */
+    /* Note: this doesn't make the server.clients_to_close list redundant because of
+     * cases where we want an async free of a client other than myself. For example
+     * in ACL modifications we disconnect clients authenticated to non-existent
+     * users (see ACL LOAD). */
+    if (c && (c->flags & CLIENT_CLOSE_ASAP)) {
+        freeClient(c);
+        return C_ERR;
+    }
+    return C_OK;
+}
+
+/* Free the clients marked as CLOSE_ASAP, return the number of clients
+ * freed. */
+int freeClientsInAsyncFreeQueue(void) {
+    int freed = 0;
+    listIter li;
+    listNode *ln;
+
+    listRewind(server.clients_to_close, &li);
+    while ((ln = listNext(&li)) != NULL) {
+        client *c = listNodeValue(ln);
+
+        if (c->flags & CLIENT_PROTECTED_RDB_CONN) {
+            /* Check if it's safe to remove RDB connection protection during synchronization
+             * The primary gives a grace period before freeing this client because
+             * it serves as a reference to the first required replication data block for
+             * this replica */
+            if (!c->rdb_client_disconnect_time) {
+                c->rdb_client_disconnect_time = server.unixtime;
+                serverLog(LL_VERBOSE, "Postpone RDB client id=%llu (%s) free for %d seconds", (unsigned long long)c->id,
+                          replicationGetReplicaName(c), server.wait_before_rdb_client_free);
+                continue;
+            }
+            if (server.unixtime - c->rdb_client_disconnect_time > server.wait_before_rdb_client_free) {
+                serverLog(LL_NOTICE,
+                          "Replica main connection failed to establish PSYNC within the grace period (%ld seconds). "
+                          "Freeing RDB client %llu.",
+                          (long int)(server.unixtime - c->rdb_client_disconnect_time), (unsigned long long)c->id);
+                c->flags &= ~CLIENT_PROTECTED_RDB_CONN;
+            }
+        }
+
+        if (c->flags & CLIENT_PROTECTED) continue;
+
+        c->flags &= ~CLIENT_CLOSE_ASAP;
+        freeClient(c);
+        listDelNode(server.clients_to_close, ln);
+        freed++;
+    }
+    return freed;
+}
+
+/* Return a client by ID, or NULL if the client ID is not in the set
+ * of registered clients. Note that "fake clients", created with -1 as FD,
+ * are not registered clients. */
+client *lookupClientByID(uint64_t id) {
+    id = htonu64(id);
+    void *c = NULL;
+    raxFind(server.clients_index, (unsigned char *)&id, sizeof(id), &c);
+    return c;
+}
+
+/* This function should be called from _writeToClient when the reply list is not empty,
+ * it gathers the scattered buffers from reply list and sends them away with connWritev.
+ * If we write successfully, it returns C_OK, otherwise, C_ERR is returned,
+ * and 'nwritten' is an output parameter, it means how many bytes server write
+ * to client. */
+static int _writevToClient(client *c, ssize_t *nwritten) {
+    int iovcnt = 0;
+    int iovmax = min(IOV_MAX, c->conn->iovcnt);
+    struct iovec iov[iovmax];
+    size_t iov_bytes_len = 0;
+    /* If the static reply buffer is not empty,
+     * add it to the iov array for writev() as well. */
+    if (c->bufpos > 0) {
+        iov[iovcnt].iov_base = c->buf + c->sentlen;
+        iov[iovcnt].iov_len = c->bufpos - c->sentlen;
+        iov_bytes_len += iov[iovcnt++].iov_len;
+    }
+    /* The first node of reply list might be incomplete from the last call,
+     * thus it needs to be calibrated to get the actual data address and length. */
+    size_t offset = c->bufpos > 0 ? 0 : c->sentlen;
+    listIter iter;
+    listNode *next;
+    clientReplyBlock *o;
+    listRewind(c->reply, &iter);
+    while ((next = listNext(&iter)) && iovcnt < iovmax && iov_bytes_len < NET_MAX_WRITES_PER_EVENT) {
+        o = listNodeValue(next);
+        if (o->used == 0) { /* empty node, just release it and skip. */
+            c->reply_bytes -= o->size;
+            listDelNode(c->reply, next);
+            offset = 0;
+            continue;
+        }
+
+        iov[iovcnt].iov_base = o->buf + offset;
+        iov[iovcnt].iov_len = o->used - offset;
+        iov_bytes_len += iov[iovcnt++].iov_len;
+        offset = 0;
+    }
+    if (iovcnt == 0) return C_OK;
+    *nwritten = connWritev(c->conn, iov, iovcnt);
+    if (*nwritten <= 0) return C_ERR;
+
+    /* Locate the new node which has leftover data and
+     * release all nodes in front of it. */
+    ssize_t remaining = *nwritten;
+    if (c->bufpos > 0) { /* deal with static reply buffer first. */
+        int buf_len = c->bufpos - c->sentlen;
+        c->sentlen += remaining;
+        /* If the buffer was sent, set bufpos to zero to continue with
+         * the remainder of the reply. */
+        if (remaining >= buf_len) {
+            c->bufpos = 0;
+            c->sentlen = 0;
+        }
+        remaining -= buf_len;
+    }
+    listRewind(c->reply, &iter);
+    while (remaining > 0) {
+        next = listNext(&iter);
+        o = listNodeValue(next);
+        if (remaining < (ssize_t)(o->used - c->sentlen)) {
+            c->sentlen += remaining;
+            break;
+        }
+        remaining -= (ssize_t)(o->used - c->sentlen);
+        c->reply_bytes -= o->size;
+        listDelNode(c->reply, next);
+        c->sentlen = 0;
+    }
+
+    return C_OK;
+}
+
+/* This function does actual writing output buffers to different types of
+ * clients, it is called by writeToClient.
+ * If we write successfully, it returns C_OK, otherwise, C_ERR is returned,
+ * and 'nwritten' is an output parameter, it means how many bytes server write
+ * to client. */
+int _writeToClient(client *c, ssize_t *nwritten) {
+    *nwritten = 0;
+    if (getClientType(c) == CLIENT_TYPE_REPLICA) {
+        serverAssert(c->bufpos == 0 && listLength(c->reply) == 0);
+
+        replBufBlock *o = listNodeValue(c->ref_repl_buf_node);
+        serverAssert(o->used >= c->ref_block_pos);
+        /* Send current block if it is not fully sent. */
+        if (o->used > c->ref_block_pos) {
+            *nwritten = connWrite(c->conn, o->buf + c->ref_block_pos, o->used - c->ref_block_pos);
+            if (*nwritten <= 0) return C_ERR;
+            c->ref_block_pos += *nwritten;
+        }
+
+        /* If we fully sent the object on head, go to the next one. */
+        listNode *next = listNextNode(c->ref_repl_buf_node);
+        if (next && c->ref_block_pos == o->used) {
+            o->refcount--;
+            ((replBufBlock *)(listNodeValue(next)))->refcount++;
+            c->ref_repl_buf_node = next;
+            c->ref_block_pos = 0;
+            incrementalTrimReplicationBacklog(REPL_BACKLOG_TRIM_BLOCKS_PER_CALL);
+        }
+        return C_OK;
+    }
+
+    /* When the reply list is not empty, it's better to use writev to save us some
+     * system calls and TCP packets. */
+    if (listLength(c->reply) > 0) {
+        int ret = _writevToClient(c, nwritten);
+        if (ret != C_OK) return ret;
+
+        /* If there are no longer objects in the list, we expect
+         * the count of reply bytes to be exactly zero. */
+        if (listLength(c->reply) == 0) serverAssert(c->reply_bytes == 0);
+    } else if (c->bufpos > 0) {
+        *nwritten = connWrite(c->conn, c->buf + c->sentlen, c->bufpos - c->sentlen);
+        if (*nwritten <= 0) return C_ERR;
+        c->sentlen += *nwritten;
+
+        /* If the buffer was sent, set bufpos to zero to continue with
+         * the remainder of the reply. */
+        if ((int)c->sentlen == c->bufpos) {
+            c->bufpos = 0;
+            c->sentlen = 0;
+        }
+    }
+
+    return C_OK;
+}
+
+/* Write data in output buffers to client. Return C_OK if the client
+ * is still valid after the call, C_ERR if it was freed because of some
+ * error.  If handler_installed is set, it will attempt to clear the
+ * write event.
+ *
+ * This function is called by threads, but always with handler_installed
+ * set to 0. So when handler_installed is set to 0 the function must be
+ * thread safe. */
+int writeToClient(client *c, int handler_installed) {
+    /* Update total number of writes on server */
+    atomic_fetch_add_explicit(&server.stat_total_writes_processed, 1, memory_order_relaxed);
+
+    ssize_t nwritten = 0, totwritten = 0;
+
+    while (clientHasPendingReplies(c)) {
+        int ret = _writeToClient(c, &nwritten);
+        if (ret == C_ERR) break;
+        totwritten += nwritten;
+        /* Note that we avoid to send more than NET_MAX_WRITES_PER_EVENT
+         * bytes, in a single threaded server it's a good idea to serve
+         * other clients as well, even if a very large request comes from
+         * super fast link that is always able to accept data (in real world
+         * scenario think about 'KEYS *' against the loopback interface).
+         *
+         * However if we are over the maxmemory limit we ignore that and
+         * just deliver as much data as it is possible to deliver.
+         *
+         * Moreover, we also send as much as possible if the client is
+         * a replica or a monitor (otherwise, on high-speed traffic, the
+         * replication/output buffer will grow indefinitely) */
+        if (totwritten > NET_MAX_WRITES_PER_EVENT &&
+            (server.maxmemory == 0 || zmalloc_used_memory() < server.maxmemory) && !(c->flags & CLIENT_REPLICA))
+            break;
+    }
+
+    if (getClientType(c) == CLIENT_TYPE_REPLICA) {
+        atomic_fetch_add_explicit(&server.stat_net_repl_output_bytes, totwritten, memory_order_relaxed);
+    } else {
+        atomic_fetch_add_explicit(&server.stat_net_output_bytes, totwritten, memory_order_relaxed);
+    }
+    c->net_output_bytes += totwritten;
+
+    if (nwritten == -1) {
+        if (connGetState(c->conn) != CONN_STATE_CONNECTED) {
+            serverLog(LL_VERBOSE, "Error writing to client: %s", connGetLastError(c->conn));
+            freeClientAsync(c);
+            return C_ERR;
+        }
+    }
+    if (totwritten > 0) {
+        /* For clients representing primaries we don't count sending data
+         * as an interaction, since we always send REPLCONF ACK commands
+         * that take some time to just fill the socket output buffer.
+         * We just rely on data / pings received for timeout detection. */
+        if (!(c->flags & CLIENT_PRIMARY)) c->last_interaction = server.unixtime;
+    }
+    if (!clientHasPendingReplies(c)) {
+        c->sentlen = 0;
+        /* Note that writeToClient() is called in a threaded way, but
+         * aeDeleteFileEvent() is not thread safe: however writeToClient()
+         * is always called with handler_installed set to 0 from threads
+         * so we are fine. */
+        if (handler_installed) {
+            serverAssert(io_threads_op == IO_THREADS_OP_IDLE);
+            connSetWriteHandler(c->conn, NULL);
+        }
+
+        /* Close connection after entire reply has been sent. */
+        if (c->flags & CLIENT_CLOSE_AFTER_REPLY) {
+            freeClientAsync(c);
+            return C_ERR;
+        }
+    }
+    /* Update client's memory usage after writing.
+     * Since this isn't thread safe we do this conditionally. In case of threaded writes this is done in
+     * handleClientsWithPendingWritesUsingThreads(). */
+    if (io_threads_op == IO_THREADS_OP_IDLE) updateClientMemUsageAndBucket(c);
+    return C_OK;
+}
+
+/* Write event handler. Just send data to the client. */
+void sendReplyToClient(connection *conn) {
+    client *c = connGetPrivateData(conn);
+    writeToClient(c, 1);
+}
+
+/* This function is called just before entering the event loop, in the hope
+ * we can just write the replies to the client output buffer without any
+ * need to use a syscall in order to install the writable event handler,
+ * get it called, and so forth. */
+int handleClientsWithPendingWrites(void) {
+    listIter li;
+    listNode *ln;
+    int processed = listLength(server.clients_pending_write);
+
+    listRewind(server.clients_pending_write, &li);
+    while ((ln = listNext(&li))) {
+        client *c = listNodeValue(ln);
+        c->flags &= ~CLIENT_PENDING_WRITE;
+        listUnlinkNode(server.clients_pending_write, ln);
+
+        /* If a client is protected, don't do anything,
+         * that may trigger write error or recreate handler. */
+        if (c->flags & CLIENT_PROTECTED) continue;
+
+        /* Don't write to clients that are going to be closed anyway. */
+        if (c->flags & CLIENT_CLOSE_ASAP) continue;
+
+        /* Try to write buffers to the client socket. */
+        if (writeToClient(c, 0) == C_ERR) continue;
+
+        /* If after the synchronous writes above we still have data to
+         * output to the client, we need to install the writable handler. */
+        if (clientHasPendingReplies(c)) {
+            installClientWriteHandler(c);
+        }
+    }
+    return processed;
+}
+
+/* resetClient prepare the client to process the next command */
+void resetClient(client *c) {
+    serverCommandProc *prevcmd = c->cmd ? c->cmd->proc : NULL;
+
+    freeClientArgv(c);
+    c->cur_script = NULL;
+    c->reqtype = 0;
+    c->multibulklen = 0;
+    c->bulklen = -1;
+    c->slot = -1;
+    c->flags &= ~(CLIENT_EXECUTING_COMMAND | CLIENT_REPLICATION_DONE);
+
+    /* Make sure the duration has been recorded to some command. */
+    serverAssert(c->duration == 0);
+#ifdef LOG_REQ_RES
+    reqresReset(c, 1);
+#endif
+
+    if (c->deferred_reply_errors) listRelease(c->deferred_reply_errors);
+    c->deferred_reply_errors = NULL;
+
+    /* We clear the ASKING flag as well if we are not inside a MULTI, and
+     * if what we just executed is not the ASKING command itself. */
+    if (!(c->flags & CLIENT_MULTI) && prevcmd != askingCommand) c->flags &= ~CLIENT_ASKING;
+
+    /* We do the same for the CACHING command as well. It also affects
+     * the next command or transaction executed, in a way very similar
+     * to ASKING. */
+    if (!(c->flags & CLIENT_MULTI) && prevcmd != clientCommand) c->flags &= ~CLIENT_TRACKING_CACHING;
+
+    /* Remove the CLIENT_REPLY_SKIP flag if any so that the reply
+     * to the next command will be sent, but set the flag if the command
+     * we just processed was "CLIENT REPLY SKIP". */
+    c->flags &= ~CLIENT_REPLY_SKIP;
+    if (c->flags & CLIENT_REPLY_SKIP_NEXT) {
+        c->flags |= CLIENT_REPLY_SKIP;
+        c->flags &= ~CLIENT_REPLY_SKIP_NEXT;
+    }
+}
+
+/* Initializes the shared query buffer to a new sds with the default capacity */
+void initSharedQueryBuf(void) {
+    thread_shared_qb = sdsnewlen(NULL, PROTO_IOBUF_LEN);
+    sdsclear(thread_shared_qb);
 }
 
 /* Resets the shared query buffer used by the given client.
@@ -1888,8 +2250,7 @@
     while ((ln = listNext(&li)) != NULL) {
         client *c = listNodeValue(ln);
 
-<<<<<<< HEAD
-        if (c->flags & CLIENT_PROTECTED_RDB_CONN) {
+        if (c->flag.protected_rdb_conn) {
             /* Check if it's safe to remove RDB connection protection during synchronization
              * The primary gives a grace period before freeing this client because
              * it serves as a reference to the first required replication data block for
@@ -1905,14 +2266,11 @@
                           "Replica main connection failed to establish PSYNC within the grace period (%ld seconds). "
                           "Freeing RDB client %llu.",
                           (long int)(server.unixtime - c->rdb_client_disconnect_time), (unsigned long long)c->id);
-                c->flags &= ~CLIENT_PROTECTED_RDB_CONN;
+                c->flag.protected_rdb_conn = 0;
             }
         }
 
-        if (c->flags & CLIENT_PROTECTED) continue;
-=======
         if (c->flag.protected) continue;
->>>>>>> a323dce8
 
         c->flag.close_asap = 0;
         freeClient(c);
@@ -3022,20 +3380,11 @@
 void readToQueryBuf(client *c) {
     int big_arg = 0;
     size_t qblen, readlen;
-<<<<<<< HEAD
 
     /* If the replica RDB client is marked as closed ASAP, do not try to read from it */
-    if (c->flags & CLIENT_CLOSE_ASAP) return;
-
-    /* Check if we want to read from the client later when exiting from
-     * the event loop. This is the case if threaded I/O is enabled. */
-    if (postponeClientRead(c)) return;
-
-    /* Update total number of reads on server */
-    atomic_fetch_add_explicit(&server.stat_total_reads_processed, 1, memory_order_relaxed);
-=======
+    if (c->flag.close_asap) return;
+
     int is_primary = c->read_flags & READ_FLAGS_PRIMARY;
->>>>>>> a323dce8
 
     readlen = PROTO_IOBUF_LEN;
     qblen = c->querybuf ? sdslen(c->querybuf) : 0;
@@ -4340,17 +4689,13 @@
     serverAssert(c->reply_bytes < SIZE_MAX - (1024 * 64));
     /* Note that c->reply_bytes is irrelevant for replica clients
      * (they use the global repl buffers). */
-<<<<<<< HEAD
     if ((c->reply_bytes == 0 && getClientType(c) != CLIENT_TYPE_REPLICA) ||
-        (c->flags & CLIENT_CLOSE_ASAP && !(c->flags & CLIENT_PROTECTED_RDB_CONN)))
+        (c->flag.close_asap && !(c->flag.protected_rdb_conn)))
         return 0;
-=======
-    if ((c->reply_bytes == 0 && getClientType(c) != CLIENT_TYPE_REPLICA) || c->flag.close_asap) return 0;
->>>>>>> a323dce8
     if (checkClientOutputBufferLimits(c)) {
         sds client = catClientInfoString(sdsempty(), c);
         /* Remove RDB connection protection on COB overrun */
-        c->flags &= ~CLIENT_PROTECTED_RDB_CONN;
+        c.flag->protected_rdb_conn = 0;
 
         if (async) {
             freeClientAsync(c);
@@ -4394,16 +4739,10 @@
          *
          * 3. Obviously if the replica is not ONLINE.
          */
-<<<<<<< HEAD
         if (isReplicaReadyForReplData(replica) &&
-            !(replica->flags & CLIENT_CLOSE_ASAP) && can_receive_writes && !replica->repl_start_cmd_stream_on_ack &&
+            !(replica->flag.close_asap) && can_receive_writes && !replica->repl_start_cmd_stream_on_ack &&
             clientHasPendingReplies(replica)) {
             writeToClient(replica, 0);
-=======
-        if (replica->repl_state == REPLICA_STATE_ONLINE && !(replica->flag.close_asap) && can_receive_writes &&
-            !replica->repl_start_cmd_stream_on_ack && clientHasPendingReplies(replica)) {
-            writeToClient(replica);
->>>>>>> a323dce8
         }
     }
 }
