/*
 * Copyright (c) 2009-2012, Salvatore Sanfilippo <antirez at gmail dot com>
 * All rights reserved.
 *
 * Redistribution and use in source and binary forms, with or without
 * modification, are permitted provided that the following conditions are met:
 *
 *   * Redistributions of source code must retain the above copyright notice,
 *     this list of conditions and the following disclaimer.
 *   * Redistributions in binary form must reproduce the above copyright
 *     notice, this list of conditions and the following disclaimer in the
 *     documentation and/or other materials provided with the distribution.
 *   * Neither the name of Redis nor the names of its contributors may be used
 *     to endorse or promote products derived from this software without
 *     specific prior written permission.
 *
 * THIS SOFTWARE IS PROVIDED BY THE COPYRIGHT HOLDERS AND CONTRIBUTORS "AS IS"
 * AND ANY EXPRESS OR IMPLIED WARRANTIES, INCLUDING, BUT NOT LIMITED TO, THE
 * IMPLIED WARRANTIES OF MERCHANTABILITY AND FITNESS FOR A PARTICULAR PURPOSE
 * ARE DISCLAIMED. IN NO EVENT SHALL THE COPYRIGHT OWNER OR CONTRIBUTORS BE
 * LIABLE FOR ANY DIRECT, INDIRECT, INCIDENTAL, SPECIAL, EXEMPLARY, OR
 * CONSEQUENTIAL DAMAGES (INCLUDING, BUT NOT LIMITED TO, PROCUREMENT OF
 * SUBSTITUTE GOODS OR SERVICES; LOSS OF USE, DATA, OR PROFITS; OR BUSINESS
 * INTERRUPTION) HOWEVER CAUSED AND ON ANY THEORY OF LIABILITY, WHETHER IN
 * CONTRACT, STRICT LIABILITY, OR TORT (INCLUDING NEGLIGENCE OR OTHERWISE)
 * ARISING IN ANY WAY OUT OF THE USE OF THIS SOFTWARE, EVEN IF ADVISED OF THE
 * POSSIBILITY OF SUCH DAMAGE.
 */

#include "server.h"
#include "cluster.h"
#include "script.h"
#include "fpconv_dtoa.h"
#include "fmtargs.h"
#include <sys/socket.h>
#include <sys/uio.h>
#include <math.h>
#include <ctype.h>
#include <stdatomic.h>

static void setProtocolError(const char *errstr, client *c);
static void pauseClientsByClient(mstime_t end, int isPauseClientAll);
int postponeClientRead(client *c);
char *getClientSockname(client *c);
int ProcessingEventsWhileBlocked = 0; /* See processEventsWhileBlocked(). */
__thread sds thread_shared_qb = NULL;

/* Return the size consumed from the allocator, for the specified SDS string,
 * including internal fragmentation. This function is used in order to compute
 * the client output buffer size. */
size_t sdsZmallocSize(sds s) {
    void *sh = sdsAllocPtr(s);
    return zmalloc_size(sh);
}

/* Return the amount of memory used by the sds string at object->ptr
 * for a string object. This includes internal fragmentation. */
size_t getStringObjectSdsUsedMemory(robj *o) {
    serverAssertWithInfo(NULL, o, o->type == OBJ_STRING);
    switch (o->encoding) {
    case OBJ_ENCODING_RAW: return sdsZmallocSize(o->ptr);
    case OBJ_ENCODING_EMBSTR: return zmalloc_size(o) - sizeof(robj);
    default: return 0; /* Just integer encoding for now. */
    }
}

/* Return the length of a string object.
 * This does NOT include internal fragmentation or sds unused space. */
size_t getStringObjectLen(robj *o) {
    serverAssertWithInfo(NULL, o, o->type == OBJ_STRING);
    switch (o->encoding) {
    case OBJ_ENCODING_RAW: return sdslen(o->ptr);
    case OBJ_ENCODING_EMBSTR: return sdslen(o->ptr);
    default: return 0; /* Just integer encoding for now. */
    }
}

/* Client.reply list dup and free methods. */
void *dupClientReplyValue(void *o) {
    clientReplyBlock *old = o;
    clientReplyBlock *buf = zmalloc(sizeof(clientReplyBlock) + old->size);
    memcpy(buf, o, sizeof(clientReplyBlock) + old->size);
    return buf;
}

void freeClientReplyValue(void *o) {
    zfree(o);
}

/* This function links the client to the global linked list of clients.
 * unlinkClient() does the opposite, among other things. */
void linkClient(client *c) {
    listAddNodeTail(server.clients, c);
    /* Note that we remember the linked list node where the client is stored,
     * this way removing the client in unlinkClient() will not require
     * a linear scan, but just a constant time operation. */
    c->client_list_node = listLast(server.clients);
    uint64_t id = htonu64(c->id);
    raxInsert(server.clients_index, (unsigned char *)&id, sizeof(id), c, NULL);
}

/* Initialize client authentication state. */
static void clientSetDefaultAuth(client *c) {
    /* If the default user does not require authentication, the user is
     * directly authenticated. */
    c->user = DefaultUser;
    c->authenticated = (c->user->flags & USER_FLAG_NOPASS) && !(c->user->flags & USER_FLAG_DISABLED);
}

int authRequired(client *c) {
    /* Check if the user is authenticated. This check is skipped in case
     * the default user is flagged as "nopass" and is active. */
    int auth_required =
        (!(DefaultUser->flags & USER_FLAG_NOPASS) || (DefaultUser->flags & USER_FLAG_DISABLED)) && !c->authenticated;
    return auth_required;
}

client *createClient(connection *conn) {
    client *c = zmalloc(sizeof(client));

    /* passing NULL as conn it is possible to create a non connected client.
     * This is useful since all the commands needs to be executed
     * in the context of a client. When commands are executed in other
     * contexts (for instance a Lua script) we need a non connected client. */
    if (conn) {
        connEnableTcpNoDelay(conn);
        if (server.tcpkeepalive) connKeepAlive(conn, server.tcpkeepalive);
        connSetReadHandler(conn, readQueryFromClient);
        connSetPrivateData(conn, c);
    }
    c->buf = zmalloc_usable(PROTO_REPLY_CHUNK_BYTES, &c->buf_usable_size);
    selectDb(c,0);
    uint64_t client_id = atomic_fetch_add_explicit(&server.next_client_id,1,memory_order_relaxed);
    c->id = client_id;
#ifdef LOG_REQ_RES
    reqresReset(c, 0);
    c->resp = server.client_default_resp;
#else
    c->resp = 2;
#endif
    c->conn = conn;
    c->name = NULL;
    c->lib_name = NULL;
    c->lib_ver = NULL;
    c->bufpos = 0;
    c->buf_peak = c->buf_usable_size;
    c->buf_peak_last_reset_time = server.unixtime;
    c->ref_repl_buf_node = NULL;
    c->ref_block_pos = 0;
    c->qb_pos = 0;
    c->querybuf = NULL;
    c->querybuf_peak = 0;
    c->reqtype = 0;
    c->argc = 0;
    c->argv = NULL;
    c->argv_len = 0;
    c->argv_len_sum = 0;
    c->original_argc = 0;
    c->original_argv = NULL;
    c->cmd = c->lastcmd = c->realcmd = NULL;
    c->cur_script = NULL;
    c->multibulklen = 0;
    c->bulklen = -1;
    c->sentlen = 0;
    c->flags = 0;
    c->slot = -1;
    c->ctime = c->lastinteraction = server.unixtime;
    c->duration = 0;
    clientSetDefaultAuth(c);
    c->replstate = REPL_STATE_NONE;
    c->repl_start_cmd_stream_on_ack = 0;
    c->reploff = 0;
    c->read_reploff = 0;
    c->repl_applied = 0;
    c->repl_ack_off = 0;
    c->repl_ack_time = 0;
    c->repl_aof_off = 0;
    c->repl_last_partial_write = 0;
    c->slave_listening_port = 0;
    c->slave_addr = NULL;
    c->replica_version = 0;
    c->slave_capa = SLAVE_CAPA_NONE;
    c->slave_req = SLAVE_REQ_NONE;
    c->reply = listCreate();
    c->deferred_reply_errors = NULL;
    c->reply_bytes = 0;
    c->obuf_soft_limit_reached_time = 0;
    listSetFreeMethod(c->reply, freeClientReplyValue);
    listSetDupMethod(c->reply, dupClientReplyValue);
    initClientBlockingState(c);
    c->woff = 0;
    c->watched_keys = listCreate();
    c->pubsub_channels = dictCreate(&objectKeyPointerValueDictType);
    c->pubsub_patterns = dictCreate(&objectKeyPointerValueDictType);
    c->pubsubshard_channels = dictCreate(&objectKeyPointerValueDictType);
    c->peerid = NULL;
    c->sockname = NULL;
    c->client_list_node = NULL;
    c->postponed_list_node = NULL;
    c->pending_read_list_node = NULL;
    c->client_tracking_redirection = 0;
    c->client_tracking_prefixes = NULL;
    c->last_memory_usage = 0;
    c->last_memory_type = CLIENT_TYPE_NORMAL;
    c->module_blocked_client = NULL;
    c->module_auth_ctx = NULL;
    c->auth_callback = NULL;
    c->auth_callback_privdata = NULL;
    c->auth_module = NULL;
    listInitNode(&c->clients_pending_write_node, c);
    c->mem_usage_bucket = NULL;
    c->mem_usage_bucket_node = NULL;
    if (conn) linkClient(c);
    initClientMultiState(c);
    c->net_input_bytes = 0;
    c->net_output_bytes = 0;
    c->commands_processed = 0;
    return c;
}

void installClientWriteHandler(client *c) {
    int ae_barrier = 0;
    /* For the fsync=always policy, we want that a given FD is never
     * served for reading and writing in the same event loop iteration,
     * so that in the middle of receiving the query, and serving it
     * to the client, we'll call beforeSleep() that will do the
     * actual fsync of AOF to disk. the write barrier ensures that. */
    if (server.aof_state == AOF_ON && server.aof_fsync == AOF_FSYNC_ALWAYS) {
        ae_barrier = 1;
    }
    if (connSetWriteHandlerWithBarrier(c->conn, sendReplyToClient, ae_barrier) == C_ERR) {
        freeClientAsync(c);
    }
}

/* This function puts the client in the queue of clients that should write
 * their output buffers to the socket. Note that it does not *yet* install
 * the write handler, to start clients are put in a queue of clients that need
 * to write, so we try to do that before returning in the event loop (see the
 * handleClientsWithPendingWrites() function).
 * If we fail and there is more data to write, compared to what the socket
 * buffers can hold, then we'll really install the handler. */
void putClientInPendingWriteQueue(client *c) {
    /* Schedule the client to write the output buffers to the socket only
     * if not already done and, for slaves, if the slave can actually receive
     * writes at this stage. */
    if (!(c->flags & CLIENT_PENDING_WRITE) &&
        (c->replstate == REPL_STATE_NONE || (c->replstate == SLAVE_STATE_ONLINE && !c->repl_start_cmd_stream_on_ack))) {
        /* Here instead of installing the write handler, we just flag the
         * client and put it into a list of clients that have something
         * to write to the socket. This way before re-entering the event
         * loop, we can try to directly write to the client sockets avoiding
         * a system call. We'll only really install the write handler if
         * we'll not be able to write the whole reply at once. */
        c->flags |= CLIENT_PENDING_WRITE;
        listLinkNodeHead(server.clients_pending_write, &c->clients_pending_write_node);
    }
}

/* This function is called every time we are going to transmit new data
 * to the client. The behavior is the following:
 *
 * If the client should receive new data (normal clients will) the function
 * returns C_OK, and make sure to install the write handler in our event
 * loop so that when the socket is writable new data gets written.
 *
 * If the client should not receive new data, because it is a fake client
 * (used to load AOF in memory), a master or because the setup of the write
 * handler failed, the function returns C_ERR.
 *
 * The function may return C_OK without actually installing the write
 * event handler in the following cases:
 *
 * 1) The event handler should already be installed since the output buffer
 *    already contains something.
 * 2) The client is a slave but not yet online, so we want to just accumulate
 *    writes in the buffer but not actually sending them yet.
 *
 * Typically gets called every time a reply is built, before adding more
 * data to the clients output buffers. If the function returns C_ERR no
 * data should be appended to the output buffers. */
int prepareClientToWrite(client *c) {
    /* If it's the Lua client we always return ok without installing any
     * handler since there is no socket at all. */
    if (c->flags & (CLIENT_SCRIPT | CLIENT_MODULE)) return C_OK;

    /* If CLIENT_CLOSE_ASAP flag is set, we need not write anything. */
    if (c->flags & CLIENT_CLOSE_ASAP) return C_ERR;

    /* CLIENT REPLY OFF / SKIP handling: don't send replies.
     * CLIENT_PUSHING handling: disables the reply silencing flags. */
    if ((c->flags & (CLIENT_REPLY_OFF | CLIENT_REPLY_SKIP)) && !(c->flags & CLIENT_PUSHING)) return C_ERR;

    /* Masters don't receive replies, unless CLIENT_MASTER_FORCE_REPLY flag
     * is set. */
    if ((c->flags & CLIENT_MASTER) && !(c->flags & CLIENT_MASTER_FORCE_REPLY)) return C_ERR;

    if (!c->conn) return C_ERR; /* Fake client for AOF loading. */

    /* Schedule the client to write the output buffers to the socket, unless
     * it should already be setup to do so (it has already pending data).
     *
     * If CLIENT_PENDING_READ is set, we're in an IO thread and should
     * not put the client in pending write queue. Instead, it will be
     * done by handleClientsWithPendingReadsUsingThreads() upon return.
     */
    if (!clientHasPendingReplies(c) && io_threads_op == IO_THREADS_OP_IDLE) putClientInPendingWriteQueue(c);

    /* Authorize the caller to queue in the output buffer of this client. */
    return C_OK;
}

/* Returns everything in the client reply linked list in a SDS format.
 * This should only be used only with a caching client. */
sds aggregateClientOutputBuffer(client *c) {
    sds cmd_response = sdsempty();
    listIter li;
    listNode *ln;
    clientReplyBlock *val_block;
    listRewind(c->reply, &li);

    /* Here, c->buf is not used, thus we confirm c->bufpos remains 0. */
    serverAssert(c->bufpos == 0);
    while ((ln = listNext(&li)) != NULL) {
        val_block = (clientReplyBlock *)listNodeValue(ln);
        cmd_response = sdscatlen(cmd_response, val_block->buf, val_block->used);
    }
    return cmd_response;
}

/* This function creates and returns a fake client for recording the command response
 * to initiate caching of any command response.
 *
 * It needs be paired with `deleteCachedResponseClient` function to stop caching. */
client *createCachedResponseClient(void) {
    struct client *recording_client = createClient(NULL);
    /* Allocating the `conn` allows to prepare the caching client before adding
     * data to the clients output buffer by `prepareClientToWrite`. */
    recording_client->conn = zcalloc(sizeof(connection));
    return recording_client;
}

/* This function is used to stop caching of any command response after `createCachedResponseClient` is called.
 * It returns the command response as SDS from the recording_client's reply buffer. */
void deleteCachedResponseClient(client *recording_client) {
    zfree(recording_client->conn);
    recording_client->conn = NULL;
    freeClient(recording_client);
}

/* -----------------------------------------------------------------------------
 * Low level functions to add more data to output buffers.
 * -------------------------------------------------------------------------- */

/* Attempts to add the reply to the static buffer in the client struct.
 * Returns the length of data that is added to the reply buffer.
 *
 * Sanitizer suppression: client->buf_usable_size determined by
 * zmalloc_usable_size() call. Writing beyond client->buf boundaries confuses
 * sanitizer and generates a false positive out-of-bounds error */
VALKEY_NO_SANITIZE("bounds")
size_t _addReplyToBuffer(client *c, const char *s, size_t len) {
    size_t available = c->buf_usable_size - c->bufpos;

    /* If there already are entries in the reply list, we cannot
     * add anything more to the static buffer. */
    if (listLength(c->reply) > 0) return 0;

    size_t reply_len = len > available ? available : len;
    memcpy(c->buf + c->bufpos, s, reply_len);
    c->bufpos += reply_len;
    /* We update the buffer peak after appending the reply to the buffer */
    if (c->buf_peak < (size_t)c->bufpos) c->buf_peak = (size_t)c->bufpos;
    return reply_len;
}

/* Adds the reply to the reply linked list.
 * Note: some edits to this function need to be relayed to AddReplyFromClient. */
void _addReplyProtoToList(client *c, list *reply_list, const char *s, size_t len) {
    listNode *ln = listLast(reply_list);
    clientReplyBlock *tail = ln ? listNodeValue(ln) : NULL;

    /* Note that 'tail' may be NULL even if we have a tail node, because when
     * addReplyDeferredLen() is used, it sets a dummy node to NULL just
     * to fill it later, when the size of the bulk length is set. */

    /* Append to tail string when possible. */
    if (tail) {
        /* Copy the part we can fit into the tail, and leave the rest for a
         * new node */
        size_t avail = tail->size - tail->used;
        size_t copy = avail >= len ? len : avail;
        memcpy(tail->buf + tail->used, s, copy);
        tail->used += copy;
        s += copy;
        len -= copy;
    }
    if (len) {
        /* Create a new node, make sure it is allocated to at
         * least PROTO_REPLY_CHUNK_BYTES */
        size_t usable_size;
        size_t size = len < PROTO_REPLY_CHUNK_BYTES ? PROTO_REPLY_CHUNK_BYTES : len;
        tail = zmalloc_usable(size + sizeof(clientReplyBlock), &usable_size);
        /* take over the allocation's internal fragmentation */
        tail->size = usable_size - sizeof(clientReplyBlock);
        tail->used = len;
        memcpy(tail->buf, s, len);
        listAddNodeTail(reply_list, tail);
        c->reply_bytes += tail->size;

        closeClientOnOutputBufferLimitReached(c, 1);
    }
}

/* The subscribe / unsubscribe command family has a push as a reply,
 * or in other words, it responds with a push (or several of them
 * depending on how many arguments it got), and has no reply. */
int cmdHasPushAsReply(struct serverCommand *cmd) {
    if (!cmd) return 0;
    return cmd->proc == subscribeCommand || cmd->proc == unsubscribeCommand || cmd->proc == psubscribeCommand ||
           cmd->proc == punsubscribeCommand || cmd->proc == ssubscribeCommand || cmd->proc == sunsubscribeCommand;
}

void _addReplyToBufferOrList(client *c, const char *s, size_t len) {
    if (c->flags & CLIENT_CLOSE_AFTER_REPLY) return;

    /* Replicas should normally not cause any writes to the reply buffer. In case a rogue replica sent a command on the
     * replication link that caused a reply to be generated we'll simply disconnect it.
     * Note this is the simplest way to check a command added a response. Replication links are used to write data but
     * not for responses, so we should normally never get here on a replica client. */
    if (getClientType(c) == CLIENT_TYPE_SLAVE) {
        sds cmdname = c->lastcmd ? c->lastcmd->fullname : NULL;
        logInvalidUseAndFreeClientAsync(c, "Replica generated a reply to command '%s'",
                                        cmdname ? cmdname : "<unknown>");
        return;
    }

    /* We call it here because this function may affect the reply
     * buffer offset (see function comment) */
    reqresSaveClientReplyOffset(c);

    /* If we're processing a push message into the current client (i.e. executing PUBLISH
     * to a channel which we are subscribed to, then we wanna postpone that message to be added
     * after the command's reply (specifically important during multi-exec). the exception is
     * the SUBSCRIBE command family, which (currently) have a push message instead of a proper reply.
     * The check for executing_client also avoids affecting push messages that are part of eviction.
     * Check CLIENT_PUSHING first to avoid race conditions, as it's absent in module's fake client. */
    if ((c->flags & CLIENT_PUSHING) && c == server.current_client && server.executing_client &&
        !cmdHasPushAsReply(server.executing_client->cmd)) {
        _addReplyProtoToList(c, server.pending_push_messages, s, len);
        return;
    }

    size_t reply_len = _addReplyToBuffer(c, s, len);
    if (len > reply_len) _addReplyProtoToList(c, c->reply, s + reply_len, len - reply_len);
}

/* -----------------------------------------------------------------------------
 * Higher level functions to queue data on the client output buffer.
 * The following functions are the ones that commands implementations will call.
 * -------------------------------------------------------------------------- */

/* Add the object 'obj' string representation to the client output buffer. */
void addReply(client *c, robj *obj) {
    if (prepareClientToWrite(c) != C_OK) return;

    if (sdsEncodedObject(obj)) {
        _addReplyToBufferOrList(c, obj->ptr, sdslen(obj->ptr));
    } else if (obj->encoding == OBJ_ENCODING_INT) {
        /* For integer encoded strings we just convert it into a string
         * using our optimized function, and attach the resulting string
         * to the output buffer. */
        char buf[32];
        size_t len = ll2string(buf, sizeof(buf), (long)obj->ptr);
        _addReplyToBufferOrList(c, buf, len);
    } else {
        serverPanic("Wrong obj->encoding in addReply()");
    }
}

/* Add the SDS 's' string to the client output buffer, as a side effect
 * the SDS string is freed. */
void addReplySds(client *c, sds s) {
    if (prepareClientToWrite(c) != C_OK) {
        /* The caller expects the sds to be free'd. */
        sdsfree(s);
        return;
    }
    _addReplyToBufferOrList(c, s, sdslen(s));
    sdsfree(s);
}

/* This low level function just adds whatever protocol you send it to the
 * client buffer, trying the static buffer initially, and using the string
 * of objects if not possible.
 *
 * It is efficient because does not create an SDS object nor an Object
 * if not needed. The object will only be created by calling
 * _addReplyProtoToList() if we fail to extend the existing tail object
 * in the list of objects. */
void addReplyProto(client *c, const char *s, size_t len) {
    if (prepareClientToWrite(c) != C_OK) return;
    _addReplyToBufferOrList(c, s, len);
}

/* Low level function called by the addReplyError...() functions.
 * It emits the protocol for an error reply, in the form:
 *
 * -ERRORCODE Error Message<CR><LF>
 *
 * If the error code is already passed in the string 's', the error
 * code provided is used, otherwise the string "-ERR " for the generic
 * error code is automatically added.
 * Note that 's' must NOT end with \r\n. */
void addReplyErrorLength(client *c, const char *s, size_t len) {
    /* If the string already starts with "-..." then the error code
     * is provided by the caller. Otherwise we use "-ERR". */
    if (!len || s[0] != '-') addReplyProto(c, "-ERR ", 5);
    addReplyProto(c, s, len);
    addReplyProto(c, "\r\n", 2);
}

/* Do some actions after an error reply was sent (Log if needed, updates stats, etc.)
 * Possible flags:
 * * ERR_REPLY_FLAG_NO_STATS_UPDATE - indicate not to update any error stats. */
void afterErrorReply(client *c, const char *s, size_t len, int flags) {
    /* Module clients fall into two categories:
     * Calls to RM_Call, in which case the error isn't being returned to a client, so should not be counted.
     * Module thread safe context calls to RM_ReplyWithError, which will be added to a real client by the main thread
     * later. */
    if (c->flags & CLIENT_MODULE) {
        if (!c->deferred_reply_errors) {
            c->deferred_reply_errors = listCreate();
            listSetFreeMethod(c->deferred_reply_errors, (void (*)(void *))sdsfree);
        }
        listAddNodeTail(c->deferred_reply_errors, sdsnewlen(s, len));
        return;
    }

    if (!(flags & ERR_REPLY_FLAG_NO_STATS_UPDATE)) {
        /* Increment the global error counter */
        server.stat_total_error_replies++;
        /* Increment the error stats
         * If the string already starts with "-..." then the error prefix
         * is provided by the caller ( we limit the search to 32 chars). Otherwise we use "-ERR". */
        if (s[0] != '-') {
            incrementErrorCount("ERR", 3);
        } else {
            char *spaceloc = memchr(s, ' ', len < 32 ? len : 32);
            if (spaceloc) {
                const size_t errEndPos = (size_t)(spaceloc - s);
                incrementErrorCount(s + 1, errEndPos - 1);
            } else {
                /* Fallback to ERR if we can't retrieve the error prefix */
                incrementErrorCount("ERR", 3);
            }
        }
    } else {
        /* stat_total_error_replies will not be updated, which means that
         * the cmd stats will not be updated as well, we still want this command
         * to be counted as failed so we update it here. We update c->realcmd in
         * case c->cmd was changed (like in GEOADD). */
        c->realcmd->failed_calls++;
    }

    /* Sometimes it could be normal that a slave replies to a master with
     * an error and this function gets called. Actually the error will never
     * be sent because addReply*() against master clients has no effect...
     * A notable example is:
     *
     *    EVAL 'redis.call("incr",KEYS[1]); redis.call("nonexisting")' 1 x
     *
     * Where the master must propagate the first change even if the second
     * will produce an error. However it is useful to log such events since
     * they are rare and may hint at errors in a script or a bug in the server. */
    int ctype = getClientType(c);
    if (ctype == CLIENT_TYPE_MASTER || ctype == CLIENT_TYPE_SLAVE || c->id == CLIENT_ID_AOF) {
        char *to, *from;

        if (c->id == CLIENT_ID_AOF) {
            to = "AOF-loading-client";
            from = "server";
        } else if (ctype == CLIENT_TYPE_MASTER) {
            to = "master";
            from = "replica";
        } else {
            to = "replica";
            from = "master";
        }

        if (len > 4096) len = 4096;
        sds cmdname = c->lastcmd ? c->lastcmd->fullname : NULL;
        serverLog(LL_WARNING,
                  "== CRITICAL == This %s is sending an error "
                  "to its %s: '%.*s' after processing the command "
                  "'%s'",
                  from, to, (int)len, s, cmdname ? cmdname : "<unknown>");
        if (ctype == CLIENT_TYPE_MASTER && server.repl_backlog && server.repl_backlog->histlen > 0) {
            showLatestBacklog();
        }
        server.stat_unexpected_error_replies++;

        /* Based off the propagation error behavior, check if we need to panic here. There
         * are currently two checked cases:
         * * If this command was from our master and we are not a writable replica.
         * * We are reading from an AOF file. */
        int panic_in_replicas = (ctype == CLIENT_TYPE_MASTER && server.repl_slave_ro) &&
                                (server.propagation_error_behavior == PROPAGATION_ERR_BEHAVIOR_PANIC ||
                                 server.propagation_error_behavior == PROPAGATION_ERR_BEHAVIOR_PANIC_ON_REPLICAS);
        int panic_in_aof =
            c->id == CLIENT_ID_AOF && server.propagation_error_behavior == PROPAGATION_ERR_BEHAVIOR_PANIC;
        if (panic_in_replicas || panic_in_aof) {
            serverPanic("This %s panicked sending an error to its %s"
                        " after processing the command '%s'",
                        from, to, cmdname ? cmdname : "<unknown>");
        }
    }
}

/* The 'err' object is expected to start with -ERRORCODE and end with \r\n.
 * Unlike addReplyErrorSds and others alike which rely on addReplyErrorLength. */
void addReplyErrorObject(client *c, robj *err) {
    addReply(c, err);
    afterErrorReply(c, err->ptr, sdslen(err->ptr) - 2, 0); /* Ignore trailing \r\n */
}

/* Sends either a reply or an error reply by checking the first char.
 * If the first char is '-' the reply is considered an error.
 * In any case the given reply is sent, if the reply is also recognize
 * as an error we also perform some post reply operations such as
 * logging and stats update. */
void addReplyOrErrorObject(client *c, robj *reply) {
    serverAssert(sdsEncodedObject(reply));
    sds rep = reply->ptr;
    if (sdslen(rep) > 1 && rep[0] == '-') {
        addReplyErrorObject(c, reply);
    } else {
        addReply(c, reply);
    }
}

/* See addReplyErrorLength for expectations from the input string. */
void addReplyError(client *c, const char *err) {
    addReplyErrorLength(c, err, strlen(err));
    afterErrorReply(c, err, strlen(err), 0);
}

/* Add error reply to the given client.
 * Supported flags:
 * * ERR_REPLY_FLAG_NO_STATS_UPDATE - indicate not to perform any error stats updates */
void addReplyErrorSdsEx(client *c, sds err, int flags) {
    addReplyErrorLength(c, err, sdslen(err));
    afterErrorReply(c, err, sdslen(err), flags);
    sdsfree(err);
}

/* See addReplyErrorLength for expectations from the input string. */
/* As a side effect the SDS string is freed. */
void addReplyErrorSds(client *c, sds err) {
    addReplyErrorSdsEx(c, err, 0);
}

/* See addReplyErrorLength for expectations from the input string. */
/* As a side effect the SDS string is freed. */
void addReplyErrorSdsSafe(client *c, sds err) {
    err = sdsmapchars(err, "\r\n", "  ", 2);
    addReplyErrorSdsEx(c, err, 0);
}

/* Internal function used by addReplyErrorFormat, addReplyErrorFormatEx and RM_ReplyWithErrorFormat.
 * Refer to afterErrorReply for more information about the flags. */
void addReplyErrorFormatInternal(client *c, int flags, const char *fmt, va_list ap) {
    va_list cpy;
    va_copy(cpy, ap);
    sds s = sdscatvprintf(sdsempty(), fmt, cpy);
    va_end(cpy);
    /* Trim any newlines at the end (ones will be added by addReplyErrorLength) */
    s = sdstrim(s, "\r\n");
    /* Make sure there are no newlines in the middle of the string, otherwise
     * invalid protocol is emitted. */
    s = sdsmapchars(s, "\r\n", "  ", 2);
    addReplyErrorLength(c, s, sdslen(s));
    afterErrorReply(c, s, sdslen(s), flags);
    sdsfree(s);
}

void addReplyErrorFormatEx(client *c, int flags, const char *fmt, ...) {
    va_list ap;
    va_start(ap, fmt);
    addReplyErrorFormatInternal(c, flags, fmt, ap);
    va_end(ap);
}

/* See addReplyErrorLength for expectations from the formatted string.
 * The formatted string is safe to contain \r and \n anywhere. */
void addReplyErrorFormat(client *c, const char *fmt, ...) {
    va_list ap;
    va_start(ap, fmt);
    addReplyErrorFormatInternal(c, 0, fmt, ap);
    va_end(ap);
}

void addReplyErrorArity(client *c) {
    addReplyErrorFormat(c, "wrong number of arguments for '%s' command", c->cmd->fullname);
}

void addReplyErrorExpireTime(client *c) {
    addReplyErrorFormat(c, "invalid expire time in '%s' command", c->cmd->fullname);
}

void addReplyStatusLength(client *c, const char *s, size_t len) {
    addReplyProto(c, "+", 1);
    addReplyProto(c, s, len);
    addReplyProto(c, "\r\n", 2);
}

void addReplyStatus(client *c, const char *status) {
    addReplyStatusLength(c, status, strlen(status));
}

void addReplyStatusFormat(client *c, const char *fmt, ...) {
    va_list ap;
    va_start(ap, fmt);
    sds s = sdscatvprintf(sdsempty(), fmt, ap);
    va_end(ap);
    addReplyStatusLength(c, s, sdslen(s));
    sdsfree(s);
}

/* Sometimes we are forced to create a new reply node, and we can't append to
 * the previous one, when that happens, we wanna try to trim the unused space
 * at the end of the last reply node which we won't use anymore. */
void trimReplyUnusedTailSpace(client *c) {
    listNode *ln = listLast(c->reply);
    clientReplyBlock *tail = ln ? listNodeValue(ln) : NULL;

    /* Note that 'tail' may be NULL even if we have a tail node, because when
     * addReplyDeferredLen() is used */
    if (!tail) return;

    /* We only try to trim the space is relatively high (more than a 1/4 of the
     * allocation), otherwise there's a high chance realloc will NOP.
     * Also, to avoid large memmove which happens as part of realloc, we only do
     * that if the used part is small.  */
    if (tail->size - tail->used > tail->size / 4 && tail->used < PROTO_REPLY_CHUNK_BYTES) {
        size_t usable_size;
        size_t old_size = tail->size;
        tail = zrealloc_usable(tail, tail->used + sizeof(clientReplyBlock), &usable_size);
        /* take over the allocation's internal fragmentation (at least for
         * memory usage tracking) */
        tail->size = usable_size - sizeof(clientReplyBlock);
        c->reply_bytes = c->reply_bytes + tail->size - old_size;
        listNodeValue(ln) = tail;
    }
}

/* Adds an empty object to the reply list that will contain the multi bulk
 * length, which is not known when this function is called. */
void *addReplyDeferredLen(client *c) {
    /* Note that we install the write event here even if the object is not
     * ready to be sent, since we are sure that before returning to the
     * event loop setDeferredAggregateLen() will be called. */
    if (prepareClientToWrite(c) != C_OK) return NULL;

    /* Replicas should normally not cause any writes to the reply buffer. In case a rogue replica sent a command on the
     * replication link that caused a reply to be generated we'll simply disconnect it.
     * Note this is the simplest way to check a command added a response. Replication links are used to write data but
     * not for responses, so we should normally never get here on a replica client. */
    if (getClientType(c) == CLIENT_TYPE_SLAVE) {
        sds cmdname = c->lastcmd ? c->lastcmd->fullname : NULL;
        logInvalidUseAndFreeClientAsync(c, "Replica generated a reply to command '%s'",
                                        cmdname ? cmdname : "<unknown>");
        return NULL;
    }

    /* We call it here because this function conceptually affects the reply
     * buffer offset (see function comment) */
    reqresSaveClientReplyOffset(c);

    trimReplyUnusedTailSpace(c);
    listAddNodeTail(c->reply, NULL); /* NULL is our placeholder. */
    return listLast(c->reply);
}

void setDeferredReply(client *c, void *node, const char *s, size_t length) {
    listNode *ln = (listNode *)node;
    clientReplyBlock *next, *prev;

    /* Abort when *node is NULL: when the client should not accept writes
     * we return NULL in addReplyDeferredLen() */
    if (node == NULL) return;
    serverAssert(!listNodeValue(ln));

    /* Normally we fill this dummy NULL node, added by addReplyDeferredLen(),
     * with a new buffer structure containing the protocol needed to specify
     * the length of the array following. However sometimes there might be room
     * in the previous/next node so we can instead remove this NULL node, and
     * suffix/prefix our data in the node immediately before/after it, in order
     * to save a write(2) syscall later. Conditions needed to do it:
     *
     * - The prev node is non-NULL and has space in it or
     * - The next node is non-NULL,
     * - It has enough room already allocated
     * - And not too large (avoid large memmove) */
    if (ln->prev != NULL && (prev = listNodeValue(ln->prev)) && prev->size - prev->used > 0) {
        size_t len_to_copy = prev->size - prev->used;
        if (len_to_copy > length) len_to_copy = length;
        memcpy(prev->buf + prev->used, s, len_to_copy);
        prev->used += len_to_copy;
        length -= len_to_copy;
        if (length == 0) {
            listDelNode(c->reply, ln);
            return;
        }
        s += len_to_copy;
    }

    if (ln->next != NULL && (next = listNodeValue(ln->next)) && next->size - next->used >= length &&
        next->used < PROTO_REPLY_CHUNK_BYTES * 4) {
        memmove(next->buf + length, next->buf, next->used);
        memcpy(next->buf, s, length);
        next->used += length;
        listDelNode(c->reply, ln);
    } else {
        /* Create a new node */
        size_t usable_size;
        clientReplyBlock *buf = zmalloc_usable(length + sizeof(clientReplyBlock), &usable_size);
        /* Take over the allocation's internal fragmentation */
        buf->size = usable_size - sizeof(clientReplyBlock);
        buf->used = length;
        memcpy(buf->buf, s, length);
        listNodeValue(ln) = buf;
        c->reply_bytes += buf->size;

        closeClientOnOutputBufferLimitReached(c, 1);
    }
}

/* Populate the length object and try gluing it to the next chunk. */
void setDeferredAggregateLen(client *c, void *node, long length, char prefix) {
    serverAssert(length >= 0);

    /* Abort when *node is NULL: when the client should not accept writes
     * we return NULL in addReplyDeferredLen() */
    if (node == NULL) return;

    /* Things like *2\r\n, %3\r\n or ~4\r\n are emitted very often by the protocol
     * so we have a few shared objects to use if the integer is small
     * like it is most of the times. */
    const size_t hdr_len = OBJ_SHARED_HDR_STRLEN(length);
    const int opt_hdr = length < OBJ_SHARED_BULKHDR_LEN;
    if (prefix == '*' && opt_hdr) {
        setDeferredReply(c, node, shared.mbulkhdr[length]->ptr, hdr_len);
        return;
    }
    if (prefix == '%' && opt_hdr) {
        setDeferredReply(c, node, shared.maphdr[length]->ptr, hdr_len);
        return;
    }
    if (prefix == '~' && opt_hdr) {
        setDeferredReply(c, node, shared.sethdr[length]->ptr, hdr_len);
        return;
    }

    char lenstr[128];
    size_t lenstr_len = snprintf(lenstr, sizeof(lenstr), "%c%ld\r\n", prefix, length);
    setDeferredReply(c, node, lenstr, lenstr_len);
}

void setDeferredArrayLen(client *c, void *node, long length) {
    setDeferredAggregateLen(c, node, length, '*');
}

void setDeferredMapLen(client *c, void *node, long length) {
    int prefix = c->resp == 2 ? '*' : '%';
    if (c->resp == 2) length *= 2;
    setDeferredAggregateLen(c, node, length, prefix);
}

void setDeferredSetLen(client *c, void *node, long length) {
    int prefix = c->resp == 2 ? '*' : '~';
    setDeferredAggregateLen(c, node, length, prefix);
}

void setDeferredAttributeLen(client *c, void *node, long length) {
    serverAssert(c->resp >= 3);
    setDeferredAggregateLen(c, node, length, '|');
}

void setDeferredPushLen(client *c, void *node, long length) {
    serverAssert(c->resp >= 3);
    setDeferredAggregateLen(c, node, length, '>');
}

/* Add a double as a bulk reply */
void addReplyDouble(client *c, double d) {
    if (c->resp == 3) {
        char dbuf[MAX_D2STRING_CHARS + 3];
        dbuf[0] = ',';
        const int dlen = d2string(dbuf + 1, sizeof(dbuf) - 1, d);
        dbuf[dlen + 1] = '\r';
        dbuf[dlen + 2] = '\n';
        dbuf[dlen + 3] = '\0';
        addReplyProto(c, dbuf, dlen + 3);
    } else {
        char dbuf[MAX_LONG_DOUBLE_CHARS + 32];
        /* In order to prepend the string length before the formatted number,
         * but still avoid an extra memcpy of the whole number, we reserve space
         * for maximum header `$0000\r\n`, print double, add the resp header in
         * front of it, and then send the buffer with the right `start` offset. */
        const int dlen = d2string(dbuf + 7, sizeof(dbuf) - 7, d);
        int digits = digits10(dlen);
        int start = 4 - digits;
        serverAssert(start >= 0);
        dbuf[start] = '$';

        /* Convert `dlen` to string, putting it's digits after '$' and before the
         * formatted double string. */
        for (int i = digits, val = dlen; val && i > 0; --i, val /= 10) {
            dbuf[start + i] = "0123456789"[val % 10];
        }
        dbuf[5] = '\r';
        dbuf[6] = '\n';
        dbuf[dlen + 7] = '\r';
        dbuf[dlen + 8] = '\n';
        dbuf[dlen + 9] = '\0';
        addReplyProto(c, dbuf + start, dlen + 9 - start);
    }
}

void addReplyBigNum(client *c, const char *num, size_t len) {
    if (c->resp == 2) {
        addReplyBulkCBuffer(c, num, len);
    } else {
        addReplyProto(c, "(", 1);
        addReplyProto(c, num, len);
        addReplyProto(c, "\r\n", 2);
    }
}

/* Add a long double as a bulk reply, but uses a human readable formatting
 * of the double instead of exposing the crude behavior of doubles to the
 * dear user. */
void addReplyHumanLongDouble(client *c, long double d) {
    if (c->resp == 2) {
        robj *o = createStringObjectFromLongDouble(d, 1);
        addReplyBulk(c, o);
        decrRefCount(o);
    } else {
        char buf[MAX_LONG_DOUBLE_CHARS];
        int len = ld2string(buf, sizeof(buf), d, LD_STR_HUMAN);
        addReplyProto(c, ",", 1);
        addReplyProto(c, buf, len);
        addReplyProto(c, "\r\n", 2);
    }
}

/* Add a long long as integer reply or bulk len / multi bulk count.
 * Basically this is used to output <prefix><long long><crlf>. */
void addReplyLongLongWithPrefix(client *c, long long ll, char prefix) {
    char buf[128];
    int len;

    /* Things like $3\r\n or *2\r\n are emitted very often by the protocol
     * so we have a few shared objects to use if the integer is small
     * like it is most of the times. */
    const int opt_hdr = ll < OBJ_SHARED_BULKHDR_LEN && ll >= 0;
    const size_t hdr_len = OBJ_SHARED_HDR_STRLEN(ll);
    if (prefix == '*' && opt_hdr) {
        addReplyProto(c, shared.mbulkhdr[ll]->ptr, hdr_len);
        return;
    } else if (prefix == '$' && opt_hdr) {
        addReplyProto(c, shared.bulkhdr[ll]->ptr, hdr_len);
        return;
    } else if (prefix == '%' && opt_hdr) {
        addReplyProto(c, shared.maphdr[ll]->ptr, hdr_len);
        return;
    } else if (prefix == '~' && opt_hdr) {
        addReplyProto(c, shared.sethdr[ll]->ptr, hdr_len);
        return;
    }

    buf[0] = prefix;
    len = ll2string(buf + 1, sizeof(buf) - 1, ll);
    buf[len + 1] = '\r';
    buf[len + 2] = '\n';
    addReplyProto(c, buf, len + 3);
}

void addReplyLongLong(client *c, long long ll) {
    if (ll == 0)
        addReply(c, shared.czero);
    else if (ll == 1)
        addReply(c, shared.cone);
    else
        addReplyLongLongWithPrefix(c, ll, ':');
}

void addReplyAggregateLen(client *c, long length, int prefix) {
    serverAssert(length >= 0);
    addReplyLongLongWithPrefix(c, length, prefix);
}

void addReplyArrayLen(client *c, long length) {
    addReplyAggregateLen(c, length, '*');
}

void addReplyMapLen(client *c, long length) {
    int prefix = c->resp == 2 ? '*' : '%';
    if (c->resp == 2) length *= 2;
    addReplyAggregateLen(c, length, prefix);
}

void addReplySetLen(client *c, long length) {
    int prefix = c->resp == 2 ? '*' : '~';
    addReplyAggregateLen(c, length, prefix);
}

void addReplyAttributeLen(client *c, long length) {
    serverAssert(c->resp >= 3);
    addReplyAggregateLen(c, length, '|');
}

void addReplyPushLen(client *c, long length) {
    serverAssert(c->resp >= 3);
    serverAssertWithInfo(c, NULL, c->flags & CLIENT_PUSHING);
    addReplyAggregateLen(c, length, '>');
}

void addReplyNull(client *c) {
    if (c->resp == 2) {
        addReplyProto(c, "$-1\r\n", 5);
    } else {
        addReplyProto(c, "_\r\n", 3);
    }
}

void addReplyBool(client *c, int b) {
    if (c->resp == 2) {
        addReply(c, b ? shared.cone : shared.czero);
    } else {
        addReplyProto(c, b ? "#t\r\n" : "#f\r\n", 4);
    }
}

/* A null array is a concept that no longer exists in RESP3. However
 * RESP2 had it, so API-wise we have this call, that will emit the correct
 * RESP2 protocol, however for RESP3 the reply will always be just the
 * Null type "_\r\n". */
void addReplyNullArray(client *c) {
    if (c->resp == 2) {
        addReplyProto(c, "*-1\r\n", 5);
    } else {
        addReplyProto(c, "_\r\n", 3);
    }
}

/* Create the length prefix of a bulk reply, example: $2234 */
void addReplyBulkLen(client *c, robj *obj) {
    size_t len = stringObjectLen(obj);

    addReplyLongLongWithPrefix(c, len, '$');
}

/* Add an Object as a bulk reply */
void addReplyBulk(client *c, robj *obj) {
    addReplyBulkLen(c, obj);
    addReply(c, obj);
    addReplyProto(c, "\r\n", 2);
}

/* Add a C buffer as bulk reply */
void addReplyBulkCBuffer(client *c, const void *p, size_t len) {
    addReplyLongLongWithPrefix(c, len, '$');
    addReplyProto(c, p, len);
    addReplyProto(c, "\r\n", 2);
}

/* Add sds to reply (takes ownership of sds and frees it) */
void addReplyBulkSds(client *c, sds s) {
    addReplyLongLongWithPrefix(c, sdslen(s), '$');
    addReplySds(c, s);
    addReplyProto(c, "\r\n", 2);
}

/* Set sds to a deferred reply (for symmetry with addReplyBulkSds it also frees the sds) */
void setDeferredReplyBulkSds(client *c, void *node, sds s) {
    sds reply = sdscatprintf(sdsempty(), "$%d\r\n%s\r\n", (unsigned)sdslen(s), s);
    setDeferredReply(c, node, reply, sdslen(reply));
    sdsfree(reply);
    sdsfree(s);
}

/* Add a C null term string as bulk reply */
void addReplyBulkCString(client *c, const char *s) {
    if (s == NULL) {
        addReplyNull(c);
    } else {
        addReplyBulkCBuffer(c, s, strlen(s));
    }
}

/* Add a long long as a bulk reply */
void addReplyBulkLongLong(client *c, long long ll) {
    char buf[64];
    int len;

    len = ll2string(buf, 64, ll);
    addReplyBulkCBuffer(c, buf, len);
}

/* Reply with a verbatim type having the specified extension.
 *
 * The 'ext' is the "extension" of the file, actually just a three
 * character type that describes the format of the verbatim string.
 * For instance "txt" means it should be interpreted as a text only
 * file by the receiver, "md " as markdown, and so forth. Only the
 * three first characters of the extension are used, and if the
 * provided one is shorter than that, the remaining is filled with
 * spaces. */
void addReplyVerbatim(client *c, const char *s, size_t len, const char *ext) {
    if (c->resp == 2) {
        addReplyBulkCBuffer(c, s, len);
    } else {
        char buf[32];
        size_t preflen = snprintf(buf, sizeof(buf), "=%zu\r\nxxx:", len + 4);
        char *p = buf + preflen - 4;
        for (int i = 0; i < 3; i++) {
            if (*ext == '\0') {
                p[i] = ' ';
            } else {
                p[i] = *ext++;
            }
        }
        addReplyProto(c, buf, preflen);
        addReplyProto(c, s, len);
        addReplyProto(c, "\r\n", 2);
    }
}

/* This function is similar to the addReplyHelp function but adds the
 * ability to pass in two arrays of strings. Some commands have
 * some additional subcommands based on the specific feature implementation
 * the server is compiled with (currently just clustering). This function allows
 * to pass is the common subcommands in `help` and any implementation
 * specific subcommands in `extended_help`.
 */
void addExtendedReplyHelp(client *c, const char **help, const char **extended_help) {
    sds cmd = sdsnew((char *)c->argv[0]->ptr);
    void *blenp = addReplyDeferredLen(c);
    int blen = 0;
    int idx = 0;

    sdstoupper(cmd);
    addReplyStatusFormat(c, "%s <subcommand> [<arg> [value] [opt] ...]. Subcommands are:", cmd);
    sdsfree(cmd);

    while (help[blen]) addReplyStatus(c, help[blen++]);
    if (extended_help) {
        while (extended_help[idx]) addReplyStatus(c, extended_help[idx++]);
    }
    blen += idx;

    addReplyStatus(c, "HELP");
    addReplyStatus(c, "    Print this help.");

    blen += 1; /* Account for the header. */
    blen += 2; /* Account for the footer. */
    setDeferredArrayLen(c, blenp, blen);
}

/* Add an array of C strings as status replies with a heading.
 * This function is typically invoked by commands that support
 * subcommands in response to the 'help' subcommand. The help array
 * is terminated by NULL sentinel. */
void addReplyHelp(client *c, const char **help) {
    addExtendedReplyHelp(c, help, NULL);
}

/* Add a suggestive error reply.
 * This function is typically invoked by from commands that support
 * subcommands in response to an unknown subcommand or argument error. */
void addReplySubcommandSyntaxError(client *c) {
    sds cmd = sdsnew((char *)c->argv[0]->ptr);
    sdstoupper(cmd);
    addReplyErrorFormat(c, "unknown subcommand or wrong number of arguments for '%.128s'. Try %s HELP.",
                        (char *)c->argv[1]->ptr, cmd);
    sdsfree(cmd);
}

/* Append 'src' client output buffers into 'dst' client output buffers.
 * This function clears the output buffers of 'src' */
void AddReplyFromClient(client *dst, client *src) {
    /* If the source client contains a partial response due to client output
     * buffer limits, propagate that to the dest rather than copy a partial
     * reply. We don't wanna run the risk of copying partial response in case
     * for some reason the output limits don't reach the same decision (maybe
     * they changed) */
    if (src->flags & CLIENT_CLOSE_ASAP) {
        sds client = catClientInfoString(sdsempty(), dst);
        freeClientAsync(dst);
        serverLog(LL_WARNING, "Client %s scheduled to be closed ASAP for overcoming of output buffer limits.", client);
        sdsfree(client);
        return;
    }

    /* First add the static buffer (either into the static buffer or reply list) */
    addReplyProto(dst, src->buf, src->bufpos);

    /* We need to check with prepareClientToWrite again (after addReplyProto)
     * since addReplyProto may have changed something (like CLIENT_CLOSE_ASAP) */
    if (prepareClientToWrite(dst) != C_OK) return;

    /* We're bypassing _addReplyProtoToList, so we need to add the pre/post
     * checks in it. */
    if (dst->flags & CLIENT_CLOSE_AFTER_REPLY) return;

    /* Concatenate the reply list into the dest */
    if (listLength(src->reply)) listJoin(dst->reply, src->reply);
    dst->reply_bytes += src->reply_bytes;
    src->reply_bytes = 0;
    src->bufpos = 0;

    if (src->deferred_reply_errors) {
        deferredAfterErrorReply(dst, src->deferred_reply_errors);
        listRelease(src->deferred_reply_errors);
        src->deferred_reply_errors = NULL;
    }

    /* Check output buffer limits */
    closeClientOnOutputBufferLimitReached(dst, 1);
}

/* Append the listed errors to the server error statistics. the input
 * list is not modified and remains the responsibility of the caller. */
void deferredAfterErrorReply(client *c, list *errors) {
    listIter li;
    listNode *ln;
    listRewind(errors, &li);
    while ((ln = listNext(&li))) {
        sds err = ln->value;
        afterErrorReply(c, err, sdslen(err), 0);
    }
}

/* Logically copy 'src' replica client buffers info to 'dst' replica.
 * Basically increase referenced buffer block node reference count. */
void copyReplicaOutputBuffer(client *dst, client *src) {
    serverAssert(src->bufpos == 0 && listLength(src->reply) == 0);

    if (src->ref_repl_buf_node == NULL) return;
    dst->ref_repl_buf_node = src->ref_repl_buf_node;
    dst->ref_block_pos = src->ref_block_pos;
    ((replBufBlock *)listNodeValue(dst->ref_repl_buf_node))->refcount++;
}

/* Return true if the specified client has pending reply buffers to write to
 * the socket. */
int clientHasPendingReplies(client *c) {
    if (getClientType(c) == CLIENT_TYPE_SLAVE) {
        /* Replicas use global shared replication buffer instead of
         * private output buffer. */
        serverAssert(c->bufpos == 0 && listLength(c->reply) == 0);
        if (c->ref_repl_buf_node == NULL) return 0;

        /* If the last replication buffer block content is totally sent,
         * we have nothing to send. */
        listNode *ln = listLast(server.repl_buffer_blocks);
        replBufBlock *tail = listNodeValue(ln);
        if (ln == c->ref_repl_buf_node && c->ref_block_pos == tail->used) return 0;

        return 1;
    } else {
        return c->bufpos || listLength(c->reply);
    }
}

void clientAcceptHandler(connection *conn) {
    client *c = connGetPrivateData(conn);

    if (connGetState(conn) != CONN_STATE_CONNECTED) {
        serverLog(LL_WARNING, "Error accepting a client connection: %s (addr=%s laddr=%s)", connGetLastError(conn),
                  getClientPeerId(c), getClientSockname(c));
        freeClientAsync(c);
        return;
    }

    /* If the server is running in protected mode (the default) and there
     * is no password set, nor a specific interface is bound, we don't accept
     * requests from non loopback interfaces. Instead we try to explain the
     * user what to do to fix it if needed. */
    if (server.protected_mode && DefaultUser->flags & USER_FLAG_NOPASS) {
        if (connIsLocal(conn) != 1) {
            char *err = "-DENIED Redis is running in protected mode because protected "
                        "mode is enabled and no password is set for the default user. "
                        "In this mode connections are only accepted from the loopback interface. "
                        "If you want to connect from external computers to Redis you "
                        "may adopt one of the following solutions: "
                        "1) Just disable protected mode sending the command "
                        "'CONFIG SET protected-mode no' from the loopback interface "
                        "by connecting to Redis from the same host the server is "
                        "running, however MAKE SURE Redis is not publicly accessible "
                        "from internet if you do so. Use CONFIG REWRITE to make this "
                        "change permanent. "
                        "2) Alternatively you can just disable the protected mode by "
                        "editing the Redis configuration file, and setting the protected "
                        "mode option to 'no', and then restarting the server. "
                        "3) If you started the server manually just for testing, restart "
                        "it with the '--protected-mode no' option. "
                        "4) Set up an authentication password for the default user. "
                        "NOTE: You only need to do one of the above things in order for "
                        "the server to start accepting connections from the outside.\r\n";
            if (connWrite(c->conn, err, strlen(err)) == -1) {
                /* Nothing to do, Just to avoid the warning... */
            }
            server.stat_rejected_conn++;
            freeClientAsync(c);
            return;
        }
    }

    server.stat_numconnections++;
    moduleFireServerEvent(VALKEYMODULE_EVENT_CLIENT_CHANGE, VALKEYMODULE_SUBEVENT_CLIENT_CHANGE_CONNECTED, c);
}

void acceptCommonHandler(connection *conn, int flags, char *ip) {
    client *c;
    UNUSED(ip);

    if (connGetState(conn) != CONN_STATE_ACCEPTING) {
        char addr[NET_ADDR_STR_LEN] = {0};
        char laddr[NET_ADDR_STR_LEN] = {0};
        connFormatAddr(conn, addr, sizeof(addr), 1);
        connFormatAddr(conn, laddr, sizeof(addr), 0);
        serverLog(LL_VERBOSE, "Accepted client connection in error state: %s (addr=%s laddr=%s)",
                  connGetLastError(conn), addr, laddr);
        connClose(conn);
        return;
    }

    /* Limit the number of connections we take at the same time.
     *
     * Admission control will happen before a client is created and connAccept()
     * called, because we don't want to even start transport-level negotiation
     * if rejected. */
    if (listLength(server.clients) + getClusterConnectionsCount() >= server.maxclients) {
        char *err;
        if (server.cluster_enabled)
            err = "-ERR max number of clients + cluster "
                  "connections reached\r\n";
        else
            err = "-ERR max number of clients reached\r\n";

        /* That's a best effort error message, don't check write errors.
         * Note that for TLS connections, no handshake was done yet so nothing
         * is written and the connection will just drop. */
        if (connWrite(conn, err, strlen(err)) == -1) {
            /* Nothing to do, Just to avoid the warning... */
        }
        server.stat_rejected_conn++;
        connClose(conn);
        return;
    }

    /* Create connection and client */
    if ((c = createClient(conn)) == NULL) {
        char addr[NET_ADDR_STR_LEN] = {0};
        char laddr[NET_ADDR_STR_LEN] = {0};
        connFormatAddr(conn, addr, sizeof(addr), 1);
        connFormatAddr(conn, laddr, sizeof(addr), 0);
        serverLog(LL_WARNING, "Error registering fd event for the new client connection: %s (addr=%s laddr=%s)",
                  connGetLastError(conn), addr, laddr);
        connClose(conn); /* May be already closed, just ignore errors */
        return;
    }

    /* Last chance to keep flags */
    c->flags |= flags;

    /* Initiate accept.
     *
     * Note that connAccept() is free to do two things here:
     * 1. Call clientAcceptHandler() immediately;
     * 2. Schedule a future call to clientAcceptHandler().
     *
     * Because of that, we must do nothing else afterwards.
     */
    if (connAccept(conn, clientAcceptHandler) == C_ERR) {
        if (connGetState(conn) == CONN_STATE_ERROR)
            serverLog(LL_WARNING, "Error accepting a client connection: %s (addr=%s laddr=%s)", connGetLastError(conn),
                      getClientPeerId(c), getClientSockname(c));
        freeClient(connGetPrivateData(conn));
        return;
    }
}

void freeClientOriginalArgv(client *c) {
    /* We didn't rewrite this client */
    if (!c->original_argv) return;

    for (int j = 0; j < c->original_argc; j++) decrRefCount(c->original_argv[j]);
    zfree(c->original_argv);
    c->original_argv = NULL;
    c->original_argc = 0;
}

void freeClientArgv(client *c) {
    int j;
    for (j = 0; j < c->argc; j++) decrRefCount(c->argv[j]);
    c->argc = 0;
    c->cmd = NULL;
    c->argv_len_sum = 0;
    c->argv_len = 0;
    zfree(c->argv);
    c->argv = NULL;
}

/* Close all the slaves connections. This is useful in chained replication
 * when we resync with our own master and want to force all our slaves to
 * resync with us as well. */
void disconnectSlaves(void) {
    listIter li;
    listNode *ln;
    listRewind(server.slaves, &li);
    while ((ln = listNext(&li))) {
        freeClient((client *)ln->value);
    }
}

/* Check if there is any other slave waiting dumping RDB finished expect me.
 * This function is useful to judge current dumping RDB can be used for full
 * synchronization or not. */
int anyOtherSlaveWaitRdb(client *except_me) {
    listIter li;
    listNode *ln;

    listRewind(server.slaves, &li);
    while ((ln = listNext(&li))) {
        client *slave = ln->value;
        if (slave != except_me && slave->replstate == SLAVE_STATE_WAIT_BGSAVE_END) {
            return 1;
        }
    }
    return 0;
}

/* Remove the specified client from global lists where the client could
 * be referenced, not including the Pub/Sub channels.
 * This is used by freeClient() and replicationCacheMaster(). */
void unlinkClient(client *c) {
    listNode *ln;

    /* If this is marked as current client unset it. */
    if (c->conn && server.current_client == c) server.current_client = NULL;

    /* Certain operations must be done only if the client has an active connection.
     * If the client was already unlinked or if it's a "fake client" the
     * conn is already set to NULL. */
    if (c->conn) {
        /* Remove from the list of active clients. */
        if (c->client_list_node) {
            uint64_t id = htonu64(c->id);
            raxRemove(server.clients_index, (unsigned char *)&id, sizeof(id), NULL);
            listDelNode(server.clients, c->client_list_node);
            c->client_list_node = NULL;
        }

        /* Check if this is a replica waiting for diskless replication (rdb pipe),
         * in which case it needs to be cleaned from that list */
        if (c->flags & CLIENT_SLAVE && c->replstate == SLAVE_STATE_WAIT_BGSAVE_END && server.rdb_pipe_conns) {
            int i;
            for (i = 0; i < server.rdb_pipe_numconns; i++) {
                if (server.rdb_pipe_conns[i] == c->conn) {
                    rdbPipeWriteHandlerConnRemoved(c->conn);
                    server.rdb_pipe_conns[i] = NULL;
                    break;
                }
            }
        }
        /* Only use shutdown when the fork is active and we are the parent. */
        if (server.child_type) connShutdown(c->conn);
        connClose(c->conn);
        c->conn = NULL;
    }

    /* Remove from the list of pending writes if needed. */
    if (c->flags & CLIENT_PENDING_WRITE) {
        serverAssert(&c->clients_pending_write_node.next != NULL || &c->clients_pending_write_node.prev != NULL);
        listUnlinkNode(server.clients_pending_write, &c->clients_pending_write_node);
        c->flags &= ~CLIENT_PENDING_WRITE;
    }

    /* Remove from the list of pending reads if needed. */
    serverAssert(!c->conn || io_threads_op == IO_THREADS_OP_IDLE);
    if (c->pending_read_list_node != NULL) {
        listDelNode(server.clients_pending_read, c->pending_read_list_node);
        c->pending_read_list_node = NULL;
    }


    /* When client was just unblocked because of a blocking operation,
     * remove it from the list of unblocked clients. */
    if (c->flags & CLIENT_UNBLOCKED) {
        ln = listSearchKey(server.unblocked_clients, c);
        serverAssert(ln != NULL);
        listDelNode(server.unblocked_clients, ln);
        c->flags &= ~CLIENT_UNBLOCKED;
    }

    /* Clear the tracking status. */
    if (c->flags & CLIENT_TRACKING) disableTracking(c);
}

/* Clear the client state to resemble a newly connected client. */
void clearClientConnectionState(client *c) {
    listNode *ln;

    /* MONITOR clients are also marked with CLIENT_SLAVE, we need to
     * distinguish between the two.
     */
    if (c->flags & CLIENT_MONITOR) {
        ln = listSearchKey(server.monitors, c);
        serverAssert(ln != NULL);
        listDelNode(server.monitors, ln);

        c->flags &= ~(CLIENT_MONITOR | CLIENT_SLAVE);
    }

    serverAssert(!(c->flags & (CLIENT_SLAVE | CLIENT_MASTER)));

    if (c->flags & CLIENT_TRACKING) disableTracking(c);
    selectDb(c, 0);
#ifdef LOG_REQ_RES
    c->resp = server.client_default_resp;
#else
    c->resp = 2;
#endif

    clientSetDefaultAuth(c);
    moduleNotifyUserChanged(c);
    discardTransaction(c);

    pubsubUnsubscribeAllChannels(c, 0);
    pubsubUnsubscribeShardAllChannels(c, 0);
    pubsubUnsubscribeAllPatterns(c, 0);
    unmarkClientAsPubSub(c);

    if (c->name) {
        decrRefCount(c->name);
        c->name = NULL;
    }

    /* Note: lib_name and lib_ver are not reset since they still
     * represent the client library behind the connection. */

    /* Selectively clear state flags not covered above */
    c->flags &= ~(CLIENT_ASKING | CLIENT_READONLY | CLIENT_REPLY_OFF | CLIENT_REPLY_SKIP_NEXT | CLIENT_NO_TOUCH |
                  CLIENT_NO_EVICT);
}

void freeClient(client *c) {
    listNode *ln;

    /* If a client is protected, yet we need to free it right now, make sure
     * to at least use asynchronous freeing. */
    if (c->flags & CLIENT_PROTECTED) {
        freeClientAsync(c);
        return;
    }

    /* For connected clients, call the disconnection event of modules hooks. */
    if (c->conn) {
        moduleFireServerEvent(VALKEYMODULE_EVENT_CLIENT_CHANGE, VALKEYMODULE_SUBEVENT_CLIENT_CHANGE_DISCONNECTED, c);
    }

    /* Notify module system that this client auth status changed. */
    moduleNotifyUserChanged(c);

    /* Free the RedisModuleBlockedClient held onto for reprocessing if not already freed. */
    zfree(c->module_blocked_client);

    /* If this client was scheduled for async freeing we need to remove it
     * from the queue. Note that we need to do this here, because later
     * we may call replicationCacheMaster() and the client should already
     * be removed from the list of clients to free. */
    if (c->flags & CLIENT_CLOSE_ASAP) {
        ln = listSearchKey(server.clients_to_close, c);
        serverAssert(ln != NULL);
        listDelNode(server.clients_to_close, ln);
    }

    /* If it is our master that's being disconnected we should make sure
     * to cache the state to try a partial resynchronization later.
     *
     * Note that before doing this we make sure that the client is not in
     * some unexpected state, by checking its flags. */
    if (server.master && c->flags & CLIENT_MASTER) {
        serverLog(LL_NOTICE, "Connection with master lost.");
        if (!(c->flags & (CLIENT_PROTOCOL_ERROR | CLIENT_BLOCKED))) {
            c->flags &= ~(CLIENT_CLOSE_ASAP | CLIENT_CLOSE_AFTER_REPLY);
            replicationCacheMaster(c);
            return;
        }
    }

    /* Log link disconnection with slave */
    if (getClientType(c) == CLIENT_TYPE_SLAVE) {
        serverLog(LL_NOTICE, "Connection with replica %s lost.", replicationGetSlaveName(c));
    }

    /* Free the query buffer */
    if (c->querybuf && c->querybuf == thread_shared_qb) {
        sdsclear(c->querybuf);
    } else {
        sdsfree(c->querybuf);
    }
    c->querybuf = NULL;

    /* Deallocate structures used to block on blocking ops. */
    /* If there is any in-flight command, we don't record their duration. */
    c->duration = 0;
    if (c->flags & CLIENT_BLOCKED) unblockClient(c, 1);
    dictRelease(c->bstate.keys);

    /* UNWATCH all the keys */
    unwatchAllKeys(c);
    listRelease(c->watched_keys);

    /* Unsubscribe from all the pubsub channels */
    pubsubUnsubscribeAllChannels(c, 0);
    pubsubUnsubscribeShardAllChannels(c, 0);
    pubsubUnsubscribeAllPatterns(c, 0);
    unmarkClientAsPubSub(c);
    dictRelease(c->pubsub_channels);
    dictRelease(c->pubsub_patterns);
    dictRelease(c->pubsubshard_channels);

    /* Free data structures. */
    listRelease(c->reply);
    zfree(c->buf);
    freeReplicaReferencedReplBuffer(c);
    freeClientArgv(c);
    freeClientOriginalArgv(c);
    if (c->deferred_reply_errors) listRelease(c->deferred_reply_errors);
#ifdef LOG_REQ_RES
    reqresReset(c, 1);
#endif

    /* Remove the contribution that this client gave to our
     * incrementally computed memory usage. */
    if (c->conn) server.stat_clients_type_memory[c->last_memory_type] -= c->last_memory_usage;

    /* Unlink the client: this will close the socket, remove the I/O
     * handlers, and remove references of the client from different
     * places where active clients may be referenced. */
    unlinkClient(c);

    /* Master/slave cleanup Case 1:
     * we lost the connection with a slave. */
    if (c->flags & CLIENT_SLAVE) {
        /* If there is no any other slave waiting dumping RDB finished, the
         * current child process need not continue to dump RDB, then we kill it.
         * So child process won't use more memory, and we also can fork a new
         * child process asap to dump rdb for next full synchronization or bgsave.
         * But we also need to check if users enable 'save' RDB, if enable, we
         * should not remove directly since that means RDB is important for users
         * to keep data safe and we may delay configured 'save' for full sync. */
        if (server.saveparamslen == 0 && c->replstate == SLAVE_STATE_WAIT_BGSAVE_END &&
            server.child_type == CHILD_TYPE_RDB && server.rdb_child_type == RDB_CHILD_TYPE_DISK &&
            anyOtherSlaveWaitRdb(c) == 0) {
            killRDBChild();
        }
        if (c->replstate == SLAVE_STATE_SEND_BULK) {
            if (c->repldbfd != -1) close(c->repldbfd);
            if (c->replpreamble) sdsfree(c->replpreamble);
        }
        list *l = (c->flags & CLIENT_MONITOR) ? server.monitors : server.slaves;
        ln = listSearchKey(l, c);
        serverAssert(ln != NULL);
        listDelNode(l, ln);
        /* We need to remember the time when we started to have zero
         * attached slaves, as after some time we'll free the replication
         * backlog. */
        if (getClientType(c) == CLIENT_TYPE_SLAVE && listLength(server.slaves) == 0)
            server.repl_no_slaves_since = server.unixtime;
        refreshGoodSlavesCount();
        /* Fire the replica change modules event. */
        if (c->replstate == SLAVE_STATE_ONLINE)
            moduleFireServerEvent(VALKEYMODULE_EVENT_REPLICA_CHANGE, VALKEYMODULE_SUBEVENT_REPLICA_CHANGE_OFFLINE,
                                  NULL);
    }

    /* Master/slave cleanup Case 2:
     * we lost the connection with the master. */
    if (c->flags & CLIENT_MASTER) replicationHandleMasterDisconnection();

    /* Remove client from memory usage buckets */
    if (c->mem_usage_bucket) {
        c->mem_usage_bucket->mem_usage_sum -= c->last_memory_usage;
        listDelNode(c->mem_usage_bucket->clients, c->mem_usage_bucket_node);
    }

    /* Release other dynamically allocated client structure fields,
     * and finally release the client structure itself. */
    if (c->name) decrRefCount(c->name);
    if (c->lib_name) decrRefCount(c->lib_name);
    if (c->lib_ver) decrRefCount(c->lib_ver);
    freeClientMultiState(c);
    sdsfree(c->peerid);
    sdsfree(c->sockname);
    sdsfree(c->slave_addr);
    zfree(c);
}

/* Schedule a client to free it at a safe time in the beforeSleep() function.
 * This function is useful when we need to terminate a client but we are in
 * a context where calling freeClient() is not possible, because the client
 * should be valid for the continuation of the flow of the program. */
void freeClientAsync(client *c) {
    /* We need to handle concurrent access to the server.clients_to_close list
     * only in the freeClientAsync() function, since it's the only function that
     * may access the list while the server uses I/O threads. All the other accesses
     * are in the context of the main thread while the other threads are
     * idle. */
    if (c->flags & CLIENT_CLOSE_ASAP || c->flags & CLIENT_SCRIPT) return;
    c->flags |= CLIENT_CLOSE_ASAP;
    if (server.io_threads_num == 1) {
        /* no need to bother with locking if there's just one thread (the main thread) */
        listAddNodeTail(server.clients_to_close, c);
        return;
    }
    static pthread_mutex_t async_free_queue_mutex = PTHREAD_MUTEX_INITIALIZER;
    pthread_mutex_lock(&async_free_queue_mutex);
    listAddNodeTail(server.clients_to_close, c);
    pthread_mutex_unlock(&async_free_queue_mutex);
}

/* Log errors for invalid use and free the client in async way.
 * We will add additional information about the client to the message. */
void logInvalidUseAndFreeClientAsync(client *c, const char *fmt, ...) {
    va_list ap;
    va_start(ap, fmt);
    sds info = sdscatvprintf(sdsempty(), fmt, ap);
    va_end(ap);

    sds client = catClientInfoString(sdsempty(), c);
    serverLog(LL_WARNING, "%s, disconnecting it: %s", info, client);

    sdsfree(info);
    sdsfree(client);
    freeClientAsync(c);
}

/* Perform processing of the client before moving on to processing the next client
 * this is useful for performing operations that affect the global state but can't
 * wait until we're done with all clients. In other words can't wait until beforeSleep()
 * return C_ERR in case client is no longer valid after call.
 * The input client argument: c, may be NULL in case the previous client was
 * freed before the call. */
int beforeNextClient(client *c) {
    /* Notice, this code is also called from 'processUnblockedClients'.
     * But in case of a module blocked client (see RM_Call 'K' flag) we do not reach this code path.
     * So whenever we change the code here we need to consider if we need this change on module
     * blocked client as well */

    /* Skip the client processing if we're in an IO thread, in that case we'll perform
       this operation later (this function is called again) in the fan-in stage of the threading mechanism */
    if (io_threads_op != IO_THREADS_OP_IDLE) return C_OK;
    /* Handle async frees */
    /* Note: this doesn't make the server.clients_to_close list redundant because of
     * cases where we want an async free of a client other than myself. For example
     * in ACL modifications we disconnect clients authenticated to non-existent
     * users (see ACL LOAD). */
    if (c && (c->flags & CLIENT_CLOSE_ASAP)) {
        freeClient(c);
        return C_ERR;
    }
    return C_OK;
}

/* Free the clients marked as CLOSE_ASAP, return the number of clients
 * freed. */
int freeClientsInAsyncFreeQueue(void) {
    int freed = 0;
    listIter li;
    listNode *ln;

    listRewind(server.clients_to_close, &li);
    while ((ln = listNext(&li)) != NULL) {
        client *c = listNodeValue(ln);

        if (c->flags & CLIENT_PROTECTED) continue;

        c->flags &= ~CLIENT_CLOSE_ASAP;
        freeClient(c);
        listDelNode(server.clients_to_close, ln);
        freed++;
    }
    return freed;
}

/* Return a client by ID, or NULL if the client ID is not in the set
 * of registered clients. Note that "fake clients", created with -1 as FD,
 * are not registered clients. */
client *lookupClientByID(uint64_t id) {
    id = htonu64(id);
    void *c = NULL;
    raxFind(server.clients_index, (unsigned char *)&id, sizeof(id), &c);
    return c;
}

/* This function should be called from _writeToClient when the reply list is not empty,
 * it gathers the scattered buffers from reply list and sends them away with connWritev.
 * If we write successfully, it returns C_OK, otherwise, C_ERR is returned,
 * and 'nwritten' is an output parameter, it means how many bytes server write
 * to client. */
static int _writevToClient(client *c, ssize_t *nwritten) {
    int iovcnt = 0;
    int iovmax = min(IOV_MAX, c->conn->iovcnt);
    struct iovec iov[iovmax];
    size_t iov_bytes_len = 0;
    /* If the static reply buffer is not empty,
     * add it to the iov array for writev() as well. */
    if (c->bufpos > 0) {
        iov[iovcnt].iov_base = c->buf + c->sentlen;
        iov[iovcnt].iov_len = c->bufpos - c->sentlen;
        iov_bytes_len += iov[iovcnt++].iov_len;
    }
    /* The first node of reply list might be incomplete from the last call,
     * thus it needs to be calibrated to get the actual data address and length. */
    size_t offset = c->bufpos > 0 ? 0 : c->sentlen;
    listIter iter;
    listNode *next;
    clientReplyBlock *o;
    listRewind(c->reply, &iter);
    while ((next = listNext(&iter)) && iovcnt < iovmax && iov_bytes_len < NET_MAX_WRITES_PER_EVENT) {
        o = listNodeValue(next);
        if (o->used == 0) { /* empty node, just release it and skip. */
            c->reply_bytes -= o->size;
            listDelNode(c->reply, next);
            offset = 0;
            continue;
        }

        iov[iovcnt].iov_base = o->buf + offset;
        iov[iovcnt].iov_len = o->used - offset;
        iov_bytes_len += iov[iovcnt++].iov_len;
        offset = 0;
    }
    if (iovcnt == 0) return C_OK;
    *nwritten = connWritev(c->conn, iov, iovcnt);
    if (*nwritten <= 0) return C_ERR;

    /* Locate the new node which has leftover data and
     * release all nodes in front of it. */
    ssize_t remaining = *nwritten;
    if (c->bufpos > 0) { /* deal with static reply buffer first. */
        int buf_len = c->bufpos - c->sentlen;
        c->sentlen += remaining;
        /* If the buffer was sent, set bufpos to zero to continue with
         * the remainder of the reply. */
        if (remaining >= buf_len) {
            c->bufpos = 0;
            c->sentlen = 0;
        }
        remaining -= buf_len;
    }
    listRewind(c->reply, &iter);
    while (remaining > 0) {
        next = listNext(&iter);
        o = listNodeValue(next);
        if (remaining < (ssize_t)(o->used - c->sentlen)) {
            c->sentlen += remaining;
            break;
        }
        remaining -= (ssize_t)(o->used - c->sentlen);
        c->reply_bytes -= o->size;
        listDelNode(c->reply, next);
        c->sentlen = 0;
    }

    return C_OK;
}

/* This function does actual writing output buffers to different types of
 * clients, it is called by writeToClient.
 * If we write successfully, it returns C_OK, otherwise, C_ERR is returned,
 * and 'nwritten' is an output parameter, it means how many bytes server write
 * to client. */
int _writeToClient(client *c, ssize_t *nwritten) {
    *nwritten = 0;
    if (getClientType(c) == CLIENT_TYPE_SLAVE) {
        serverAssert(c->bufpos == 0 && listLength(c->reply) == 0);

        replBufBlock *o = listNodeValue(c->ref_repl_buf_node);
        serverAssert(o->used >= c->ref_block_pos);
        /* Send current block if it is not fully sent. */
        if (o->used > c->ref_block_pos) {
            *nwritten = connWrite(c->conn, o->buf + c->ref_block_pos, o->used - c->ref_block_pos);
            if (*nwritten <= 0) return C_ERR;
            c->ref_block_pos += *nwritten;
        }

        /* If we fully sent the object on head, go to the next one. */
        listNode *next = listNextNode(c->ref_repl_buf_node);
        if (next && c->ref_block_pos == o->used) {
            o->refcount--;
            ((replBufBlock *)(listNodeValue(next)))->refcount++;
            c->ref_repl_buf_node = next;
            c->ref_block_pos = 0;
            incrementalTrimReplicationBacklog(REPL_BACKLOG_TRIM_BLOCKS_PER_CALL);
        }
        return C_OK;
    }

    /* When the reply list is not empty, it's better to use writev to save us some
     * system calls and TCP packets. */
    if (listLength(c->reply) > 0) {
        int ret = _writevToClient(c, nwritten);
        if (ret != C_OK) return ret;

        /* If there are no longer objects in the list, we expect
         * the count of reply bytes to be exactly zero. */
        if (listLength(c->reply) == 0) serverAssert(c->reply_bytes == 0);
    } else if (c->bufpos > 0) {
        *nwritten = connWrite(c->conn, c->buf + c->sentlen, c->bufpos - c->sentlen);
        if (*nwritten <= 0) return C_ERR;
        c->sentlen += *nwritten;

        /* If the buffer was sent, set bufpos to zero to continue with
         * the remainder of the reply. */
        if ((int)c->sentlen == c->bufpos) {
            c->bufpos = 0;
            c->sentlen = 0;
        }
    }

    return C_OK;
}

/* Write data in output buffers to client. Return C_OK if the client
 * is still valid after the call, C_ERR if it was freed because of some
 * error.  If handler_installed is set, it will attempt to clear the
 * write event.
 *
 * This function is called by threads, but always with handler_installed
 * set to 0. So when handler_installed is set to 0 the function must be
 * thread safe. */
int writeToClient(client *c, int handler_installed) {
    /* Update total number of writes on server */
    atomic_fetch_add_explicit(&server.stat_total_writes_processed,1, memory_order_relaxed);

    ssize_t nwritten = 0, totwritten = 0;

    while (clientHasPendingReplies(c)) {
        int ret = _writeToClient(c, &nwritten);
        if (ret == C_ERR) break;
        totwritten += nwritten;
        /* Note that we avoid to send more than NET_MAX_WRITES_PER_EVENT
         * bytes, in a single threaded server it's a good idea to serve
         * other clients as well, even if a very large request comes from
         * super fast link that is always able to accept data (in real world
         * scenario think about 'KEYS *' against the loopback interface).
         *
         * However if we are over the maxmemory limit we ignore that and
         * just deliver as much data as it is possible to deliver.
         *
         * Moreover, we also send as much as possible if the client is
         * a slave or a monitor (otherwise, on high-speed traffic, the
         * replication/output buffer will grow indefinitely) */
        if (totwritten > NET_MAX_WRITES_PER_EVENT &&
            (server.maxmemory == 0 || zmalloc_used_memory() < server.maxmemory) && !(c->flags & CLIENT_SLAVE))
            break;
    }

    if (getClientType(c) == CLIENT_TYPE_SLAVE) {
        atomic_fetch_add_explicit(&server.stat_net_repl_output_bytes, totwritten, memory_order_relaxed);
    } else {
        atomic_fetch_add_explicit(&server.stat_net_output_bytes, totwritten, memory_order_relaxed);
    }
    c->net_output_bytes += totwritten;

    if (nwritten == -1) {
        if (connGetState(c->conn) != CONN_STATE_CONNECTED) {
            serverLog(LL_VERBOSE, "Error writing to client: %s", connGetLastError(c->conn));
            freeClientAsync(c);
            return C_ERR;
        }
    }
    if (totwritten > 0) {
        /* For clients representing masters we don't count sending data
         * as an interaction, since we always send REPLCONF ACK commands
         * that take some time to just fill the socket output buffer.
         * We just rely on data / pings received for timeout detection. */
        if (!(c->flags & CLIENT_MASTER)) c->lastinteraction = server.unixtime;
    }
    if (!clientHasPendingReplies(c)) {
        c->sentlen = 0;
        /* Note that writeToClient() is called in a threaded way, but
         * aeDeleteFileEvent() is not thread safe: however writeToClient()
         * is always called with handler_installed set to 0 from threads
         * so we are fine. */
        if (handler_installed) {
            serverAssert(io_threads_op == IO_THREADS_OP_IDLE);
            connSetWriteHandler(c->conn, NULL);
        }

        /* Close connection after entire reply has been sent. */
        if (c->flags & CLIENT_CLOSE_AFTER_REPLY) {
            freeClientAsync(c);
            return C_ERR;
        }
    }
    /* Update client's memory usage after writing.
     * Since this isn't thread safe we do this conditionally. In case of threaded writes this is done in
     * handleClientsWithPendingWritesUsingThreads(). */
    if (io_threads_op == IO_THREADS_OP_IDLE) updateClientMemUsageAndBucket(c);
    return C_OK;
}

/* Write event handler. Just send data to the client. */
void sendReplyToClient(connection *conn) {
    client *c = connGetPrivateData(conn);
    writeToClient(c, 1);
}

/* This function is called just before entering the event loop, in the hope
 * we can just write the replies to the client output buffer without any
 * need to use a syscall in order to install the writable event handler,
 * get it called, and so forth. */
int handleClientsWithPendingWrites(void) {
    listIter li;
    listNode *ln;
    int processed = listLength(server.clients_pending_write);

    listRewind(server.clients_pending_write, &li);
    while ((ln = listNext(&li))) {
        client *c = listNodeValue(ln);
        c->flags &= ~CLIENT_PENDING_WRITE;
        listUnlinkNode(server.clients_pending_write, ln);

        /* If a client is protected, don't do anything,
         * that may trigger write error or recreate handler. */
        if (c->flags & CLIENT_PROTECTED) continue;

        /* Don't write to clients that are going to be closed anyway. */
        if (c->flags & CLIENT_CLOSE_ASAP) continue;

        /* Try to write buffers to the client socket. */
        if (writeToClient(c, 0) == C_ERR) continue;

        /* If after the synchronous writes above we still have data to
         * output to the client, we need to install the writable handler. */
        if (clientHasPendingReplies(c)) {
            installClientWriteHandler(c);
        }
    }
    return processed;
}

/* resetClient prepare the client to process the next command */
void resetClient(client *c) {
    serverCommandProc *prevcmd = c->cmd ? c->cmd->proc : NULL;

    freeClientArgv(c);
    c->cur_script = NULL;
    c->reqtype = 0;
    c->multibulklen = 0;
    c->bulklen = -1;
    c->slot = -1;
    c->flags &= ~(CLIENT_EXECUTING_COMMAND | CLIENT_PREREPL_DONE);

    /* Make sure the duration has been recorded to some command. */
    serverAssert(c->duration == 0);
#ifdef LOG_REQ_RES
    reqresReset(c, 1);
#endif

    if (c->deferred_reply_errors) listRelease(c->deferred_reply_errors);
    c->deferred_reply_errors = NULL;

    /* We clear the ASKING flag as well if we are not inside a MULTI, and
     * if what we just executed is not the ASKING command itself. */
    if (!(c->flags & CLIENT_MULTI) && prevcmd != askingCommand) c->flags &= ~CLIENT_ASKING;

    /* We do the same for the CACHING command as well. It also affects
     * the next command or transaction executed, in a way very similar
     * to ASKING. */
    if (!(c->flags & CLIENT_MULTI) && prevcmd != clientCommand) c->flags &= ~CLIENT_TRACKING_CACHING;

    /* Remove the CLIENT_REPLY_SKIP flag if any so that the reply
     * to the next command will be sent, but set the flag if the command
     * we just processed was "CLIENT REPLY SKIP". */
    c->flags &= ~CLIENT_REPLY_SKIP;
    if (c->flags & CLIENT_REPLY_SKIP_NEXT) {
        c->flags |= CLIENT_REPLY_SKIP;
        c->flags &= ~CLIENT_REPLY_SKIP_NEXT;
    }
}

/* Initializes the shared query buffer to a new sds with the default capacity */
void initSharedQueryBuf(void) {
    thread_shared_qb = sdsnewlen(NULL, PROTO_IOBUF_LEN);
    sdsclear(thread_shared_qb);
}

/* Resets the shared query buffer used by the given client.
 * If any data remained in the buffer, the client will take ownership of the buffer 
 * and a new empty buffer will be allocated for the shared buffer. */
void resetSharedQueryBuf(client *c) {
    serverAssert(c->querybuf == thread_shared_qb);
    size_t remaining = sdslen(c->querybuf) - c->qb_pos;

    if (remaining > 0) {
        /* Let the client take ownership of the shared buffer. */
        initSharedQueryBuf();
        return;
    }

    c->querybuf = NULL;
    sdsclear(thread_shared_qb);
    c->qb_pos = 0;
}

/* Trims the client query buffer to the current position. */
void trimClientQueryBuffer(client *c) {
    if (c->querybuf == thread_shared_qb) {
        resetSharedQueryBuf(c);
    }

    if (c->querybuf == NULL) {
        return;
    }

    serverAssert(c->qb_pos <= sdslen(c->querybuf));

    if (c->qb_pos > 0) {
        sdsrange(c->querybuf, c->qb_pos, -1);
        c->qb_pos = 0;
    }
}

/* This function is used when we want to re-enter the event loop but there
 * is the risk that the client we are dealing with will be freed in some
 * way. This happens for instance in:
 *
 * * DEBUG RELOAD and similar.
 * * When a Lua script is in -BUSY state.
 *
 * So the function will protect the client by doing two things:
 *
 * 1) It removes the file events. This way it is not possible that an
 *    error is signaled on the socket, freeing the client.
 * 2) Moreover it makes sure that if the client is freed in a different code
 *    path, it is not really released, but only marked for later release. */
void protectClient(client *c) {
    c->flags |= CLIENT_PROTECTED;
    if (c->conn) {
        connSetReadHandler(c->conn, NULL);
        connSetWriteHandler(c->conn, NULL);
    }
}

/* This will undo the client protection done by protectClient() */
void unprotectClient(client *c) {
    if (c->flags & CLIENT_PROTECTED) {
        c->flags &= ~CLIENT_PROTECTED;
        if (c->conn) {
            connSetReadHandler(c->conn, readQueryFromClient);
            if (clientHasPendingReplies(c)) putClientInPendingWriteQueue(c);
        }
    }
}

/* Like processMultibulkBuffer(), but for the inline protocol instead of RESP,
 * this function consumes the client query buffer and creates a command ready
 * to be executed inside the client structure. Returns C_OK if the command
 * is ready to be executed, or C_ERR if there is still protocol to read to
 * have a well formed command. The function also returns C_ERR when there is
 * a protocol error: in such a case the client structure is setup to reply
 * with the error and close the connection. */
int processInlineBuffer(client *c) {
    char *newline;
    int argc, j, linefeed_chars = 1;
    sds *argv, aux;
    size_t querylen;

    /* Search for end of line */
    newline = strchr(c->querybuf + c->qb_pos, '\n');

    /* Nothing to do without a \r\n */
    if (newline == NULL) {
        if (sdslen(c->querybuf) - c->qb_pos > PROTO_INLINE_MAX_SIZE) {
            addReplyError(c, "Protocol error: too big inline request");
            setProtocolError("too big inline request", c);
        }
        return C_ERR;
    }

    /* Handle the \r\n case. */
    if (newline != c->querybuf + c->qb_pos && *(newline - 1) == '\r') newline--, linefeed_chars++;

    /* Split the input buffer up to the \r\n */
    querylen = newline - (c->querybuf + c->qb_pos);
    aux = sdsnewlen(c->querybuf + c->qb_pos, querylen);
    argv = sdssplitargs(aux, &argc);
    sdsfree(aux);
    if (argv == NULL) {
        addReplyError(c, "Protocol error: unbalanced quotes in request");
        setProtocolError("unbalanced quotes in inline request", c);
        return C_ERR;
    }

    /* Newline from slaves can be used to refresh the last ACK time.
     * This is useful for a slave to ping back while loading a big
     * RDB file. */
    if (querylen == 0 && getClientType(c) == CLIENT_TYPE_SLAVE) c->repl_ack_time = server.unixtime;

    /* Masters should never send us inline protocol to run actual
     * commands. If this happens, it is likely due to a bug in the server where
     * we got some desynchronization in the protocol, for example
     * because of a PSYNC gone bad.
     *
     * However there is an exception: masters may send us just a newline
     * to keep the connection active. */
    if (querylen != 0 && c->flags & CLIENT_MASTER) {
        sdsfreesplitres(argv, argc);
        serverLog(LL_WARNING, "WARNING: Receiving inline protocol from master, master stream corruption? Closing the "
                              "master connection and discarding the cached master.");
        setProtocolError("Master using the inline protocol. Desync?", c);
        return C_ERR;
    }

    /* Move querybuffer position to the next query in the buffer. */
    c->qb_pos += querylen + linefeed_chars;

    /* Setup argv array on client structure */
    if (argc) {
        if (c->argv) zfree(c->argv);
        c->argv_len = argc;
        c->argv = zmalloc(sizeof(robj *) * c->argv_len);
        c->argv_len_sum = 0;
    }

    /* Create an Object for all arguments. */
    for (c->argc = 0, j = 0; j < argc; j++) {
        c->argv[c->argc] = createObject(OBJ_STRING, argv[j]);
        c->argc++;
        c->argv_len_sum += sdslen(argv[j]);
    }
    zfree(argv);
    return C_OK;
}

/* Helper function. Record protocol error details in server log,
 * and set the client as CLIENT_CLOSE_AFTER_REPLY and
 * CLIENT_PROTOCOL_ERROR. */
#define PROTO_DUMP_LEN 128
static void setProtocolError(const char *errstr, client *c) {
    if (server.verbosity <= LL_VERBOSE || c->flags & CLIENT_MASTER) {
        sds client = catClientInfoString(sdsempty(), c);

        /* Sample some protocol to given an idea about what was inside. */
        char buf[256];
        if (sdslen(c->querybuf) - c->qb_pos < PROTO_DUMP_LEN) {
            snprintf(buf, sizeof(buf), "Query buffer during protocol error: '%s'", c->querybuf + c->qb_pos);
        } else {
            snprintf(buf, sizeof(buf), "Query buffer during protocol error: '%.*s' (... more %zu bytes ...) '%.*s'",
                     PROTO_DUMP_LEN / 2, c->querybuf + c->qb_pos, sdslen(c->querybuf) - c->qb_pos - PROTO_DUMP_LEN,
                     PROTO_DUMP_LEN / 2, c->querybuf + sdslen(c->querybuf) - PROTO_DUMP_LEN / 2);
        }

        /* Remove non printable chars. */
        char *p = buf;
        while (*p != '\0') {
            if (!isprint(*p)) *p = '.';
            p++;
        }

        /* Log all the client and protocol info. */
        int loglevel = (c->flags & CLIENT_MASTER) ? LL_WARNING : LL_VERBOSE;
        serverLog(loglevel, "Protocol error (%s) from client: %s. %s", errstr, client, buf);
        sdsfree(client);
    }
    c->flags |= (CLIENT_CLOSE_AFTER_REPLY | CLIENT_PROTOCOL_ERROR);
}

/* Process the query buffer for client 'c', setting up the client argument
 * vector for command execution. Returns C_OK if after running the function
 * the client has a well-formed ready to be processed command, otherwise
 * C_ERR if there is still to read more buffer to get the full command.
 * The function also returns C_ERR when there is a protocol error: in such a
 * case the client structure is setup to reply with the error and close
 * the connection.
 *
 * This function is called if processInputBuffer() detects that the next
 * command is in RESP format, so the first byte in the command is found
 * to be '*'. Otherwise for inline commands processInlineBuffer() is called. */
int processMultibulkBuffer(client *c) {
    char *newline = NULL;
    int ok;
    long long ll;

    if (c->multibulklen == 0) {
        /* The client should have been reset */
        serverAssertWithInfo(c, NULL, c->argc == 0);

        /* Multi bulk length cannot be read without a \r\n */
        newline = strchr(c->querybuf + c->qb_pos, '\r');
        if (newline == NULL) {
            if (sdslen(c->querybuf) - c->qb_pos > PROTO_INLINE_MAX_SIZE) {
                addReplyError(c, "Protocol error: too big mbulk count string");
                setProtocolError("too big mbulk count string", c);
            }
            return C_ERR;
        }

        /* Buffer should also contain \n */
        if (newline - (c->querybuf + c->qb_pos) > (ssize_t)(sdslen(c->querybuf) - c->qb_pos - 2)) return C_ERR;

        /* We know for sure there is a whole line since newline != NULL,
         * so go ahead and find out the multi bulk length. */
        serverAssertWithInfo(c, NULL, c->querybuf[c->qb_pos] == '*');
        ok = string2ll(c->querybuf + 1 + c->qb_pos, newline - (c->querybuf + 1 + c->qb_pos), &ll);
        if (!ok || ll > INT_MAX) {
            addReplyError(c, "Protocol error: invalid multibulk length");
            setProtocolError("invalid mbulk count", c);
            return C_ERR;
        } else if (ll > 10 && authRequired(c)) {
            addReplyError(c, "Protocol error: unauthenticated multibulk length");
            setProtocolError("unauth mbulk count", c);
            return C_ERR;
        }

        c->qb_pos = (newline - c->querybuf) + 2;

        if (ll <= 0) return C_OK;

        c->multibulklen = ll;

        /* Setup argv array on client structure */
        if (c->argv) zfree(c->argv);
        c->argv_len = min(c->multibulklen, 1024);
        c->argv = zmalloc(sizeof(robj *) * c->argv_len);
        c->argv_len_sum = 0;
    }

    serverAssertWithInfo(c, NULL, c->multibulklen > 0);
    while (c->multibulklen) {
        /* Read bulk length if unknown */
        if (c->bulklen == -1) {
            newline = strchr(c->querybuf + c->qb_pos, '\r');
            if (newline == NULL) {
                if (sdslen(c->querybuf) - c->qb_pos > PROTO_INLINE_MAX_SIZE) {
                    addReplyError(c, "Protocol error: too big bulk count string");
                    setProtocolError("too big bulk count string", c);
                    return C_ERR;
                }
                break;
            }

            /* Buffer should also contain \n */
            if (newline - (c->querybuf + c->qb_pos) > (ssize_t)(sdslen(c->querybuf) - c->qb_pos - 2)) break;

            if (c->querybuf[c->qb_pos] != '$') {
                addReplyErrorFormat(c, "Protocol error: expected '$', got '%c'", c->querybuf[c->qb_pos]);
                setProtocolError("expected $ but got something else", c);
                return C_ERR;
            }

            ok = string2ll(c->querybuf + c->qb_pos + 1, newline - (c->querybuf + c->qb_pos + 1), &ll);
            if (!ok || ll < 0 || (!(c->flags & CLIENT_MASTER) && ll > server.proto_max_bulk_len)) {
                addReplyError(c, "Protocol error: invalid bulk length");
                setProtocolError("invalid bulk length", c);
                return C_ERR;
            } else if (ll > 16384 && authRequired(c)) {
                addReplyError(c, "Protocol error: unauthenticated bulk length");
                setProtocolError("unauth bulk length", c);
                return C_ERR;
            }

            c->qb_pos = newline - c->querybuf + 2;
            if (!(c->flags & CLIENT_MASTER) && ll >= PROTO_MBULK_BIG_ARG) {
                /* When the client is not a master client (because master
                 * client's querybuf can only be trimmed after data applied
                 * and sent to replicas).
                 *
                 * If we are going to read a large object from network
                 * try to make it likely that it will start at c->querybuf
                 * boundary so that we can optimize object creation
                 * avoiding a large copy of data.
                 *
                 * But only when the data we have not parsed is less than
                 * or equal to ll+2. If the data length is greater than
                 * ll+2, trimming querybuf is just a waste of time, because
                 * at this time the querybuf contains not only our bulk. */
<<<<<<< HEAD
                if (sdslen(c->querybuf)-c->qb_pos <= (size_t)ll+2) {
                    if (c->querybuf == thread_shared_qb) {
                        /* Let the client take the ownership of the shared buffer. */
                        initSharedQueryBuf();
                    }
                    sdsrange(c->querybuf,c->qb_pos,-1);
=======
                if (sdslen(c->querybuf) - c->qb_pos <= (size_t)ll + 2) {
                    sdsrange(c->querybuf, c->qb_pos, -1);
>>>>>>> 045d475a
                    c->qb_pos = 0;
                    /* Hint the sds library about the amount of bytes this string is
                     * going to contain. */
                    c->querybuf = sdsMakeRoomForNonGreedy(c->querybuf, ll + 2 - sdslen(c->querybuf));
                    /* We later set the peak to the used portion of the buffer, but here we over
                     * allocated because we know what we need, make sure it'll not be shrunk before used. */
                    if (c->querybuf_peak < (size_t)ll + 2) c->querybuf_peak = ll + 2;
                }
            }
            c->bulklen = ll;
        }

        /* Read bulk argument */
        if (sdslen(c->querybuf) - c->qb_pos < (size_t)(c->bulklen + 2)) {
            /* Not enough data (+2 == trailing \r\n) */
            break;
        } else {
            /* Check if we have space in argv, grow if needed */
            if (c->argc >= c->argv_len) {
                c->argv_len = min(c->argv_len < INT_MAX / 2 ? c->argv_len * 2 : INT_MAX, c->argc + c->multibulklen);
                c->argv = zrealloc(c->argv, sizeof(robj *) * c->argv_len);
            }

            /* Optimization: if a non-master client's buffer contains JUST our bulk element
             * instead of creating a new object by *copying* the sds we
             * just use the current sds string. */
            if (!(c->flags & CLIENT_MASTER) && c->qb_pos == 0 && c->bulklen >= PROTO_MBULK_BIG_ARG &&
                sdslen(c->querybuf) == (size_t)(c->bulklen + 2)) {
                c->argv[c->argc++] = createObject(OBJ_STRING, c->querybuf);
                c->argv_len_sum += c->bulklen;
                sdsIncrLen(c->querybuf, -2); /* remove CRLF */
                /* Assume that if we saw a fat argument we'll see another one
                 * likely... */
                c->querybuf = sdsnewlen(SDS_NOINIT, c->bulklen + 2);
                sdsclear(c->querybuf);
            } else {
                c->argv[c->argc++] = createStringObject(c->querybuf + c->qb_pos, c->bulklen);
                c->argv_len_sum += c->bulklen;
                c->qb_pos += c->bulklen + 2;
            }
            c->bulklen = -1;
            c->multibulklen--;
        }
    }

    /* We're done when c->multibulk == 0 */
    if (c->multibulklen == 0) return C_OK;

    /* Still not ready to process the command */
    return C_ERR;
}

/* Perform necessary tasks after a command was executed:
 *
 * 1. The client is reset unless there are reasons to avoid doing it.
 * 2. In the case of master clients, the replication offset is updated.
 * 3. Propagate commands we got from our master to replicas down the line. */
void commandProcessed(client *c) {
    /* If client is blocked(including paused), just return avoid reset and replicate.
     *
     * 1. Don't reset the client structure for blocked clients, so that the reply
     *    callback will still be able to access the client argv and argc fields.
     *    The client will be reset in unblockClient().
     * 2. Don't update replication offset or propagate commands to replicas,
     *    since we have not applied the command. */
    if (c->flags & CLIENT_BLOCKED) return;

    reqresAppendResponse(c);
    resetClient(c);

    long long prev_offset = c->reploff;
    if (c->flags & CLIENT_MASTER && !(c->flags & CLIENT_MULTI)) {
        /* Update the applied replication offset of our master. */
        c->reploff = c->read_reploff - sdslen(c->querybuf) + c->qb_pos;
    }

    /* If the client is a master we need to compute the difference
     * between the applied offset before and after processing the buffer,
     * to understand how much of the replication stream was actually
     * applied to the master state: this quantity, and its corresponding
     * part of the replication stream, will be propagated to the
     * sub-replicas and to the replication backlog. */
    if (c->flags & CLIENT_MASTER) {
        long long applied = c->reploff - prev_offset;
        if (applied) {
            replicationFeedStreamFromMasterStream(c->querybuf + c->repl_applied, applied);
            c->repl_applied += applied;
        }
    }
}

/* This function calls processCommand(), but also performs a few sub tasks
 * for the client that are useful in that context:
 *
 * 1. It sets the current client to the client 'c'.
 * 2. calls commandProcessed() if the command was handled.
 *
 * The function returns C_ERR in case the client was freed as a side effect
 * of processing the command, otherwise C_OK is returned. */
int processCommandAndResetClient(client *c) {
    int deadclient = 0;
    client *old_client = server.current_client;
    server.current_client = c;
    if (processCommand(c) == C_OK) {
        commandProcessed(c);
        /* Update the client's memory to include output buffer growth following the
         * processed command. */
        if (c->conn) updateClientMemUsageAndBucket(c);
    }

    if (server.current_client == NULL) deadclient = 1;
    /*
     * Restore the old client, this is needed because when a script
     * times out, we will get into this code from processEventsWhileBlocked.
     * Which will cause to set the server.current_client. If not restored
     * we will return 1 to our caller which will falsely indicate the client
     * is dead and will stop reading from its buffer.
     */
    server.current_client = old_client;
    /* performEvictions may flush slave output buffers. This may
     * result in a slave, that may be the active client, to be
     * freed. */
    return deadclient ? C_ERR : C_OK;
}


/* This function will execute any fully parsed commands pending on
 * the client. Returns C_ERR if the client is no longer valid after executing
 * the command, and C_OK for all other cases. */
int processPendingCommandAndInputBuffer(client *c) {
    /* Notice, this code is also called from 'processUnblockedClients'.
     * But in case of a module blocked client (see RM_Call 'K' flag) we do not reach this code path.
     * So whenever we change the code here we need to consider if we need this change on module
     * blocked client as well */
    if (c->flags & CLIENT_PENDING_COMMAND) {
        c->flags &= ~CLIENT_PENDING_COMMAND;
        if (processCommandAndResetClient(c) == C_ERR) {
            return C_ERR;
        }
    }

    /* Now process client if it has more data in it's buffer.
     *
     * Note: when a master client steps into this function,
     * it can always satisfy this condition, because its querybuf
     * contains data not applied. */
    if (c->querybuf && sdslen(c->querybuf) > 0) {
        return processInputBuffer(c);
    }
    return C_OK;
}

/* This function is called every time, in the client structure 'c', there is
 * more query buffer to process, because we read more data from the socket
 * or because a client was blocked and later reactivated, so there could be
 * pending query buffer, already representing a full command, to process.
 * return C_ERR in case the client was freed during the processing */
int processInputBuffer(client *c) {
    /* Keep processing while there is something in the input buffer */
<<<<<<< HEAD
    while(c->querybuf && c->qb_pos < sdslen(c->querybuf)) {
=======
    while (c->qb_pos < sdslen(c->querybuf)) {
>>>>>>> 045d475a
        /* Immediately abort if the client is in the middle of something. */
        if (c->flags & CLIENT_BLOCKED) break;

        /* Don't process more buffers from clients that have already pending
         * commands to execute in c->argv. */
        if (c->flags & CLIENT_PENDING_COMMAND) break;

        /* Don't process input from the master while there is a busy script
         * condition on the slave. We want just to accumulate the replication
         * stream (instead of replying -BUSY like we do with other clients) and
         * later resume the processing. */
        if (isInsideYieldingLongCommand() && c->flags & CLIENT_MASTER) break;

        /* CLIENT_CLOSE_AFTER_REPLY closes the connection once the reply is
         * written to the client. Make sure to not let the reply grow after
         * this flag has been set (i.e. don't process more commands).
         *
         * The same applies for clients we want to terminate ASAP. */
        if (c->flags & (CLIENT_CLOSE_AFTER_REPLY | CLIENT_CLOSE_ASAP)) break;

        /* Determine request type when unknown. */
        if (!c->reqtype) {
            if (c->querybuf[c->qb_pos] == '*') {
                c->reqtype = PROTO_REQ_MULTIBULK;
            } else {
                c->reqtype = PROTO_REQ_INLINE;
            }
        }

        if (c->reqtype == PROTO_REQ_INLINE) {
            if (processInlineBuffer(c) != C_OK) break;
        } else if (c->reqtype == PROTO_REQ_MULTIBULK) {
            if (processMultibulkBuffer(c) != C_OK) break;
        } else {
            serverPanic("Unknown request type");
        }

        /* Multibulk processing could see a <= 0 length. */
        if (c->argc == 0) {
            resetClient(c);
        } else {
            /* If we are in the context of an I/O thread, we can't really
             * execute the command here. All we can do is to flag the client
             * as one that needs to process the command. */
            if (io_threads_op != IO_THREADS_OP_IDLE) {
                serverAssert(io_threads_op == IO_THREADS_OP_READ);
                c->flags |= CLIENT_PENDING_COMMAND;
                break;
            }

            if (c->querybuf == thread_shared_qb) {
                /* Before processing the command, reset the shared query buffer to its default state. 
                 * This avoids unintentionally modifying the shared qb during processCommand as we may use 
                 * the shared qb for other clients during processEventsWhileBlocked */
                resetSharedQueryBuf(c);
            }

            /* We are finally ready to execute the command. */
            if (processCommandAndResetClient(c) == C_ERR) {
                /* If the client is no longer valid, we avoid exiting this
                 * loop and trimming the client buffer later. So we return
                 * ASAP in that case. */
                return C_ERR;
            }
        }
    }

    if (c->flags & CLIENT_MASTER) {
        /* If the client is a master, trim the querybuf to repl_applied,
         * since master client is very special, its querybuf not only
         * used to parse command, but also proxy to sub-replicas.
         *
         * Here are some scenarios we cannot trim to qb_pos:
         * 1. we don't receive complete command from master
         * 2. master client blocked cause of client pause
         * 3. io threads operate read, master client flagged with CLIENT_PENDING_COMMAND
         *
         * In these scenarios, qb_pos points to the part of the current command
         * or the beginning of next command, and the current command is not applied yet,
         * so the repl_applied is not equal to qb_pos. */
        if (c->repl_applied) {
            sdsrange(c->querybuf, c->repl_applied, -1);
            c->qb_pos -= c->repl_applied;
            c->repl_applied = 0;
        }
<<<<<<< HEAD
    } else {
        trimClientQueryBuffer(c);
=======
    } else if (c->qb_pos) {
        /* Trim to pos */
        sdsrange(c->querybuf, c->qb_pos, -1);
        c->qb_pos = 0;
>>>>>>> 045d475a
    }

    /* Update client memory usage after processing the query buffer, this is
     * important in case the query buffer is big and wasn't drained during
     * the above loop (because of partially sent big commands). */
    if (io_threads_op == IO_THREADS_OP_IDLE) updateClientMemUsageAndBucket(c);

    return C_OK;
}

void readQueryFromClient(connection *conn) {
    client *c = connGetPrivateData(conn);
    int nread, big_arg = 0;
    size_t qblen, readlen;

    /* Check if we want to read from the client later when exiting from
     * the event loop. This is the case if threaded I/O is enabled. */
    if (postponeClientRead(c)) return;

    /* Update total number of reads on server */
    atomic_fetch_add_explicit(&server.stat_total_reads_processed,1,memory_order_relaxed);

    readlen = PROTO_IOBUF_LEN;
    qblen = c->querybuf ? sdslen(c->querybuf) : 0;
    /* If this is a multi bulk request, and we are processing a bulk reply
     * that is large enough, try to maximize the probability that the query
     * buffer contains exactly the SDS string representing the object, even
     * at the risk of requiring more read(2) calls. This way the function
     * processMultiBulkBuffer() can avoid copying buffers to create the
     * robj representing the argument. */
<<<<<<< HEAD
    if (c->reqtype == PROTO_REQ_MULTIBULK && c->multibulklen && c->bulklen != -1
        && c->bulklen >= PROTO_MBULK_BIG_ARG)
    {
        ssize_t remaining = (size_t)(c->bulklen+2)-(qblen-c->qb_pos);
=======
    if (c->reqtype == PROTO_REQ_MULTIBULK && c->multibulklen && c->bulklen != -1 && c->bulklen >= PROTO_MBULK_BIG_ARG) {
        ssize_t remaining = (size_t)(c->bulklen + 2) - (sdslen(c->querybuf) - c->qb_pos);
>>>>>>> 045d475a
        big_arg = 1;

        /* Note that the 'remaining' variable may be zero in some edge case,
         * for example once we resume a blocked client after CLIENT PAUSE. */
        if (remaining > 0) readlen = remaining;

        /* Master client needs expand the readlen when meet BIG_ARG(see #9100),
         * but doesn't need align to the next arg, we can read more data. */
        if (c->flags & CLIENT_MASTER && readlen < PROTO_IOBUF_LEN) readlen = PROTO_IOBUF_LEN;
    }

    if (c->querybuf == NULL) {
        serverAssert(sdslen(thread_shared_qb) == 0);
        c->querybuf = big_arg ? sdsempty() : thread_shared_qb;
        qblen = sdslen(c->querybuf);
    }

    if (!(c->flags & CLIENT_MASTER) && // master client's querybuf can grow greedy.
        (big_arg || sdsalloc(c->querybuf) < PROTO_IOBUF_LEN)) {
        /* When reading a BIG_ARG we won't be reading more than that one arg
         * into the query buffer, so we don't need to pre-allocate more than we
         * need, so using the non-greedy growing. For an initial allocation of
         * the query buffer, we also don't wanna use the greedy growth, in order
         * to avoid collision with the RESIZE_THRESHOLD mechanism. */
        c->querybuf = sdsMakeRoomForNonGreedy(c->querybuf, readlen);
        /* We later set the peak to the used portion of the buffer, but here we over
         * allocated because we know what we need, make sure it'll not be shrunk before used. */
        if (c->querybuf_peak < qblen + readlen) c->querybuf_peak = qblen + readlen;
    } else {
        c->querybuf = sdsMakeRoomFor(c->querybuf, readlen);

        /* Read as much as possible from the socket to save read(2) system calls. */
        readlen = sdsavail(c->querybuf);
    }
    nread = connRead(c->conn, c->querybuf + qblen, readlen);
    if (nread == -1) {
        if (connGetState(conn) == CONN_STATE_CONNECTED) {
            goto done;
        } else {
            serverLog(LL_VERBOSE, "Reading from client: %s", connGetLastError(c->conn));
            freeClientAsync(c);
            goto done;
        }
    } else if (nread == 0) {
        if (server.verbosity <= LL_VERBOSE) {
            sds info = catClientInfoString(sdsempty(), c);
            serverLog(LL_VERBOSE, "Client closed connection %s", info);
            sdsfree(info);
        }
        freeClientAsync(c);
        goto done;
    }

    sdsIncrLen(c->querybuf, nread);
    qblen = sdslen(c->querybuf);
    if (c->querybuf_peak < qblen) c->querybuf_peak = qblen;

    c->lastinteraction = server.unixtime;
    if (c->flags & CLIENT_MASTER) {
        c->read_reploff += nread;
        atomic_fetch_add_explicit(&server.stat_net_repl_input_bytes,nread,memory_order_relaxed);
    } else {
        atomic_fetch_add_explicit(&server.stat_net_input_bytes,nread,memory_order_relaxed);
    }
    c->net_input_bytes += nread;

    if (!(c->flags & CLIENT_MASTER) &&
        /* The commands cached in the MULTI/EXEC queue have not been executed yet,
         * so they are also considered a part of the query buffer in a broader sense.
         *
         * For unauthenticated clients, the query buffer cannot exceed 1MB at most. */
        (c->mstate.argv_len_sums + sdslen(c->querybuf) > server.client_max_querybuf_len ||
         (c->mstate.argv_len_sums + sdslen(c->querybuf) > 1024 * 1024 && authRequired(c)))) {
        sds ci = catClientInfoString(sdsempty(), c), bytes = sdsempty();

        bytes = sdscatrepr(bytes, c->querybuf, 64);
        serverLog(LL_WARNING, "Closing client that reached max query buffer length: %s (qbuf initial bytes: %s)", ci,
                  bytes);
        sdsfree(ci);
        sdsfree(bytes);
        freeClientAsync(c);
        atomic_fetch_add_explicit(&server.stat_client_qbuf_limit_disconnections,1,memory_order_relaxed);
        goto done;
    }

    /* There is more data in the client input buffer, continue parsing it
     * and check if there is a full command to execute. */
    if (processInputBuffer(c) == C_ERR) c = NULL;

done:
    if (c && c->querybuf == thread_shared_qb) {
        sdsclear(thread_shared_qb);
        c->querybuf = NULL;
    }
    beforeNextClient(c);
}

/* An "Address String" is a colon separated ip:port pair.
 * For IPv4 it's in the form x.y.z.k:port, example: "127.0.0.1:1234".
 * For IPv6 addresses we use [] around the IP part, like in "[::1]:1234".
 * For Unix sockets we use path:0, like in "/tmp/redis:0".
 *
 * An Address String always fits inside a buffer of NET_ADDR_STR_LEN bytes,
 * including the null term.
 *
 * On failure the function still populates 'addr' with the "?:0" string in case
 * you want to relax error checking or need to display something anyway (see
 * anetFdToString implementation for more info). */
void genClientAddrString(client *client, char *addr, size_t addr_len, int remote) {
    if (client->flags & CLIENT_UNIX_SOCKET) {
        /* Unix socket client. */
        snprintf(addr, addr_len, "%s:0", server.unixsocket);
    } else {
        /* TCP client. */
        connFormatAddr(client->conn, addr, addr_len, remote);
    }
}

/* This function returns the client peer id, by creating and caching it
 * if client->peerid is NULL, otherwise returning the cached value.
 * The Peer ID never changes during the life of the client, however it
 * is expensive to compute. */
char *getClientPeerId(client *c) {
    char peerid[NET_ADDR_STR_LEN] = {0};

    if (c->peerid == NULL) {
        genClientAddrString(c, peerid, sizeof(peerid), 1);
        c->peerid = sdsnew(peerid);
    }
    return c->peerid;
}

/* This function returns the client bound socket name, by creating and caching
 * it if client->sockname is NULL, otherwise returning the cached value.
 * The Socket Name never changes during the life of the client, however it
 * is expensive to compute. */
char *getClientSockname(client *c) {
    char sockname[NET_ADDR_STR_LEN] = {0};

    if (c->sockname == NULL) {
        genClientAddrString(c, sockname, sizeof(sockname), 0);
        c->sockname = sdsnew(sockname);
    }
    return c->sockname;
}

/* Concatenate a string representing the state of a client in a human
 * readable format, into the sds string 's'. */
sds catClientInfoString(sds s, client *client) {
    char flags[17], events[3], conninfo[CONN_INFO_LEN], *p;

    p = flags;
    if (client->flags & CLIENT_SLAVE) {
        if (client->flags & CLIENT_MONITOR)
            *p++ = 'O';
        else
            *p++ = 'S';
    }
    /* clang-format off */
    if (client->flags & CLIENT_MASTER) *p++ = 'M';
    if (client->flags & CLIENT_PUBSUB) *p++ = 'P';
    if (client->flags & CLIENT_MULTI) *p++ = 'x';
    if (client->flags & CLIENT_BLOCKED) *p++ = 'b';
    if (client->flags & CLIENT_TRACKING) *p++ = 't';
    if (client->flags & CLIENT_TRACKING_BROKEN_REDIR) *p++ = 'R';
    if (client->flags & CLIENT_TRACKING_BCAST) *p++ = 'B';
    if (client->flags & CLIENT_DIRTY_CAS) *p++ = 'd';
    if (client->flags & CLIENT_CLOSE_AFTER_REPLY) *p++ = 'c';
    if (client->flags & CLIENT_UNBLOCKED) *p++ = 'u';
    if (client->flags & CLIENT_CLOSE_ASAP) *p++ = 'A';
    if (client->flags & CLIENT_UNIX_SOCKET) *p++ = 'U';
    if (client->flags & CLIENT_READONLY) *p++ = 'r';
    if (client->flags & CLIENT_NO_EVICT) *p++ = 'e';
    if (client->flags & CLIENT_NO_TOUCH) *p++ = 'T';
    if (p == flags) *p++ = 'N';
    /* clang-format on */
    *p++ = '\0';

    p = events;
    if (client->conn) {
        if (connHasReadHandler(client->conn)) *p++ = 'r';
        if (connHasWriteHandler(client->conn)) *p++ = 'w';
    }
    *p = '\0';

    /* Compute the total memory consumed by this client. */
    size_t obufmem, total_mem = getClientMemoryUsage(client, &obufmem);

    size_t used_blocks_of_repl_buf = 0;
    if (client->ref_repl_buf_node) {
        replBufBlock *last = listNodeValue(listLast(server.repl_buffer_blocks));
        replBufBlock *cur = listNodeValue(client->ref_repl_buf_node);
        used_blocks_of_repl_buf = last->id - cur->id + 1;
    }

    /* clang-format off */
    sds ret = sdscatfmt(s, FMTARGS(
        "id=%U", (unsigned long long) client->id,
        " addr=%s", getClientPeerId(client),
        " laddr=%s", getClientSockname(client),
        " %s", connGetInfo(client->conn, conninfo, sizeof(conninfo)),
        " name=%s", client->name ? (char*)client->name->ptr : "",
        " age=%I", (long long)(commandTimeSnapshot() / 1000 - client->ctime),
        " idle=%I", (long long)(server.unixtime - client->lastinteraction),
        " flags=%s", flags,
        " db=%i", client->db->id,
        " sub=%i", (int) dictSize(client->pubsub_channels),
        " psub=%i", (int) dictSize(client->pubsub_patterns),
        " ssub=%i", (int) dictSize(client->pubsubshard_channels),
        " multi=%i", (client->flags & CLIENT_MULTI) ? client->mstate.count : -1,
        " watch=%i", (int) listLength(client->watched_keys),
        " qbuf=%U", client->querybuf ? (unsigned long long) sdslen(client->querybuf) : 0,
        " qbuf-free=%U", client->querybuf ? (unsigned long long) sdsavail(client->querybuf) : 0,
        " argv-mem=%U", (unsigned long long) client->argv_len_sum,
        " multi-mem=%U", (unsigned long long) client->mstate.argv_len_sums,
        " rbs=%U", (unsigned long long) client->buf_usable_size,
        " rbp=%U", (unsigned long long) client->buf_peak,
        " obl=%U", (unsigned long long) client->bufpos,
        " oll=%U", (unsigned long long) listLength(client->reply) + used_blocks_of_repl_buf,
        " omem=%U", (unsigned long long) obufmem, /* should not include client->buf since we want to see 0 for static clients. */
        " tot-mem=%U", (unsigned long long) total_mem,
        " events=%s", events,
        " cmd=%s", client->lastcmd ? client->lastcmd->fullname : "NULL",
        " user=%s", client->user ? client->user->name : "(superuser)",
        " redir=%I", (client->flags & CLIENT_TRACKING) ? (long long) client->client_tracking_redirection : -1,
        " resp=%i", client->resp,
        " lib-name=%s", client->lib_name ? (char*)client->lib_name->ptr : "",
        " lib-ver=%s", client->lib_ver ? (char*)client->lib_ver->ptr : "",
        " tot-net-in=%U", client->net_input_bytes,
        " tot-net-out=%U", client->net_output_bytes,
        " tot-cmds=%U", client->commands_processed));
    /* clang-format on */
    return ret;
}

sds getAllClientsInfoString(int type) {
    listNode *ln;
    listIter li;
    client *client;
    sds o = sdsnewlen(SDS_NOINIT, 200 * listLength(server.clients));
    sdsclear(o);
    listRewind(server.clients, &li);
    while ((ln = listNext(&li)) != NULL) {
        client = listNodeValue(ln);
        if (type != -1 && getClientType(client) != type) continue;
        o = catClientInfoString(o, client);
        o = sdscatlen(o, "\n", 1);
    }
    return o;
}

/* Check validity of an attribute that's gonna be shown in CLIENT LIST. */
int validateClientAttr(const char *val) {
    /* Check if the charset is ok. We need to do this otherwise
     * CLIENT LIST format will break. You should always be able to
     * split by space to get the different fields. */
    while (*val) {
        if (*val < '!' || *val > '~') { /* ASCII is assumed. */
            return C_ERR;
        }
        val++;
    }
    return C_OK;
}

/* Returns C_OK if the name is valid. Returns C_ERR & sets `err` (when provided) otherwise. */
int validateClientName(robj *name, const char **err) {
    const char *err_msg = "Client names cannot contain spaces, newlines or special characters.";
    int len = (name != NULL) ? sdslen(name->ptr) : 0;
    /* We allow setting the client name to an empty string. */
    if (len == 0) return C_OK;
    if (validateClientAttr(name->ptr) == C_ERR) {
        if (err) *err = err_msg;
        return C_ERR;
    }
    return C_OK;
}

/* Returns C_OK if the name has been set or C_ERR if the name is invalid. */
int clientSetName(client *c, robj *name, const char **err) {
    if (validateClientName(name, err) == C_ERR) {
        return C_ERR;
    }
    int len = (name != NULL) ? sdslen(name->ptr) : 0;
    /* Setting the client name to an empty string actually removes
     * the current name. */
    if (len == 0) {
        if (c->name) decrRefCount(c->name);
        c->name = NULL;
        return C_OK;
    }
    if (c->name) decrRefCount(c->name);
    c->name = name;
    incrRefCount(name);
    return C_OK;
}

/* This function implements CLIENT SETNAME, including replying to the
 * user with an error if the charset is wrong (in that case C_ERR is
 * returned). If the function succeeded C_OK is returned, and it's up
 * to the caller to send a reply if needed.
 *
 * Setting an empty string as name has the effect of unsetting the
 * currently set name: the client will remain unnamed.
 *
 * This function is also used to implement the HELLO SETNAME option. */
int clientSetNameOrReply(client *c, robj *name) {
    const char *err = NULL;
    int result = clientSetName(c, name, &err);
    if (result == C_ERR) {
        addReplyError(c, err);
    }
    return result;
}

/* Set client or connection related info */
void clientSetinfoCommand(client *c) {
    sds attr = c->argv[2]->ptr;
    robj *valob = c->argv[3];
    sds val = valob->ptr;
    robj **destvar = NULL;
    if (!strcasecmp(attr, "lib-name")) {
        destvar = &c->lib_name;
    } else if (!strcasecmp(attr, "lib-ver")) {
        destvar = &c->lib_ver;
    } else {
        addReplyErrorFormat(c, "Unrecognized option '%s'", attr);
        return;
    }

    if (validateClientAttr(val) == C_ERR) {
        addReplyErrorFormat(c, "%s cannot contain spaces, newlines or special characters.", attr);
        return;
    }
    if (*destvar) decrRefCount(*destvar);
    if (sdslen(val)) {
        *destvar = valob;
        incrRefCount(valob);
    } else
        *destvar = NULL;
    addReply(c, shared.ok);
}

/* Reset the client state to resemble a newly connected client.
 */
void resetCommand(client *c) {
    /* MONITOR clients are also marked with CLIENT_SLAVE, we need to
     * distinguish between the two.
     */
    uint64_t flags = c->flags;
    if (flags & CLIENT_MONITOR) flags &= ~(CLIENT_MONITOR | CLIENT_SLAVE);

    if (flags & (CLIENT_SLAVE | CLIENT_MASTER | CLIENT_MODULE)) {
        addReplyError(c, "can only reset normal client connections");
        return;
    }

    clearClientConnectionState(c);
    addReplyStatus(c, "RESET");
}

/* Disconnect the current client */
void quitCommand(client *c) {
    addReply(c, shared.ok);
    c->flags |= CLIENT_CLOSE_AFTER_REPLY;
}

void clientCommand(client *c) {
    listNode *ln;
    listIter li;

    if (c->argc == 2 && !strcasecmp(c->argv[1]->ptr, "help")) {
        /* clang-format off */
        const char *help[] = {
"CACHING (YES|NO)",
"    Enable/disable tracking of the keys for next command in OPTIN/OPTOUT modes.",
"GETREDIR",
"    Return the client ID we are redirecting to when tracking is enabled.",
"GETNAME",
"    Return the name of the current connection.",
"ID",
"    Return the ID of the current connection.",
"INFO",
"    Return information about the current client connection.",
"KILL <ip:port>",
"    Kill connection made from <ip:port>.",
"KILL <option> <value> [<option> <value> [...]]",
"    Kill connections. Options are:",
"    * ADDR (<ip:port>|<unixsocket>:0)",
"      Kill connections made from the specified address",
"    * LADDR (<ip:port>|<unixsocket>:0)",
"      Kill connections made to specified local address",
"    * TYPE (NORMAL|MASTER|REPLICA|PUBSUB)",
"      Kill connections by type.",
"    * USER <username>",
"      Kill connections authenticated by <username>.",
"    * SKIPME (YES|NO)",
"      Skip killing current connection (default: yes).",
"    * ID <client-id>",
"      Kill connections by client id.",
"    * MAXAGE <maxage>",
"      Kill connections older than the specified age.",
"LIST [options ...]",
"    Return information about client connections. Options:",
"    * TYPE (NORMAL|MASTER|REPLICA|PUBSUB)",
"      Return clients of specified type.",
"UNPAUSE",
"    Stop the current client pause, resuming traffic.",
"PAUSE <timeout> [WRITE|ALL]",
"    Suspend all, or just write, clients for <timeout> milliseconds.",
"REPLY (ON|OFF|SKIP)",
"    Control the replies sent to the current connection.",
"SETNAME <name>",
"    Assign the name <name> to the current connection.",
"SETINFO <option> <value>",
"    Set client meta attr. Options are:",
"    * LIB-NAME: the client lib name.",
"    * LIB-VER: the client lib version.",
"UNBLOCK <clientid> [TIMEOUT|ERROR]",
"    Unblock the specified blocked client.",
"TRACKING (ON|OFF) [REDIRECT <id>] [BCAST] [PREFIX <prefix> [...]]",
"         [OPTIN] [OPTOUT] [NOLOOP]",
"    Control server assisted client side caching.",
"TRACKINGINFO",
"    Report tracking status for the current connection.",
"NO-EVICT (ON|OFF)",
"    Protect current client connection from eviction.",
"NO-TOUCH (ON|OFF)",
"    Will not touch LRU/LFU stats when this mode is on.",
NULL
        };
        /* clang-format on */
        addReplyHelp(c, help);
    } else if (!strcasecmp(c->argv[1]->ptr, "id") && c->argc == 2) {
        /* CLIENT ID */
        addReplyLongLong(c, c->id);
    } else if (!strcasecmp(c->argv[1]->ptr, "info") && c->argc == 2) {
        /* CLIENT INFO */
        sds o = catClientInfoString(sdsempty(), c);
        o = sdscatlen(o, "\n", 1);
        addReplyVerbatim(c, o, sdslen(o), "txt");
        sdsfree(o);
    } else if (!strcasecmp(c->argv[1]->ptr, "list")) {
        /* CLIENT LIST */
        int type = -1;
        sds o = NULL;
        if (c->argc == 4 && !strcasecmp(c->argv[2]->ptr, "type")) {
            type = getClientTypeByName(c->argv[3]->ptr);
            if (type == -1) {
                addReplyErrorFormat(c, "Unknown client type '%s'", (char *)c->argv[3]->ptr);
                return;
            }
        } else if (c->argc > 3 && !strcasecmp(c->argv[2]->ptr, "id")) {
            int j;
            o = sdsempty();
            for (j = 3; j < c->argc; j++) {
                long long cid;
                if (getLongLongFromObjectOrReply(c, c->argv[j], &cid, "Invalid client ID")) {
                    sdsfree(o);
                    return;
                }
                client *cl = lookupClientByID(cid);
                if (cl) {
                    o = catClientInfoString(o, cl);
                    o = sdscatlen(o, "\n", 1);
                }
            }
        } else if (c->argc != 2) {
            addReplyErrorObject(c, shared.syntaxerr);
            return;
        }

        if (!o) o = getAllClientsInfoString(type);
        addReplyVerbatim(c, o, sdslen(o), "txt");
        sdsfree(o);
    } else if (!strcasecmp(c->argv[1]->ptr, "reply") && c->argc == 3) {
        /* CLIENT REPLY ON|OFF|SKIP */
        if (!strcasecmp(c->argv[2]->ptr, "on")) {
            c->flags &= ~(CLIENT_REPLY_SKIP | CLIENT_REPLY_OFF);
            addReply(c, shared.ok);
        } else if (!strcasecmp(c->argv[2]->ptr, "off")) {
            c->flags |= CLIENT_REPLY_OFF;
        } else if (!strcasecmp(c->argv[2]->ptr, "skip")) {
            if (!(c->flags & CLIENT_REPLY_OFF)) c->flags |= CLIENT_REPLY_SKIP_NEXT;
        } else {
            addReplyErrorObject(c, shared.syntaxerr);
            return;
        }
    } else if (!strcasecmp(c->argv[1]->ptr, "no-evict") && c->argc == 3) {
        /* CLIENT NO-EVICT ON|OFF */
        if (!strcasecmp(c->argv[2]->ptr, "on")) {
            c->flags |= CLIENT_NO_EVICT;
            removeClientFromMemUsageBucket(c, 0);
            addReply(c, shared.ok);
        } else if (!strcasecmp(c->argv[2]->ptr, "off")) {
            c->flags &= ~CLIENT_NO_EVICT;
            updateClientMemUsageAndBucket(c);
            addReply(c, shared.ok);
        } else {
            addReplyErrorObject(c, shared.syntaxerr);
            return;
        }
    } else if (!strcasecmp(c->argv[1]->ptr, "kill")) {
        /* CLIENT KILL <ip:port>
         * CLIENT KILL <option> [value] ... <option> [value] */
        char *addr = NULL;
        char *laddr = NULL;
        user *user = NULL;
        int type = -1;
        uint64_t id = 0;
        long long max_age = 0;
        int skipme = 1;
        int killed = 0, close_this_client = 0;

        if (c->argc == 3) {
            /* Old style syntax: CLIENT KILL <addr> */
            addr = c->argv[2]->ptr;
            skipme = 0; /* With the old form, you can kill yourself. */
        } else if (c->argc > 3) {
            int i = 2; /* Next option index. */

            /* New style syntax: parse options. */
            while (i < c->argc) {
                int moreargs = c->argc > i + 1;

                if (!strcasecmp(c->argv[i]->ptr, "id") && moreargs) {
                    long tmp;

                    if (getRangeLongFromObjectOrReply(c, c->argv[i + 1], 1, LONG_MAX, &tmp,
                                                      "client-id should be greater than 0") != C_OK)
                        return;
                    id = tmp;
                } else if (!strcasecmp(c->argv[i]->ptr, "maxage") && moreargs) {
                    long long tmp;

                    if (getLongLongFromObjectOrReply(c, c->argv[i + 1], &tmp,
                                                     "maxage is not an integer or out of range") != C_OK)
                        return;
                    if (tmp <= 0) {
                        addReplyError(c, "maxage should be greater than 0");
                        return;
                    }

                    max_age = tmp;
                } else if (!strcasecmp(c->argv[i]->ptr, "type") && moreargs) {
                    type = getClientTypeByName(c->argv[i + 1]->ptr);
                    if (type == -1) {
                        addReplyErrorFormat(c, "Unknown client type '%s'", (char *)c->argv[i + 1]->ptr);
                        return;
                    }
                } else if (!strcasecmp(c->argv[i]->ptr, "addr") && moreargs) {
                    addr = c->argv[i + 1]->ptr;
                } else if (!strcasecmp(c->argv[i]->ptr, "laddr") && moreargs) {
                    laddr = c->argv[i + 1]->ptr;
                } else if (!strcasecmp(c->argv[i]->ptr, "user") && moreargs) {
                    user = ACLGetUserByName(c->argv[i + 1]->ptr, sdslen(c->argv[i + 1]->ptr));
                    if (user == NULL) {
                        addReplyErrorFormat(c, "No such user '%s'", (char *)c->argv[i + 1]->ptr);
                        return;
                    }
                } else if (!strcasecmp(c->argv[i]->ptr, "skipme") && moreargs) {
                    if (!strcasecmp(c->argv[i + 1]->ptr, "yes")) {
                        skipme = 1;
                    } else if (!strcasecmp(c->argv[i + 1]->ptr, "no")) {
                        skipme = 0;
                    } else {
                        addReplyErrorObject(c, shared.syntaxerr);
                        return;
                    }
                } else {
                    addReplyErrorObject(c, shared.syntaxerr);
                    return;
                }
                i += 2;
            }
        } else {
            addReplyErrorObject(c, shared.syntaxerr);
            return;
        }

        /* Iterate clients killing all the matching clients. */
        listRewind(server.clients, &li);
        while ((ln = listNext(&li)) != NULL) {
            client *client = listNodeValue(ln);
            /* clang-format off */
            if (addr && strcmp(getClientPeerId(client),addr) != 0) continue;
            if (laddr && strcmp(getClientSockname(client),laddr) != 0) continue;
            if (type != -1 && getClientType(client) != type) continue;
            if (id != 0 && client->id != id) continue;
            if (user && client->user != user) continue;
            if (c == client && skipme) continue;
            if (max_age != 0 && (long long)(commandTimeSnapshot() / 1000 - client->ctime) < max_age) continue;
            /* clang-format on */

            /* Kill it. */
            if (c == client) {
                close_this_client = 1;
            } else {
                freeClient(client);
            }
            killed++;
        }

        /* Reply according to old/new format. */
        if (c->argc == 3) {
            if (killed == 0)
                addReplyError(c, "No such client");
            else
                addReply(c, shared.ok);
        } else {
            addReplyLongLong(c, killed);
        }

        /* If this client has to be closed, flag it as CLOSE_AFTER_REPLY
         * only after we queued the reply to its output buffers. */
        if (close_this_client) c->flags |= CLIENT_CLOSE_AFTER_REPLY;
    } else if (!strcasecmp(c->argv[1]->ptr, "unblock") && (c->argc == 3 || c->argc == 4)) {
        /* CLIENT UNBLOCK <id> [timeout|error] */
        long long id;
        int unblock_error = 0;

        if (c->argc == 4) {
            if (!strcasecmp(c->argv[3]->ptr, "timeout")) {
                unblock_error = 0;
            } else if (!strcasecmp(c->argv[3]->ptr, "error")) {
                unblock_error = 1;
            } else {
                addReplyError(c, "CLIENT UNBLOCK reason should be TIMEOUT or ERROR");
                return;
            }
        }
        if (getLongLongFromObjectOrReply(c, c->argv[2], &id, NULL) != C_OK) return;
        struct client *target = lookupClientByID(id);
        /* Note that we never try to unblock a client blocked on a module command, which
         * doesn't have a timeout callback (even in the case of UNBLOCK ERROR).
         * The reason is that we assume that if a command doesn't expect to be timedout,
         * it also doesn't expect to be unblocked by CLIENT UNBLOCK */
        if (target && target->flags & CLIENT_BLOCKED && moduleBlockedClientMayTimeout(target)) {
            if (unblock_error)
                unblockClientOnError(target, "-UNBLOCKED client unblocked via CLIENT UNBLOCK");
            else
                unblockClientOnTimeout(target);

            addReply(c, shared.cone);
        } else {
            addReply(c, shared.czero);
        }
    } else if (!strcasecmp(c->argv[1]->ptr, "setname") && c->argc == 3) {
        /* CLIENT SETNAME */
        if (clientSetNameOrReply(c, c->argv[2]) == C_OK) addReply(c, shared.ok);
    } else if (!strcasecmp(c->argv[1]->ptr, "getname") && c->argc == 2) {
        /* CLIENT GETNAME */
        if (c->name)
            addReplyBulk(c, c->name);
        else
            addReplyNull(c);
    } else if (!strcasecmp(c->argv[1]->ptr, "unpause") && c->argc == 2) {
        /* CLIENT UNPAUSE */
        unpauseActions(PAUSE_BY_CLIENT_COMMAND);
        addReply(c, shared.ok);
    } else if (!strcasecmp(c->argv[1]->ptr, "pause") && (c->argc == 3 || c->argc == 4)) {
        /* CLIENT PAUSE TIMEOUT [WRITE|ALL] */
        mstime_t end;
        int isPauseClientAll = 1;
        if (c->argc == 4) {
            if (!strcasecmp(c->argv[3]->ptr, "write")) {
                isPauseClientAll = 0;
            } else if (strcasecmp(c->argv[3]->ptr, "all")) {
                addReplyError(c, "CLIENT PAUSE mode must be WRITE or ALL");
                return;
            }
        }

        if (getTimeoutFromObjectOrReply(c, c->argv[2], &end, UNIT_MILLISECONDS) != C_OK) return;
        pauseClientsByClient(end, isPauseClientAll);
        addReply(c, shared.ok);
    } else if (!strcasecmp(c->argv[1]->ptr, "tracking") && c->argc >= 3) {
        /* CLIENT TRACKING (on|off) [REDIRECT <id>] [BCAST] [PREFIX first]
         *                          [PREFIX second] [OPTIN] [OPTOUT] [NOLOOP]... */
        long long redir = 0;
        uint64_t options = 0;
        robj **prefix = NULL;
        size_t numprefix = 0;

        /* Parse the options. */
        for (int j = 3; j < c->argc; j++) {
            int moreargs = (c->argc - 1) - j;

            if (!strcasecmp(c->argv[j]->ptr, "redirect") && moreargs) {
                j++;
                if (redir != 0) {
                    addReplyError(c, "A client can only redirect to a single "
                                     "other client");
                    zfree(prefix);
                    return;
                }

                if (getLongLongFromObjectOrReply(c, c->argv[j], &redir, NULL) != C_OK) {
                    zfree(prefix);
                    return;
                }
                /* We will require the client with the specified ID to exist
                 * right now, even if it is possible that it gets disconnected
                 * later. Still a valid sanity check. */
                if (lookupClientByID(redir) == NULL) {
                    addReplyError(c, "The client ID you want redirect to "
                                     "does not exist");
                    zfree(prefix);
                    return;
                }
            } else if (!strcasecmp(c->argv[j]->ptr, "bcast")) {
                options |= CLIENT_TRACKING_BCAST;
            } else if (!strcasecmp(c->argv[j]->ptr, "optin")) {
                options |= CLIENT_TRACKING_OPTIN;
            } else if (!strcasecmp(c->argv[j]->ptr, "optout")) {
                options |= CLIENT_TRACKING_OPTOUT;
            } else if (!strcasecmp(c->argv[j]->ptr, "noloop")) {
                options |= CLIENT_TRACKING_NOLOOP;
            } else if (!strcasecmp(c->argv[j]->ptr, "prefix") && moreargs) {
                j++;
                prefix = zrealloc(prefix, sizeof(robj *) * (numprefix + 1));
                prefix[numprefix++] = c->argv[j];
            } else {
                zfree(prefix);
                addReplyErrorObject(c, shared.syntaxerr);
                return;
            }
        }

        /* Options are ok: enable or disable the tracking for this client. */
        if (!strcasecmp(c->argv[2]->ptr, "on")) {
            /* Before enabling tracking, make sure options are compatible
             * among each other and with the current state of the client. */
            if (!(options & CLIENT_TRACKING_BCAST) && numprefix) {
                addReplyError(c, "PREFIX option requires BCAST mode to be enabled");
                zfree(prefix);
                return;
            }

            if (c->flags & CLIENT_TRACKING) {
                int oldbcast = !!(c->flags & CLIENT_TRACKING_BCAST);
                int newbcast = !!(options & CLIENT_TRACKING_BCAST);
                if (oldbcast != newbcast) {
                    addReplyError(c, "You can't switch BCAST mode on/off before disabling "
                                     "tracking for this client, and then re-enabling it with "
                                     "a different mode.");
                    zfree(prefix);
                    return;
                }
            }

            if (options & CLIENT_TRACKING_BCAST && options & (CLIENT_TRACKING_OPTIN | CLIENT_TRACKING_OPTOUT)) {
                addReplyError(c, "OPTIN and OPTOUT are not compatible with BCAST");
                zfree(prefix);
                return;
            }

            if (options & CLIENT_TRACKING_OPTIN && options & CLIENT_TRACKING_OPTOUT) {
                addReplyError(c, "You can't specify both OPTIN mode and OPTOUT mode");
                zfree(prefix);
                return;
            }

            if ((options & CLIENT_TRACKING_OPTIN && c->flags & CLIENT_TRACKING_OPTOUT) ||
                (options & CLIENT_TRACKING_OPTOUT && c->flags & CLIENT_TRACKING_OPTIN)) {
                addReplyError(c, "You can't switch OPTIN/OPTOUT mode before disabling "
                                 "tracking for this client, and then re-enabling it with "
                                 "a different mode.");
                zfree(prefix);
                return;
            }

            if (options & CLIENT_TRACKING_BCAST) {
                if (!checkPrefixCollisionsOrReply(c, prefix, numprefix)) {
                    zfree(prefix);
                    return;
                }
            }

            enableTracking(c, redir, options, prefix, numprefix);
        } else if (!strcasecmp(c->argv[2]->ptr, "off")) {
            disableTracking(c);
        } else {
            zfree(prefix);
            addReplyErrorObject(c, shared.syntaxerr);
            return;
        }
        zfree(prefix);
        addReply(c, shared.ok);
    } else if (!strcasecmp(c->argv[1]->ptr, "caching") && c->argc >= 3) {
        if (!(c->flags & CLIENT_TRACKING)) {
            addReplyError(c, "CLIENT CACHING can be called only when the "
                             "client is in tracking mode with OPTIN or "
                             "OPTOUT mode enabled");
            return;
        }

        char *opt = c->argv[2]->ptr;
        if (!strcasecmp(opt, "yes")) {
            if (c->flags & CLIENT_TRACKING_OPTIN) {
                c->flags |= CLIENT_TRACKING_CACHING;
            } else {
                addReplyError(c, "CLIENT CACHING YES is only valid when tracking is enabled in OPTIN mode.");
                return;
            }
        } else if (!strcasecmp(opt, "no")) {
            if (c->flags & CLIENT_TRACKING_OPTOUT) {
                c->flags |= CLIENT_TRACKING_CACHING;
            } else {
                addReplyError(c, "CLIENT CACHING NO is only valid when tracking is enabled in OPTOUT mode.");
                return;
            }
        } else {
            addReplyErrorObject(c, shared.syntaxerr);
            return;
        }

        /* Common reply for when we succeeded. */
        addReply(c, shared.ok);
    } else if (!strcasecmp(c->argv[1]->ptr, "getredir") && c->argc == 2) {
        /* CLIENT GETREDIR */
        if (c->flags & CLIENT_TRACKING) {
            addReplyLongLong(c, c->client_tracking_redirection);
        } else {
            addReplyLongLong(c, -1);
        }
    } else if (!strcasecmp(c->argv[1]->ptr, "trackinginfo") && c->argc == 2) {
        addReplyMapLen(c, 3);

        /* Flags */
        addReplyBulkCString(c, "flags");
        void *arraylen_ptr = addReplyDeferredLen(c);
        int numflags = 0;
        addReplyBulkCString(c, c->flags & CLIENT_TRACKING ? "on" : "off");
        numflags++;
        if (c->flags & CLIENT_TRACKING_BCAST) {
            addReplyBulkCString(c, "bcast");
            numflags++;
        }
        if (c->flags & CLIENT_TRACKING_OPTIN) {
            addReplyBulkCString(c, "optin");
            numflags++;
            if (c->flags & CLIENT_TRACKING_CACHING) {
                addReplyBulkCString(c, "caching-yes");
                numflags++;
            }
        }
        if (c->flags & CLIENT_TRACKING_OPTOUT) {
            addReplyBulkCString(c, "optout");
            numflags++;
            if (c->flags & CLIENT_TRACKING_CACHING) {
                addReplyBulkCString(c, "caching-no");
                numflags++;
            }
        }
        if (c->flags & CLIENT_TRACKING_NOLOOP) {
            addReplyBulkCString(c, "noloop");
            numflags++;
        }
        if (c->flags & CLIENT_TRACKING_BROKEN_REDIR) {
            addReplyBulkCString(c, "broken_redirect");
            numflags++;
        }
        setDeferredSetLen(c, arraylen_ptr, numflags);

        /* Redirect */
        addReplyBulkCString(c, "redirect");
        if (c->flags & CLIENT_TRACKING) {
            addReplyLongLong(c, c->client_tracking_redirection);
        } else {
            addReplyLongLong(c, -1);
        }

        /* Prefixes */
        addReplyBulkCString(c, "prefixes");
        if (c->client_tracking_prefixes) {
            addReplyArrayLen(c, raxSize(c->client_tracking_prefixes));
            raxIterator ri;
            raxStart(&ri, c->client_tracking_prefixes);
            raxSeek(&ri, "^", NULL, 0);
            while (raxNext(&ri)) {
                addReplyBulkCBuffer(c, ri.key, ri.key_len);
            }
            raxStop(&ri);
        } else {
            addReplyArrayLen(c, 0);
        }
    } else if (!strcasecmp(c->argv[1]->ptr, "no-touch")) {
        /* CLIENT NO-TOUCH ON|OFF */
        if (!strcasecmp(c->argv[2]->ptr, "on")) {
            c->flags |= CLIENT_NO_TOUCH;
            addReply(c, shared.ok);
        } else if (!strcasecmp(c->argv[2]->ptr, "off")) {
            c->flags &= ~CLIENT_NO_TOUCH;
            addReply(c, shared.ok);
        } else {
            addReplyErrorObject(c, shared.syntaxerr);
        }
    } else {
        addReplySubcommandSyntaxError(c);
    }
}

/* HELLO [<protocol-version> [AUTH <user> <password>] [SETNAME <name>] ] */
void helloCommand(client *c) {
    long long ver = 0;
    int next_arg = 1;

    if (c->argc >= 2) {
        if (getLongLongFromObjectOrReply(c, c->argv[next_arg++], &ver,
                                         "Protocol version is not an integer or out of range") != C_OK) {
            return;
        }

        if (ver < 2 || ver > 3) {
            addReplyError(c, "-NOPROTO unsupported protocol version");
            return;
        }
    }

    robj *username = NULL;
    robj *password = NULL;
    robj *clientname = NULL;
    for (int j = next_arg; j < c->argc; j++) {
        int moreargs = (c->argc - 1) - j;
        const char *opt = c->argv[j]->ptr;
        if (!strcasecmp(opt, "AUTH") && moreargs >= 2) {
            redactClientCommandArgument(c, j + 1);
            redactClientCommandArgument(c, j + 2);
            username = c->argv[j + 1];
            password = c->argv[j + 2];
            j += 2;
        } else if (!strcasecmp(opt, "SETNAME") && moreargs) {
            clientname = c->argv[j + 1];
            const char *err = NULL;
            if (validateClientName(clientname, &err) == C_ERR) {
                addReplyError(c, err);
                return;
            }
            j++;
        } else {
            addReplyErrorFormat(c, "Syntax error in HELLO option '%s'", opt);
            return;
        }
    }

    if (username && password) {
        robj *err = NULL;
        int auth_result = ACLAuthenticateUser(c, username, password, &err);
        if (auth_result == AUTH_ERR) {
            addAuthErrReply(c, err);
        }
        if (err) decrRefCount(err);
        /* In case of auth errors, return early since we already replied with an ERR.
         * In case of blocking module auth, we reply to the client/setname later upon unblocking. */
        if (auth_result == AUTH_ERR || auth_result == AUTH_BLOCKED) {
            return;
        }
    }

    /* At this point we need to be authenticated to continue. */
    if (!c->authenticated) {
        addReplyError(c, "-NOAUTH HELLO must be called with the client already "
                         "authenticated, otherwise the HELLO <proto> AUTH <user> <pass> "
                         "option can be used to authenticate the client and "
                         "select the RESP protocol version at the same time");
        return;
    }

    /* Now that we're authenticated, set the client name. */
    if (clientname) clientSetName(c, clientname, NULL);

    /* Let's switch to the specified RESP mode. */
    if (ver) c->resp = ver;
    addReplyMapLen(c, 6 + !server.sentinel_mode);

    addReplyBulkCString(c, "server");
    addReplyBulkCString(c, server.extended_redis_compat ? "redis" : SERVER_NAME);

    addReplyBulkCString(c, "version");
    addReplyBulkCString(c, server.extended_redis_compat ? REDIS_VERSION : VALKEY_VERSION);

    addReplyBulkCString(c, "proto");
    addReplyLongLong(c, c->resp);

    addReplyBulkCString(c, "id");
    addReplyLongLong(c, c->id);

    addReplyBulkCString(c, "mode");
    if (server.sentinel_mode)
        addReplyBulkCString(c, "sentinel");
    else if (server.cluster_enabled)
        addReplyBulkCString(c, "cluster");
    else
        addReplyBulkCString(c, "standalone");

    if (!server.sentinel_mode) {
        addReplyBulkCString(c, "role");
        addReplyBulkCString(c, server.masterhost ? "replica" : "master");
    }

    addReplyBulkCString(c, "modules");
    addReplyLoadedModules(c);
}

/* This callback is bound to POST and "Host:" command names. Those are not
 * really commands, but are used in security attacks in order to talk to
 * instances via HTTP, with a technique called "cross protocol scripting"
 * which exploits the fact that services like this server will discard invalid
 * HTTP headers and will process what follows.
 *
 * As a protection against this attack, the server will terminate the connection
 * when a POST or "Host:" header is seen, and will log the event from
 * time to time (to avoid creating a DOS as a result of too many logs). */
void securityWarningCommand(client *c) {
    static time_t logged_time = 0;
    time_t now = time(NULL);

    if (llabs(now - logged_time) > 60) {
        char ip[NET_IP_STR_LEN];
        int port;
        if (connAddrPeerName(c->conn, ip, sizeof(ip), &port) == -1) {
            serverLog(LL_WARNING, "Possible SECURITY ATTACK detected. It looks like somebody is sending POST or Host: "
                                  "commands to Redis. This is likely due to an attacker attempting to use Cross "
                                  "Protocol Scripting to compromise your Redis instance. Connection aborted.");
        } else {
            serverLog(LL_WARNING,
                      "Possible SECURITY ATTACK detected. It looks like somebody is sending POST or Host: commands to "
                      "Redis. This is likely due to an attacker attempting to use Cross Protocol Scripting to "
                      "compromise your Redis instance. Connection from %s:%d aborted.",
                      ip, port);
        }
        logged_time = now;
    }
    freeClientAsync(c);
}

/* Keep track of the original command arguments so that we can generate
 * an accurate slowlog entry after the command has been executed. */
static void retainOriginalCommandVector(client *c) {
    /* We already rewrote this command, so don't rewrite it again */
    if (c->original_argv) return;
    c->original_argc = c->argc;
    c->original_argv = zmalloc(sizeof(robj *) * (c->argc));
    for (int j = 0; j < c->argc; j++) {
        c->original_argv[j] = c->argv[j];
        incrRefCount(c->argv[j]);
    }
}

/* Redact a given argument to prevent it from being shown
 * in the slowlog. This information is stored in the
 * original_argv array. */
void redactClientCommandArgument(client *c, int argc) {
    retainOriginalCommandVector(c);
    if (c->original_argv[argc] == shared.redacted) {
        /* This argument has already been redacted */
        return;
    }
    decrRefCount(c->original_argv[argc]);
    c->original_argv[argc] = shared.redacted;
}

/* Rewrite the command vector of the client. All the new objects ref count
 * is incremented. The old command vector is freed, and the old objects
 * ref count is decremented. */
void rewriteClientCommandVector(client *c, int argc, ...) {
    va_list ap;
    int j;
    robj **argv; /* The new argument vector */

    argv = zmalloc(sizeof(robj *) * argc);
    va_start(ap, argc);
    for (j = 0; j < argc; j++) {
        robj *a;

        a = va_arg(ap, robj *);
        argv[j] = a;
        incrRefCount(a);
    }
    replaceClientCommandVector(c, argc, argv);
    va_end(ap);
}

/* Completely replace the client command vector with the provided one. */
void replaceClientCommandVector(client *c, int argc, robj **argv) {
    int j;
    retainOriginalCommandVector(c);
    freeClientArgv(c);
    c->argv = argv;
    c->argc = argc;
    c->argv_len_sum = 0;
    for (j = 0; j < c->argc; j++)
        if (c->argv[j]) c->argv_len_sum += getStringObjectLen(c->argv[j]);
    c->cmd = lookupCommandOrOriginal(c->argv, c->argc);
    serverAssertWithInfo(c, NULL, c->cmd != NULL);
}

/* Rewrite a single item in the command vector.
 * The new val ref count is incremented, and the old decremented.
 *
 * It is possible to specify an argument over the current size of the
 * argument vector: in this case the array of objects gets reallocated
 * and c->argc set to the max value. However it's up to the caller to
 *
 * 1. Make sure there are no "holes" and all the arguments are set.
 * 2. If the original argument vector was longer than the one we
 *    want to end with, it's up to the caller to set c->argc and
 *    free the no longer used objects on c->argv. */
void rewriteClientCommandArgument(client *c, int i, robj *newval) {
    robj *oldval;
    retainOriginalCommandVector(c);

    /* We need to handle both extending beyond argc (just update it and
     * initialize the new element) or beyond argv_len (realloc is needed).
     */
    if (i >= c->argc) {
        if (i >= c->argv_len) {
            c->argv = zrealloc(c->argv, sizeof(robj *) * (i + 1));
            c->argv_len = i + 1;
        }
        c->argc = i + 1;
        c->argv[i] = NULL;
    }
    oldval = c->argv[i];
    if (oldval) c->argv_len_sum -= getStringObjectLen(oldval);
    if (newval) c->argv_len_sum += getStringObjectLen(newval);
    c->argv[i] = newval;
    incrRefCount(newval);
    if (oldval) decrRefCount(oldval);

    /* If this is the command name make sure to fix c->cmd. */
    if (i == 0) {
        c->cmd = lookupCommandOrOriginal(c->argv, c->argc);
        serverAssertWithInfo(c, NULL, c->cmd != NULL);
    }
}

/* This function returns the number of bytes that the server is
 * using to store the reply still not read by the client.
 *
 * Note: this function is very fast so can be called as many time as
 * the caller wishes. The main usage of this function currently is
 * enforcing the client output length limits. */
size_t getClientOutputBufferMemoryUsage(client *c) {
    if (getClientType(c) == CLIENT_TYPE_SLAVE) {
        size_t repl_buf_size = 0;
        size_t repl_node_num = 0;
        size_t repl_node_size = sizeof(listNode) + sizeof(replBufBlock);
        if (c->ref_repl_buf_node) {
            replBufBlock *last = listNodeValue(listLast(server.repl_buffer_blocks));
            replBufBlock *cur = listNodeValue(c->ref_repl_buf_node);
            repl_buf_size = last->repl_offset + last->size - cur->repl_offset;
            repl_node_num = last->id - cur->id + 1;
        }
        return repl_buf_size + (repl_node_size * repl_node_num);
    } else {
        size_t list_item_size = sizeof(listNode) + sizeof(clientReplyBlock);
        return c->reply_bytes + (list_item_size * listLength(c->reply));
    }
}

/* Returns the total client's memory usage.
 * Optionally, if output_buffer_mem_usage is not NULL, it fills it with
 * the client output buffer memory usage portion of the total. */
size_t getClientMemoryUsage(client *c, size_t *output_buffer_mem_usage) {
    size_t mem = getClientOutputBufferMemoryUsage(c);
<<<<<<< HEAD
    if (output_buffer_mem_usage != NULL)
        *output_buffer_mem_usage = mem;
    mem += c->querybuf ? sdsZmallocSize(c->querybuf) : 0;
=======
    if (output_buffer_mem_usage != NULL) *output_buffer_mem_usage = mem;
    mem += sdsZmallocSize(c->querybuf);
>>>>>>> 045d475a
    mem += zmalloc_size(c);
    mem += c->buf_usable_size;
    /* For efficiency (less work keeping track of the argv memory), it doesn't include the used memory
     * i.e. unused sds space and internal fragmentation, just the string length. but this is enough to
     * spot problematic clients. */
    mem += c->argv_len_sum + sizeof(robj *) * c->argc;
    mem += multiStateMemOverhead(c);

    /* Add memory overhead of pubsub channels and patterns. Note: this is just the overhead of the robj pointers
     * to the strings themselves because they aren't stored per client. */
    mem += pubsubMemOverhead(c);

    /* Add memory overhead of the tracking prefixes, this is an underestimation so we don't need to traverse the entire
     * rax */
    if (c->client_tracking_prefixes)
        mem += c->client_tracking_prefixes->numnodes * (sizeof(raxNode) * sizeof(raxNode *));

    return mem;
}

/* Get the class of a client, used in order to enforce limits to different
 * classes of clients.
 *
 * The function will return one of the following:
 * CLIENT_TYPE_NORMAL -> Normal client, including MONITOR
 * CLIENT_TYPE_SLAVE  -> Slave
 * CLIENT_TYPE_PUBSUB -> Client subscribed to Pub/Sub channels
 * CLIENT_TYPE_MASTER -> The client representing our replication master.
 */
int getClientType(client *c) {
    if (c->flags & CLIENT_MASTER) return CLIENT_TYPE_MASTER;
    /* Even though MONITOR clients are marked as replicas, we
     * want the expose them as normal clients. */
    if ((c->flags & CLIENT_SLAVE) && !(c->flags & CLIENT_MONITOR)) return CLIENT_TYPE_SLAVE;
    if (c->flags & CLIENT_PUBSUB) return CLIENT_TYPE_PUBSUB;
    return CLIENT_TYPE_NORMAL;
}

int getClientTypeByName(char *name) {
    if (!strcasecmp(name, "normal"))
        return CLIENT_TYPE_NORMAL;
    else if (!strcasecmp(name, "slave"))
        return CLIENT_TYPE_SLAVE;
    else if (!strcasecmp(name, "replica"))
        return CLIENT_TYPE_SLAVE;
    else if (!strcasecmp(name, "pubsub"))
        return CLIENT_TYPE_PUBSUB;
    else if (!strcasecmp(name, "master"))
        return CLIENT_TYPE_MASTER;
    else
        return -1;
}

char *getClientTypeName(int class) {
    switch (class) {
    case CLIENT_TYPE_NORMAL: return "normal";
    case CLIENT_TYPE_SLAVE: return "slave";
    case CLIENT_TYPE_PUBSUB: return "pubsub";
    case CLIENT_TYPE_MASTER: return "master";
    default: return NULL;
    }
}

/* The function checks if the client reached output buffer soft or hard
 * limit, and also update the state needed to check the soft limit as
 * a side effect.
 *
 * Return value: non-zero if the client reached the soft or the hard limit.
 *               Otherwise zero is returned. */
int checkClientOutputBufferLimits(client *c) {
    int soft = 0, hard = 0, class;
    unsigned long used_mem = getClientOutputBufferMemoryUsage(c);

    class = getClientType(c);
    /* For the purpose of output buffer limiting, masters are handled
     * like normal clients. */
    if (class == CLIENT_TYPE_MASTER) class = CLIENT_TYPE_NORMAL;

    /* Note that it doesn't make sense to set the replica clients output buffer
     * limit lower than the repl-backlog-size config (partial sync will succeed
     * and then replica will get disconnected).
     * Such a configuration is ignored (the size of repl-backlog-size will be used).
     * This doesn't have memory consumption implications since the replica client
     * will share the backlog buffers memory. */
    size_t hard_limit_bytes = server.client_obuf_limits[class].hard_limit_bytes;
    if (class == CLIENT_TYPE_SLAVE && hard_limit_bytes && (long long)hard_limit_bytes < server.repl_backlog_size)
        hard_limit_bytes = server.repl_backlog_size;
    if (server.client_obuf_limits[class].hard_limit_bytes && used_mem >= hard_limit_bytes) hard = 1;
    if (server.client_obuf_limits[class].soft_limit_bytes &&
        used_mem >= server.client_obuf_limits[class].soft_limit_bytes)
        soft = 1;

    /* We need to check if the soft limit is reached continuously for the
     * specified amount of seconds. */
    if (soft) {
        if (c->obuf_soft_limit_reached_time == 0) {
            c->obuf_soft_limit_reached_time = server.unixtime;
            soft = 0; /* First time we see the soft limit reached */
        } else {
            time_t elapsed = server.unixtime - c->obuf_soft_limit_reached_time;

            if (elapsed <= server.client_obuf_limits[class].soft_limit_seconds) {
                soft = 0; /* The client still did not reached the max number of
                             seconds for the soft limit to be considered
                             reached. */
            }
        }
    } else {
        c->obuf_soft_limit_reached_time = 0;
    }
    return soft || hard;
}

/* Asynchronously close a client if soft or hard limit is reached on the
 * output buffer size. The caller can check if the client will be closed
 * checking if the client CLIENT_CLOSE_ASAP flag is set.
 *
 * Note: we need to close the client asynchronously because this function is
 * called from contexts where the client can't be freed safely, i.e. from the
 * lower level functions pushing data inside the client output buffers.
 * When `async` is set to 0, we close the client immediately, this is
 * useful when called from cron.
 *
 * Returns 1 if client was (flagged) closed. */
int closeClientOnOutputBufferLimitReached(client *c, int async) {
    if (!c->conn) return 0; /* It is unsafe to free fake clients. */
    serverAssert(c->reply_bytes < SIZE_MAX - (1024 * 64));
    /* Note that c->reply_bytes is irrelevant for replica clients
     * (they use the global repl buffers). */
    if ((c->reply_bytes == 0 && getClientType(c) != CLIENT_TYPE_SLAVE) || c->flags & CLIENT_CLOSE_ASAP) return 0;
    if (checkClientOutputBufferLimits(c)) {
        sds client = catClientInfoString(sdsempty(), c);

        if (async) {
            freeClientAsync(c);
            serverLog(LL_WARNING, "Client %s scheduled to be closed ASAP for overcoming of output buffer limits.",
                      client);
        } else {
            freeClient(c);
            serverLog(LL_WARNING, "Client %s closed for overcoming of output buffer limits.", client);
        }
        sdsfree(client);
        server.stat_client_outbuf_limit_disconnections++;
        return 1;
    }
    return 0;
}

/* Helper function used by performEvictions() in order to flush slaves
 * output buffers without returning control to the event loop.
 * This is also called by SHUTDOWN for a best-effort attempt to send
 * slaves the latest writes. */
void flushSlavesOutputBuffers(void) {
    listIter li;
    listNode *ln;

    listRewind(server.slaves, &li);
    while ((ln = listNext(&li))) {
        client *slave = listNodeValue(ln);
        int can_receive_writes = connHasWriteHandler(slave->conn) || (slave->flags & CLIENT_PENDING_WRITE);

        /* We don't want to send the pending data to the replica in a few
         * cases:
         *
         * 1. For some reason there is neither the write handler installed
         *    nor the client is flagged as to have pending writes: for some
         *    reason this replica may not be set to receive data. This is
         *    just for the sake of defensive programming.
         *
         * 2. The put_online_on_ack flag is true. To know why we don't want
         *    to send data to the replica in this case, please grep for the
         *    flag for this flag.
         *
         * 3. Obviously if the slave is not ONLINE.
         */
        if (slave->replstate == SLAVE_STATE_ONLINE && !(slave->flags & CLIENT_CLOSE_ASAP) && can_receive_writes &&
            !slave->repl_start_cmd_stream_on_ack && clientHasPendingReplies(slave)) {
            writeToClient(slave, 0);
        }
    }
}

/* Compute current paused actions and its end time, aggregated for
 * all pause purposes. */
void updatePausedActions(void) {
    uint32_t prev_paused_actions = server.paused_actions;
    server.paused_actions = 0;

    for (int i = 0; i < NUM_PAUSE_PURPOSES; i++) {
        pause_event *p = &(server.client_pause_per_purpose[i]);
        if (p->end > server.mstime)
            server.paused_actions |= p->paused_actions;
        else {
            p->paused_actions = 0;
            p->end = 0;
        }
    }

    /* If the pause type is less restrictive than before, we unblock all clients
     * so they are reprocessed (may get re-paused). */
    uint32_t mask_cli = (PAUSE_ACTION_CLIENT_WRITE | PAUSE_ACTION_CLIENT_ALL);
    if ((server.paused_actions & mask_cli) < (prev_paused_actions & mask_cli)) {
        unblockPostponedClients();
    }
}

/* Unblock all paused clients (ones that where blocked by BLOCKED_POSTPONE (possibly in processCommand).
 * This means they'll get re-processed in beforeSleep, and may get paused again if needed. */
void unblockPostponedClients(void) {
    listNode *ln;
    listIter li;
    listRewind(server.postponed_clients, &li);
    while ((ln = listNext(&li)) != NULL) {
        client *c = listNodeValue(ln);
        unblockClient(c, 1);
    }
}

/* Set pause-client end-time and restricted action. If already paused, then:
 * 1. Keep higher end-time value between configured and the new one
 * 2. Keep most restrictive action between configured and the new one */
static void pauseClientsByClient(mstime_t endTime, int isPauseClientAll) {
    uint32_t actions;
    pause_event *p = &server.client_pause_per_purpose[PAUSE_BY_CLIENT_COMMAND];

    if (isPauseClientAll)
        actions = PAUSE_ACTIONS_CLIENT_ALL_SET;
    else {
        actions = PAUSE_ACTIONS_CLIENT_WRITE_SET;
        /* If currently configured most restrictive client pause, then keep it */
        if (p->paused_actions & PAUSE_ACTION_CLIENT_ALL) actions = PAUSE_ACTIONS_CLIENT_ALL_SET;
    }

    pauseActions(PAUSE_BY_CLIENT_COMMAND, endTime, actions);
}

/* Pause actions up to the specified unixtime (in ms) for a given type of
 * commands.
 *
 * A main use case of this function is to allow pausing replication traffic
 * so that a failover without data loss to occur. Replicas will continue to receive
 * traffic to facilitate this functionality.
 *
 * This function is also internally used by Cluster for the manual
 * failover procedure implemented by CLUSTER FAILOVER.
 *
 * The function always succeed, even if there is already a pause in progress.
 * The new paused_actions of a given 'purpose' will override the old ones and
 * end time will be updated if new end time is bigger than currently configured */
void pauseActions(pause_purpose purpose, mstime_t end, uint32_t actions) {
    /* Manage pause type and end time per pause purpose. */
    server.client_pause_per_purpose[purpose].paused_actions = actions;

    /* If currently configured end time bigger than new one, then keep it */
    if (server.client_pause_per_purpose[purpose].end < end) server.client_pause_per_purpose[purpose].end = end;

    updatePausedActions();

    /* We allow write commands that were queued
     * up before and after to execute. We need
     * to track this state so that we don't assert
     * in propagateNow(). */
    if (server.in_exec) {
        server.client_pause_in_transaction = 1;
    }
}

/* Unpause actions and queue them for reprocessing. */
void unpauseActions(pause_purpose purpose) {
    server.client_pause_per_purpose[purpose].end = 0;
    server.client_pause_per_purpose[purpose].paused_actions = 0;
    updatePausedActions();
}

/* Returns bitmask of paused actions */
uint32_t isPausedActions(uint32_t actions_bitmask) {
    return (server.paused_actions & actions_bitmask);
}

/* Returns bitmask of paused actions */
uint32_t isPausedActionsWithUpdate(uint32_t actions_bitmask) {
    if (!(server.paused_actions & actions_bitmask)) return 0;
    updatePausedActions();
    return (server.paused_actions & actions_bitmask);
}

/* This function is called by the server in order to process a few events from
 * time to time while blocked into some not interruptible operation.
 * This allows to reply to clients with the -LOADING error while loading the
 * data set at startup or after a full resynchronization with the master
 * and so forth.
 *
 * It calls the event loop in order to process a few events. Specifically we
 * try to call the event loop 4 times as long as we receive acknowledge that
 * some event was processed, in order to go forward with the accept, read,
 * write, close sequence needed to serve a client.
 *
 * The function returns the total number of events processed. */
void processEventsWhileBlocked(void) {
    int iterations = 4; /* See the function top-comment. */

    /* Update our cached time since it is used to create and update the last
     * interaction time with clients and for other important things. */
    updateCachedTime(0);

    /* For the few commands that are allowed during busy scripts, we rather
     * provide a fresher time than the one from when the script started (they
     * still won't get it from the call due to execution_nesting. For commands
     * during loading this doesn't matter. */
    mstime_t prev_cmd_time_snapshot = server.cmd_time_snapshot;
    server.cmd_time_snapshot = server.mstime;

    /* Note: when we are processing events while blocked (for instance during
     * busy Lua scripts), we set a global flag. When such flag is set, we
     * avoid handling the read part of clients using threaded I/O.
     * See https://github.com/redis/redis/issues/6988 for more info.
     * Note that there could be cases of nested calls to this function,
     * specifically on a busy script during async_loading rdb, and scripts
     * that came from AOF. */
    ProcessingEventsWhileBlocked++;
    while (iterations--) {
        long long startval = server.events_processed_while_blocked;
        long long ae_events =
            aeProcessEvents(server.el, AE_FILE_EVENTS | AE_DONT_WAIT | AE_CALL_BEFORE_SLEEP | AE_CALL_AFTER_SLEEP);
        /* Note that server.events_processed_while_blocked will also get
         * incremented by callbacks called by the event loop handlers. */
        server.events_processed_while_blocked += ae_events;
        long long events = server.events_processed_while_blocked - startval;
        if (!events) break;
    }

    whileBlockedCron();

    ProcessingEventsWhileBlocked--;
    serverAssert(ProcessingEventsWhileBlocked >= 0);

    server.cmd_time_snapshot = prev_cmd_time_snapshot;
}

/* ==========================================================================
 * Threaded I/O
 * ========================================================================== */

#define IO_THREADS_MAX_NUM 128
#ifndef CACHE_LINE_SIZE
#if defined(__aarch64__) && defined(__APPLE__)
#define CACHE_LINE_SIZE 128
#else
#define CACHE_LINE_SIZE 64
#endif
#endif

typedef struct __attribute__((aligned(CACHE_LINE_SIZE))) threads_pending {
    _Atomic unsigned long value;
} threads_pending;

pthread_t io_threads[IO_THREADS_MAX_NUM];
pthread_mutex_t io_threads_mutex[IO_THREADS_MAX_NUM];
threads_pending io_threads_pending[IO_THREADS_MAX_NUM];
int io_threads_op;
    /* IO_THREADS_OP_IDLE, IO_THREADS_OP_READ or IO_THREADS_OP_WRITE. */ // TODO: should access to this be atomic??!

/* This is the list of clients each thread will serve when threaded I/O is
 * used. We spawn io_threads_num-1 threads, since one is the main thread
 * itself. */
list *io_threads_list[IO_THREADS_MAX_NUM];

static inline unsigned long getIOPendingCount(int i) {
    unsigned long count = atomic_load(&io_threads_pending[i].value);
    return count;
}

static inline void setIOPendingCount(int i, unsigned long count) {
    atomic_store(&io_threads_pending[i].value, count);
}

void *IOThreadMain(void *myid) {
    /* The ID is the thread number (from 0 to server.io_threads_num-1), and is
     * used by the thread to just manipulate a single sub-array of clients. */
    long id = (unsigned long)myid;
    char thdname[16];

    snprintf(thdname, sizeof(thdname), "io_thd_%ld", id);
    valkey_set_thread_title(thdname);
    serverSetCpuAffinity(server.server_cpulist);
    makeThreadKillable();
    initSharedQueryBuf();

    while (1) {
        /* Wait for start */
        for (int j = 0; j < 1000000; j++) {
            if (getIOPendingCount(id) != 0) break;
        }

        /* Give the main thread a chance to stop this thread. */
        if (getIOPendingCount(id) == 0) {
            pthread_mutex_lock(&io_threads_mutex[id]);
            pthread_mutex_unlock(&io_threads_mutex[id]);
            continue;
        }

        serverAssert(getIOPendingCount(id) != 0);

        /* Process: note that the main thread will never touch our list
         * before we drop the pending count to 0. */
        listIter li;
        listNode *ln;
        listRewind(io_threads_list[id], &li);
        while ((ln = listNext(&li))) {
            client *c = listNodeValue(ln);
            if (io_threads_op == IO_THREADS_OP_WRITE) {
                writeToClient(c, 0);
            } else if (io_threads_op == IO_THREADS_OP_READ) {
                readQueryFromClient(c->conn);
            } else {
                serverPanic("io_threads_op value is unknown");
            }
        }
        listEmpty(io_threads_list[id]);
        setIOPendingCount(id, 0);
    }
}

/* Initialize the data structures needed for threaded I/O. */
void initThreadedIO(void) {
    server.io_threads_active = 0; /* We start with threads not active. */

    /* Indicate that io-threads are currently idle */
    io_threads_op = IO_THREADS_OP_IDLE;

    /* Don't spawn any thread if the user selected a single thread:
     * we'll handle I/O directly from the main thread. */
    if (server.io_threads_num == 1) return;

    if (server.io_threads_num > IO_THREADS_MAX_NUM) {
        serverLog(LL_WARNING,
                  "Fatal: too many I/O threads configured. "
                  "The maximum number is %d.",
                  IO_THREADS_MAX_NUM);
        exit(1);
    }

    /* Spawn and initialize the I/O threads. */
    for (int i = 0; i < server.io_threads_num; i++) {
        /* Things we do for all the threads including the main thread. */
        io_threads_list[i] = listCreate();
        if (i == 0) continue; /* Thread 0 is the main thread. */

        /* Things we do only for the additional threads. */
        pthread_t tid;
        pthread_mutex_init(&io_threads_mutex[i], NULL);
        setIOPendingCount(i, 0);
        pthread_mutex_lock(&io_threads_mutex[i]); /* Thread will be stopped. */
        if (pthread_create(&tid, NULL, IOThreadMain, (void *)(long)i) != 0) {
            serverLog(LL_WARNING, "Fatal: Can't initialize IO thread.");
            exit(1);
        }
        io_threads[i] = tid;
    }
}

void killIOThreads(void) {
    int err, j;
    for (j = 0; j < server.io_threads_num; j++) {
        if (io_threads[j] == pthread_self()) continue;
        if (io_threads[j] && pthread_cancel(io_threads[j]) == 0) {
            if ((err = pthread_join(io_threads[j], NULL)) != 0) {
                serverLog(LL_WARNING, "IO thread(tid:%lu) can not be joined: %s", (unsigned long)io_threads[j],
                          strerror(err));
            } else {
                serverLog(LL_WARNING, "IO thread(tid:%lu) terminated", (unsigned long)io_threads[j]);
            }
        }
    }
}

void startThreadedIO(void) {
    serverAssert(server.io_threads_active == 0);
    for (int j = 1; j < server.io_threads_num; j++) pthread_mutex_unlock(&io_threads_mutex[j]);
    server.io_threads_active = 1;
}

void stopThreadedIO(void) {
    /* We may have still clients with pending reads when this function
     * is called: handle them before stopping the threads. */
    handleClientsWithPendingReadsUsingThreads();
    serverAssert(server.io_threads_active == 1);
    for (int j = 1; j < server.io_threads_num; j++) pthread_mutex_lock(&io_threads_mutex[j]);
    server.io_threads_active = 0;
}

/* This function checks if there are not enough pending clients to justify
 * taking the I/O threads active: in that case I/O threads are stopped if
 * currently active. We track the pending writes as a measure of clients
 * we need to handle in parallel, however the I/O threading is disabled
 * globally for reads as well if we have too little pending clients.
 *
 * The function returns 0 if the I/O threading should be used because there
 * are enough active threads, otherwise 1 is returned and the I/O threads
 * could be possibly stopped (if already active) as a side effect. */
int stopThreadedIOIfNeeded(void) {
    int pending = listLength(server.clients_pending_write);

    /* Return ASAP if IO threads are disabled (single threaded mode). */
    if (server.io_threads_num == 1) return 1;

    if (pending < (server.io_threads_num * 2)) {
        if (server.io_threads_active) stopThreadedIO();
        return 1;
    } else {
        return 0;
    }
}

/* This function achieves thread safety using a fan-out -> fan-in paradigm:
 * Fan out: The main thread fans out work to the io-threads which block until
 * setIOPendingCount() is called with a value larger than 0 by the main thread.
 * Fan in: The main thread waits until getIOPendingCount() returns 0. Then
 * it can safely perform post-processing and return to normal synchronous
 * work. */
int handleClientsWithPendingWritesUsingThreads(void) {
    int processed = listLength(server.clients_pending_write);
    if (processed == 0) return 0; /* Return ASAP if there are no clients. */

    /* If I/O threads are disabled or we have few clients to serve, don't
     * use I/O threads, but the boring synchronous code. */
    if (server.io_threads_num == 1 || stopThreadedIOIfNeeded()) {
        return handleClientsWithPendingWrites();
    }

    /* Start threads if needed. */
    if (!server.io_threads_active) startThreadedIO();

    /* Distribute the clients across N different lists. */
    listIter li;
    listNode *ln;
    listRewind(server.clients_pending_write, &li);
    int item_id = 0;
    while ((ln = listNext(&li))) {
        client *c = listNodeValue(ln);
        c->flags &= ~CLIENT_PENDING_WRITE;

        /* Remove clients from the list of pending writes since
         * they are going to be closed ASAP. */
        if (c->flags & CLIENT_CLOSE_ASAP) {
            listUnlinkNode(server.clients_pending_write, ln);
            continue;
        }

        /* Since all replicas and replication backlog use global replication
         * buffer, to guarantee data accessing thread safe, we must put all
         * replicas client into io_threads_list[0] i.e. main thread handles
         * sending the output buffer of all replicas. */
        if (getClientType(c) == CLIENT_TYPE_SLAVE) {
            listAddNodeTail(io_threads_list[0], c);
            continue;
        }

        int target_id = item_id % server.io_threads_num;
        listAddNodeTail(io_threads_list[target_id], c);
        item_id++;
    }

    /* Give the start condition to the waiting threads, by setting the
     * start condition atomic var. */
    io_threads_op = IO_THREADS_OP_WRITE;
    for (int j = 1; j < server.io_threads_num; j++) {
        int count = listLength(io_threads_list[j]);
        setIOPendingCount(j, count);
    }

    /* Also use the main thread to process a slice of clients. */
    listRewind(io_threads_list[0], &li);
    while ((ln = listNext(&li))) {
        client *c = listNodeValue(ln);
        writeToClient(c, 0);
    }
    listEmpty(io_threads_list[0]);

    /* Wait for all the other threads to end their work. */
    while (1) {
        unsigned long pending = 0;
        for (int j = 1; j < server.io_threads_num; j++) pending += getIOPendingCount(j);
        if (pending == 0) break;
    }

    io_threads_op = IO_THREADS_OP_IDLE;

    /* Run the list of clients again to install the write handler where
     * needed. */
    listRewind(server.clients_pending_write, &li);
    while ((ln = listNext(&li))) {
        client *c = listNodeValue(ln);

        /* Update the client in the mem usage after we're done processing it in the io-threads */
        updateClientMemUsageAndBucket(c);

        /* Install the write handler if there are pending writes in some
         * of the clients. */
        if (clientHasPendingReplies(c)) {
            installClientWriteHandler(c);
        }
    }
    while (listLength(server.clients_pending_write) > 0) {
        listUnlinkNode(server.clients_pending_write, server.clients_pending_write->head);
    }

    /* Update processed count on server */
    server.stat_io_writes_processed += processed;

    return processed;
}

/* Return 1 if we want to handle the client read later using threaded I/O.
 * This is called by the readable handler of the event loop.
 * As a side effect of calling this function the client is put in the
 * pending read clients and flagged as such. */
int postponeClientRead(client *c) {
    if (server.io_threads_active && server.io_threads_do_reads && !ProcessingEventsWhileBlocked &&
        !(c->flags & (CLIENT_MASTER | CLIENT_SLAVE | CLIENT_BLOCKED)) && io_threads_op == IO_THREADS_OP_IDLE) {
        listAddNodeHead(server.clients_pending_read, c);
        c->pending_read_list_node = listFirst(server.clients_pending_read);
        return 1;
    } else {
        return 0;
    }
}

/* When threaded I/O is also enabled for the reading + parsing side, the
 * readable handler will just put normal clients into a queue of clients to
 * process (instead of serving them synchronously). This function runs
 * the queue using the I/O threads, and process them in order to accumulate
 * the reads in the buffers, and also parse the first command available
 * rendering it in the client structures.
 * This function achieves thread safety using a fan-out -> fan-in paradigm:
 * Fan out: The main thread fans out work to the io-threads which block until
 * setIOPendingCount() is called with a value larger than 0 by the main thread.
 * Fan in: The main thread waits until getIOPendingCount() returns 0. Then
 * it can safely perform post-processing and return to normal synchronous
 * work. */
int handleClientsWithPendingReadsUsingThreads(void) {
    if (!server.io_threads_active || !server.io_threads_do_reads) return 0;
    int processed = listLength(server.clients_pending_read);
    if (processed == 0) return 0;

    /* Distribute the clients across N different lists. */
    listIter li;
    listNode *ln;
    listRewind(server.clients_pending_read, &li);
    int item_id = 0;
    while ((ln = listNext(&li))) {
        client *c = listNodeValue(ln);
        int target_id = item_id % server.io_threads_num;
        listAddNodeTail(io_threads_list[target_id], c);
        item_id++;
    }

    /* Give the start condition to the waiting threads, by setting the
     * start condition atomic var. */
    io_threads_op = IO_THREADS_OP_READ;
    for (int j = 1; j < server.io_threads_num; j++) {
        int count = listLength(io_threads_list[j]);
        setIOPendingCount(j, count);
    }

    /* Also use the main thread to process a slice of clients. */
    listRewind(io_threads_list[0], &li);
    while ((ln = listNext(&li))) {
        client *c = listNodeValue(ln);
        readQueryFromClient(c->conn);
    }
    listEmpty(io_threads_list[0]);

    /* Wait for all the other threads to end their work. */
    while (1) {
        unsigned long pending = 0;
        for (int j = 1; j < server.io_threads_num; j++) pending += getIOPendingCount(j);
        if (pending == 0) break;
    }

    io_threads_op = IO_THREADS_OP_IDLE;

    /* Run the list of clients again to process the new buffers. */
    while (listLength(server.clients_pending_read)) {
        ln = listFirst(server.clients_pending_read);
        client *c = listNodeValue(ln);
        listDelNode(server.clients_pending_read, ln);
        c->pending_read_list_node = NULL;

        serverAssert(!(c->flags & CLIENT_BLOCKED));

        if (beforeNextClient(c) == C_ERR) {
            /* If the client is no longer valid, we avoid
             * processing the client later. So we just go
             * to the next. */
            continue;
        }

        /* Once io-threads are idle we can update the client in the mem usage */
        updateClientMemUsageAndBucket(c);

        if (processPendingCommandAndInputBuffer(c) == C_ERR) {
            /* If the client is no longer valid, we avoid
             * processing the client later. So we just go
             * to the next. */
            continue;
        }

        /* We may have pending replies if a thread readQueryFromClient() produced
         * replies and did not put the client in pending write queue (it can't).
         */
        if (!(c->flags & CLIENT_PENDING_WRITE) && clientHasPendingReplies(c)) putClientInPendingWriteQueue(c);
    }

    /* Update processed count on server */
    server.stat_io_reads_processed += processed;

    return processed;
}

/* Returns the actual client eviction limit based on current configuration or
 * 0 if no limit. */
size_t getClientEvictionLimit(void) {
    size_t maxmemory_clients_actual = SIZE_MAX;

    /* Handle percentage of maxmemory*/
    if (server.maxmemory_clients < 0 && server.maxmemory > 0) {
        unsigned long long maxmemory_clients_bytes =
            (unsigned long long)((double)server.maxmemory * -(double)server.maxmemory_clients / 100);
        if (maxmemory_clients_bytes <= SIZE_MAX) maxmemory_clients_actual = maxmemory_clients_bytes;
    } else if (server.maxmemory_clients > 0)
        maxmemory_clients_actual = server.maxmemory_clients;
    else
        return 0;

    /* Don't allow a too small maxmemory-clients to avoid cases where we can't communicate
     * at all with the server because of bad configuration */
    if (maxmemory_clients_actual < 1024 * 128) maxmemory_clients_actual = 1024 * 128;

    return maxmemory_clients_actual;
}

void evictClients(void) {
    if (!server.client_mem_usage_buckets) return;
    /* Start eviction from topmost bucket (largest clients) */
    int curr_bucket = CLIENT_MEM_USAGE_BUCKETS - 1;
    listIter bucket_iter;
    listRewind(server.client_mem_usage_buckets[curr_bucket].clients, &bucket_iter);
    size_t client_eviction_limit = getClientEvictionLimit();
    if (client_eviction_limit == 0) return;
    while (server.stat_clients_type_memory[CLIENT_TYPE_NORMAL] + server.stat_clients_type_memory[CLIENT_TYPE_PUBSUB] >=
           client_eviction_limit) {
        listNode *ln = listNext(&bucket_iter);
        if (ln) {
            client *c = ln->value;
            sds ci = catClientInfoString(sdsempty(), c);
            serverLog(LL_NOTICE, "Evicting client: %s", ci);
            freeClient(c);
            sdsfree(ci);
            server.stat_evictedclients++;
        } else {
            curr_bucket--;
            if (curr_bucket < 0) {
                serverLog(LL_WARNING, "Over client maxmemory after evicting all evictable clients");
                break;
            }
            listRewind(server.client_mem_usage_buckets[curr_bucket].clients, &bucket_iter);
        }
    }
}<|MERGE_RESOLUTION|>--- conflicted
+++ resolved
@@ -2394,17 +2394,12 @@
                  * or equal to ll+2. If the data length is greater than
                  * ll+2, trimming querybuf is just a waste of time, because
                  * at this time the querybuf contains not only our bulk. */
-<<<<<<< HEAD
-                if (sdslen(c->querybuf)-c->qb_pos <= (size_t)ll+2) {
+               if (sdslen(c->querybuf) - c->qb_pos <= (size_t)ll + 2) {
                     if (c->querybuf == thread_shared_qb) {
                         /* Let the client take the ownership of the shared buffer. */
                         initSharedQueryBuf();
                     }
-                    sdsrange(c->querybuf,c->qb_pos,-1);
-=======
-                if (sdslen(c->querybuf) - c->qb_pos <= (size_t)ll + 2) {
                     sdsrange(c->querybuf, c->qb_pos, -1);
->>>>>>> 045d475a
                     c->qb_pos = 0;
                     /* Hint the sds library about the amount of bytes this string is
                      * going to contain. */
@@ -2564,11 +2559,7 @@
  * return C_ERR in case the client was freed during the processing */
 int processInputBuffer(client *c) {
     /* Keep processing while there is something in the input buffer */
-<<<<<<< HEAD
-    while(c->querybuf && c->qb_pos < sdslen(c->querybuf)) {
-=======
-    while (c->qb_pos < sdslen(c->querybuf)) {
->>>>>>> 045d475a
+    while (c->querybuf && c->qb_pos < sdslen(c->querybuf)) {
         /* Immediately abort if the client is in the middle of something. */
         if (c->flags & CLIENT_BLOCKED) break;
 
@@ -2654,15 +2645,8 @@
             c->qb_pos -= c->repl_applied;
             c->repl_applied = 0;
         }
-<<<<<<< HEAD
     } else {
         trimClientQueryBuffer(c);
-=======
-    } else if (c->qb_pos) {
-        /* Trim to pos */
-        sdsrange(c->querybuf, c->qb_pos, -1);
-        c->qb_pos = 0;
->>>>>>> 045d475a
     }
 
     /* Update client memory usage after processing the query buffer, this is
@@ -2693,15 +2677,10 @@
      * at the risk of requiring more read(2) calls. This way the function
      * processMultiBulkBuffer() can avoid copying buffers to create the
      * robj representing the argument. */
-<<<<<<< HEAD
-    if (c->reqtype == PROTO_REQ_MULTIBULK && c->multibulklen && c->bulklen != -1
-        && c->bulklen >= PROTO_MBULK_BIG_ARG)
+
+    if (c->reqtype == PROTO_REQ_MULTIBULK && c->multibulklen && c->bulklen != -1 && c->bulklen >= PROTO_MBULK_BIG_ARG)
     {
-        ssize_t remaining = (size_t)(c->bulklen+2)-(qblen-c->qb_pos);
-=======
-    if (c->reqtype == PROTO_REQ_MULTIBULK && c->multibulklen && c->bulklen != -1 && c->bulklen >= PROTO_MBULK_BIG_ARG) {
-        ssize_t remaining = (size_t)(c->bulklen + 2) - (sdslen(c->querybuf) - c->qb_pos);
->>>>>>> 045d475a
+        ssize_t remaining = (size_t)(c->bulklen + 2) - (qblen - c->qb_pos);
         big_arg = 1;
 
         /* Note that the 'remaining' variable may be zero in some edge case,
@@ -3869,14 +3848,9 @@
  * the client output buffer memory usage portion of the total. */
 size_t getClientMemoryUsage(client *c, size_t *output_buffer_mem_usage) {
     size_t mem = getClientOutputBufferMemoryUsage(c);
-<<<<<<< HEAD
-    if (output_buffer_mem_usage != NULL)
-        *output_buffer_mem_usage = mem;
+
+    if (output_buffer_mem_usage != NULL) *output_buffer_mem_usage = mem;
     mem += c->querybuf ? sdsZmallocSize(c->querybuf) : 0;
-=======
-    if (output_buffer_mem_usage != NULL) *output_buffer_mem_usage = mem;
-    mem += sdsZmallocSize(c->querybuf);
->>>>>>> 045d475a
     mem += zmalloc_size(c);
     mem += c->buf_usable_size;
     /* For efficiency (less work keeping track of the argv memory), it doesn't include the used memory
