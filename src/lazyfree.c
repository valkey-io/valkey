--- conflicted
+++ resolved
@@ -13,13 +13,8 @@
 void lazyfreeFreeObject(void *args[]) {
     robj *o = (robj *)args[0];
     decrRefCount(o);
-<<<<<<< HEAD
     atomic_fetch_sub_explicit(&lazyfree_objects,1,memory_order_relaxed);
     atomic_fetch_add_explicit(&lazyfreed_objects,1,memory_order_relaxed);
-=======
-    atomicDecr(lazyfree_objects, 1);
-    atomicIncr(lazyfreed_objects, 1);
->>>>>>> 1c55f3ca
 }
 
 /* Release a database from the lazyfree thread. The 'db' pointer is the
@@ -32,13 +27,8 @@
     size_t numkeys = kvstoreSize(da1);
     kvstoreRelease(da1);
     kvstoreRelease(da2);
-<<<<<<< HEAD
     atomic_fetch_sub_explicit(&lazyfree_objects,numkeys,memory_order_relaxed);
     atomic_fetch_add_explicit(&lazyfreed_objects,numkeys,memory_order_relaxed);
-=======
-    atomicDecr(lazyfree_objects, numkeys);
-    atomicIncr(lazyfreed_objects, numkeys);
->>>>>>> 1c55f3ca
 }
 
 /* Release the key tracking table. */
@@ -46,13 +36,8 @@
     rax *rt = args[0];
     size_t len = rt->numele;
     freeTrackingRadixTree(rt);
-<<<<<<< HEAD
-    atomic_fetch_sub_explicit(&lazyfree_objects,len,memory_order_relaxed);
-    atomic_fetch_add_explicit(&lazyfreed_objects,len,memory_order_relaxed);
-=======
-    atomicDecr(lazyfree_objects, len);
-    atomicIncr(lazyfreed_objects, len);
->>>>>>> 1c55f3ca
+    atomic_fetch_sub_explicit(&lazyfree_objects,len,memory_order_relaxed);
+    atomic_fetch_add_explicit(&lazyfreed_objects,len,memory_order_relaxed);
 }
 
 /* Release the error stats rax tree. */
@@ -60,13 +45,8 @@
     rax *errors = args[0];
     size_t len = errors->numele;
     raxFreeWithCallback(errors, zfree);
-<<<<<<< HEAD
-    atomic_fetch_sub_explicit(&lazyfree_objects,len,memory_order_relaxed);
-    atomic_fetch_add_explicit(&lazyfreed_objects,len,memory_order_relaxed);
-=======
-    atomicDecr(lazyfree_objects, len);
-    atomicIncr(lazyfreed_objects, len);
->>>>>>> 1c55f3ca
+    atomic_fetch_sub_explicit(&lazyfree_objects,len,memory_order_relaxed);
+    atomic_fetch_add_explicit(&lazyfreed_objects,len,memory_order_relaxed);
 }
 
 /* Release the lua_scripts dict. */
@@ -76,13 +56,8 @@
     lua_State *lua = args[2];
     long long len = dictSize(lua_scripts);
     freeLuaScriptsSync(lua_scripts, lua_scripts_lru_list, lua);
-<<<<<<< HEAD
-    atomic_fetch_sub_explicit(&lazyfree_objects,len,memory_order_relaxed);
-    atomic_fetch_add_explicit(&lazyfreed_objects,len,memory_order_relaxed);
-=======
-    atomicDecr(lazyfree_objects, len);
-    atomicIncr(lazyfreed_objects, len);
->>>>>>> 1c55f3ca
+    atomic_fetch_sub_explicit(&lazyfree_objects,len,memory_order_relaxed);
+    atomic_fetch_add_explicit(&lazyfreed_objects,len,memory_order_relaxed);
 }
 
 /* Release the functions ctx. */
@@ -90,13 +65,8 @@
     functionsLibCtx *functions_lib_ctx = args[0];
     size_t len = functionsLibCtxFunctionsLen(functions_lib_ctx);
     functionsLibCtxFree(functions_lib_ctx);
-<<<<<<< HEAD
-    atomic_fetch_sub_explicit(&lazyfree_objects,len,memory_order_relaxed);
-    atomic_fetch_add_explicit(&lazyfreed_objects,len,memory_order_relaxed);
-=======
-    atomicDecr(lazyfree_objects, len);
-    atomicIncr(lazyfreed_objects, len);
->>>>>>> 1c55f3ca
+    atomic_fetch_sub_explicit(&lazyfree_objects,len,memory_order_relaxed);
+    atomic_fetch_add_explicit(&lazyfreed_objects,len,memory_order_relaxed);
 }
 
 /* Release replication backlog referencing memory. */
@@ -107,43 +77,24 @@
     len += raxSize(index);
     listRelease(blocks);
     raxFree(index);
-<<<<<<< HEAD
-    atomic_fetch_sub_explicit(&lazyfree_objects,len,memory_order_relaxed);
-    atomic_fetch_add_explicit(&lazyfreed_objects,len,memory_order_relaxed);
-=======
-    atomicDecr(lazyfree_objects, len);
-    atomicIncr(lazyfreed_objects, len);
->>>>>>> 1c55f3ca
+    atomic_fetch_sub_explicit(&lazyfree_objects,len,memory_order_relaxed);
+    atomic_fetch_add_explicit(&lazyfreed_objects,len,memory_order_relaxed);
 }
 
 /* Return the number of currently pending objects to free. */
 size_t lazyfreeGetPendingObjectsCount(void) {
-<<<<<<< HEAD
     size_t aux = atomic_load_explicit(&lazyfree_objects,memory_order_relaxed);
-=======
-    size_t aux;
-    atomicGet(lazyfree_objects, aux);
->>>>>>> 1c55f3ca
     return aux;
 }
 
 /* Return the number of objects that have been freed. */
 size_t lazyfreeGetFreedObjectsCount(void) {
-<<<<<<< HEAD
     size_t aux = atomic_load_explicit(&lazyfreed_objects,memory_order_relaxed);
-=======
-    size_t aux;
-    atomicGet(lazyfreed_objects, aux);
->>>>>>> 1c55f3ca
     return aux;
 }
 
 void lazyfreeResetStats(void) {
-<<<<<<< HEAD
     atomic_store_explicit(&lazyfreed_objects,0,memory_order_relaxed);
-=======
-    atomicSet(lazyfreed_objects, 0);
->>>>>>> 1c55f3ca
 }
 
 /* Return the amount of work needed in order to free an object.
@@ -223,13 +174,8 @@
      * of parts of the server core may call incrRefCount() to protect
      * objects, and then call dbDelete(). */
     if (free_effort > LAZYFREE_THRESHOLD && obj->refcount == 1) {
-<<<<<<< HEAD
         atomic_fetch_add_explicit(&lazyfree_objects,1,memory_order_relaxed);
         bioCreateLazyFreeJob(lazyfreeFreeObject,1,obj);
-=======
-        atomicIncr(lazyfree_objects, 1);
-        bioCreateLazyFreeJob(lazyfreeFreeObject, 1, obj);
->>>>>>> 1c55f3ca
     } else {
         decrRefCount(obj);
     }
@@ -257,13 +203,8 @@
 void freeTrackingRadixTreeAsync(rax *tracking) {
     /* Because this rax has only keys and no values so we use numnodes. */
     if (tracking->numnodes > LAZYFREE_THRESHOLD) {
-<<<<<<< HEAD
         atomic_fetch_add_explicit(&lazyfree_objects,tracking->numele,memory_order_relaxed);
         bioCreateLazyFreeJob(lazyFreeTrackingTable,1,tracking);
-=======
-        atomicIncr(lazyfree_objects, tracking->numele);
-        bioCreateLazyFreeJob(lazyFreeTrackingTable, 1, tracking);
->>>>>>> 1c55f3ca
     } else {
         freeTrackingRadixTree(tracking);
     }
@@ -274,13 +215,8 @@
 void freeErrorsRadixTreeAsync(rax *errors) {
     /* Because this rax has only keys and no values so we use numnodes. */
     if (errors->numnodes > LAZYFREE_THRESHOLD) {
-<<<<<<< HEAD
         atomic_fetch_add_explicit(&lazyfree_objects,errors->numele,memory_order_relaxed);
         bioCreateLazyFreeJob(lazyFreeErrors,1,errors);
-=======
-        atomicIncr(lazyfree_objects, errors->numele);
-        bioCreateLazyFreeJob(lazyFreeErrors, 1, errors);
->>>>>>> 1c55f3ca
     } else {
         raxFreeWithCallback(errors, zfree);
     }
@@ -290,13 +226,8 @@
  * Close lua interpreter, if there are a lot of lua scripts, close it in async way. */
 void freeLuaScriptsAsync(dict *lua_scripts, list *lua_scripts_lru_list, lua_State *lua) {
     if (dictSize(lua_scripts) > LAZYFREE_THRESHOLD) {
-<<<<<<< HEAD
         atomic_fetch_add_explicit(&lazyfree_objects,dictSize(lua_scripts),memory_order_relaxed);
         bioCreateLazyFreeJob(lazyFreeLuaScripts,3,lua_scripts,lua_scripts_lru_list,lua);
-=======
-        atomicIncr(lazyfree_objects, dictSize(lua_scripts));
-        bioCreateLazyFreeJob(lazyFreeLuaScripts, 3, lua_scripts, lua_scripts_lru_list, lua);
->>>>>>> 1c55f3ca
     } else {
         freeLuaScriptsSync(lua_scripts, lua_scripts_lru_list, lua);
     }
@@ -305,13 +236,8 @@
 /* Free functions ctx, if the functions ctx contains enough functions, free it in async way. */
 void freeFunctionsAsync(functionsLibCtx *functions_lib_ctx) {
     if (functionsLibCtxFunctionsLen(functions_lib_ctx) > LAZYFREE_THRESHOLD) {
-<<<<<<< HEAD
         atomic_fetch_add_explicit(&lazyfree_objects,functionsLibCtxFunctionsLen(functions_lib_ctx),memory_order_relaxed);
         bioCreateLazyFreeJob(lazyFreeFunctionsCtx,1,functions_lib_ctx);
-=======
-        atomicIncr(lazyfree_objects, functionsLibCtxFunctionsLen(functions_lib_ctx));
-        bioCreateLazyFreeJob(lazyFreeFunctionsCtx, 1, functions_lib_ctx);
->>>>>>> 1c55f3ca
     } else {
         functionsLibCtxFree(functions_lib_ctx);
     }
@@ -319,17 +245,11 @@
 
 /* Free replication backlog referencing buffer blocks and rax index. */
 void freeReplicationBacklogRefMemAsync(list *blocks, rax *index) {
-<<<<<<< HEAD
     if (listLength(blocks) > LAZYFREE_THRESHOLD ||
         raxSize(index) > LAZYFREE_THRESHOLD)
     {   
         atomic_fetch_add_explicit(&lazyfree_objects,listLength(blocks)+raxSize(index),memory_order_relaxed);
         bioCreateLazyFreeJob(lazyFreeReplicationBacklogRefMem,2,blocks,index);
-=======
-    if (listLength(blocks) > LAZYFREE_THRESHOLD || raxSize(index) > LAZYFREE_THRESHOLD) {
-        atomicIncr(lazyfree_objects, listLength(blocks) + raxSize(index));
-        bioCreateLazyFreeJob(lazyFreeReplicationBacklogRefMem, 2, blocks, index);
->>>>>>> 1c55f3ca
     } else {
         listRelease(blocks);
         raxFree(index);
