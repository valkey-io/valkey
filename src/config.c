--- conflicted
+++ resolved
@@ -3105,11 +3105,8 @@
     createBoolConfig("replica-ignore-disk-write-errors", NULL, MODIFIABLE_CONFIG, server.repl_ignore_disk_write_error, 0, NULL, NULL),
     createBoolConfig("extended-redis-compatibility", NULL, MODIFIABLE_CONFIG, server.extended_redis_compat, 0, NULL, updateExtendedRedisCompat),
     createBoolConfig("enable-debug-assert", NULL, IMMUTABLE_CONFIG | HIDDEN_CONFIG, server.enable_debug_assert, 0, NULL, NULL),
-<<<<<<< HEAD
     createBoolConfig("io-uring-enabled", NULL, DEBUG_CONFIG | IMMUTABLE_CONFIG, server.io_uring_enabled, 0, NULL, NULL),
-=======
     createBoolConfig("cluster-slot-stats-enabled", NULL, MODIFIABLE_CONFIG, server.cluster_slot_stats_enabled, 0, NULL, NULL),
->>>>>>> b728e417
 
     /* String Configs */
     createStringConfig("aclfile", NULL, IMMUTABLE_CONFIG, ALLOW_EMPTY_STRING, server.acl_filename, "", NULL, NULL),
