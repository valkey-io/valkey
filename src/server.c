/*
 * Copyright (c) 2009-2016, Salvatore Sanfilippo <antirez at gmail dot com>
 * All rights reserved.
 *
 * Redistribution and use in source and binary forms, with or without
 * modification, are permitted provided that the following conditions are met:
 *
 *   * Redistributions of source code must retain the above copyright notice,
 *     this list of conditions and the following disclaimer.
 *   * Redistributions in binary form must reproduce the above copyright
 *     notice, this list of conditions and the following disclaimer in the
 *     documentation and/or other materials provided with the distribution.
 *   * Neither the name of Redis nor the names of its contributors may be used
 *     to endorse or promote products derived from this software without
 *     specific prior written permission.
 *
 * THIS SOFTWARE IS PROVIDED BY THE COPYRIGHT HOLDERS AND CONTRIBUTORS "AS IS"
 * AND ANY EXPRESS OR IMPLIED WARRANTIES, INCLUDING, BUT NOT LIMITED TO, THE
 * IMPLIED WARRANTIES OF MERCHANTABILITY AND FITNESS FOR A PARTICULAR PURPOSE
 * ARE DISCLAIMED. IN NO EVENT SHALL THE COPYRIGHT OWNER OR CONTRIBUTORS BE
 * LIABLE FOR ANY DIRECT, INDIRECT, INCIDENTAL, SPECIAL, EXEMPLARY, OR
 * CONSEQUENTIAL DAMAGES (INCLUDING, BUT NOT LIMITED TO, PROCUREMENT OF
 * SUBSTITUTE GOODS OR SERVICES; LOSS OF USE, DATA, OR PROFITS; OR BUSINESS
 * INTERRUPTION) HOWEVER CAUSED AND ON ANY THEORY OF LIABILITY, WHETHER IN
 * CONTRACT, STRICT LIABILITY, OR TORT (INCLUDING NEGLIGENCE OR OTHERWISE)
 * ARISING IN ANY WAY OUT OF THE USE OF THIS SOFTWARE, EVEN IF ADVISED OF THE
 * POSSIBILITY OF SUCH DAMAGE.
 */

#include "server.h"
#include "monotonic.h"
#include "cluster.h"
#include "slowlog.h"
#include "bio.h"
#include "latency.h"
#include "atomicvar.h"
#include "mt19937-64.h"
#include "functions.h"
#include "hdr_histogram.h"
#include "syscheck.h"
#include "threads_mngr.h"
#include "fmtargs.h"

#include <time.h>
#include <signal.h>
#include <sys/wait.h>
#include <errno.h>
#include <ctype.h>
#include <stdarg.h>
#include <arpa/inet.h>
#include <sys/stat.h>
#include <fcntl.h>
#include <sys/file.h>
#include <sys/time.h>
#include <sys/resource.h>
#include <sys/uio.h>
#include <sys/un.h>
#include <limits.h>
#include <float.h>
#include <math.h>
#include <sys/utsname.h>
#include <locale.h>
#include <sys/socket.h>

#ifdef __linux__
#include <sys/mman.h>
#endif

#if defined(HAVE_SYSCTL_KIPC_SOMAXCONN) || defined(HAVE_SYSCTL_KERN_SOMAXCONN)
#include <sys/sysctl.h>
#endif

#ifdef __GNUC__
#define GNUC_VERSION_STR STRINGIFY(__GNUC__) "." STRINGIFY(__GNUC_MINOR__) "." STRINGIFY(__GNUC_PATCHLEVEL__)
#else
#define GNUC_VERSION_STR "0.0.0"
#endif

/* Our shared "common" objects */

struct sharedObjectsStruct shared;

/* Global vars that are actually used as constants. The following double
 * values are used for double on-disk serialization, and are initialized
 * at runtime to avoid strange compiler optimizations. */

double R_Zero, R_PosInf, R_NegInf, R_Nan;

/*================================= Globals ================================= */

/* Global vars */
struct valkeyServer server; /* Server global state */

/*============================ Internal prototypes ========================== */

static inline int isShutdownInitiated(void);
int isReadyToShutdown(void);
int finishShutdown(void);
const char *replstateToString(int replstate);

/*============================ Utility functions ============================ */

/* This macro tells if we are in the context of loading an AOF. */
#define isAOFLoadingContext() \
    ((server.current_client && server.current_client->id == CLIENT_ID_AOF) ? 1 : 0)

/* We use a private localtime implementation which is fork-safe. The logging
 * function of Redis may be called from other threads. */
void nolocks_localtime(struct tm *tmp, time_t t, time_t tz, int dst);

/* Low level logging. To use only for very big messages, otherwise
 * serverLog() is to prefer. */
void serverLogRaw(int level, const char *msg) {
    const int syslogLevelMap[] = { LOG_DEBUG, LOG_INFO, LOG_NOTICE, LOG_WARNING };
    const char *c = ".-*#";
    FILE *fp;
    char buf[64];
    int rawmode = (level & LL_RAW);
    int log_to_stdout = server.logfile[0] == '\0';

    level &= 0xff; /* clear flags */
    if (level < server.verbosity) return;

    fp = log_to_stdout ? stdout : fopen(server.logfile,"a");
    if (!fp) return;

    if (rawmode) {
        fprintf(fp,"%s",msg);
    } else {
        int off;
        struct timeval tv;
        int role_char;
        pid_t pid = getpid();

        gettimeofday(&tv,NULL);
        struct tm tm;
        nolocks_localtime(&tm,tv.tv_sec,server.timezone,server.daylight_active);
        off = strftime(buf,sizeof(buf),"%d %b %Y %H:%M:%S.",&tm);
        snprintf(buf+off,sizeof(buf)-off,"%03d",(int)tv.tv_usec/1000);
        if (server.sentinel_mode) {
            role_char = 'X'; /* Sentinel. */
        } else if (pid != server.pid) {
            role_char = 'C'; /* RDB / AOF writing child. */
        } else {
            role_char = (server.masterhost ? 'S':'M'); /* Slave or Master. */
        }
        fprintf(fp,"%d:%c %s %c %s\n",
            (int)getpid(),role_char, buf,c[level],msg);
    }
    fflush(fp);

    if (!log_to_stdout) fclose(fp);
    if (server.syslog_enabled) syslog(syslogLevelMap[level], "%s", msg);
}

/* Like serverLogRaw() but with printf-alike support. This is the function that
 * is used across the code. The raw version is only used in order to dump
 * the INFO output on crash. */
void _serverLog(int level, const char *fmt, ...) {
    va_list ap;
    char msg[LOG_MAX_LEN];

    va_start(ap, fmt);
    vsnprintf(msg, sizeof(msg), fmt, ap);
    va_end(ap);

    serverLogRaw(level,msg);
}

/* Low level logging from signal handler. Should be used with pre-formatted strings. 
   See serverLogFromHandler. */
void serverLogRawFromHandler(int level, const char *msg) {
    int fd;
    int log_to_stdout = server.logfile[0] == '\0';
    char buf[64];

    if ((level&0xff) < server.verbosity || (log_to_stdout && server.daemonize))
        return;
    fd = log_to_stdout ? STDOUT_FILENO :
                         open(server.logfile, O_APPEND|O_CREAT|O_WRONLY, 0644);
    if (fd == -1) return;
    if (level & LL_RAW) {
        if (write(fd,msg,strlen(msg)) == -1) goto err;
    }
    else {
        ll2string(buf,sizeof(buf),getpid());
        if (write(fd,buf,strlen(buf)) == -1) goto err;
        if (write(fd,":signal-handler (",17) == -1) goto err;
        ll2string(buf,sizeof(buf),time(NULL));
        if (write(fd,buf,strlen(buf)) == -1) goto err;
        if (write(fd,") ",2) == -1) goto err;
        if (write(fd,msg,strlen(msg)) == -1) goto err;
        if (write(fd,"\n",1) == -1) goto err;
    }
err:
    if (!log_to_stdout) close(fd);
}

/* An async-signal-safe version of serverLog. if LL_RAW is not included in level flags,
 * The message format is: <pid>:signal-handler (<time>) <msg> \n
 * with LL_RAW flag only the msg is printed (with no new line at the end)
 *
 * We actually use this only for signals that are not fatal from the point
 * of view of Redis. Signals that are going to kill the server anyway and
 * where we need printf-alike features are served by serverLog(). */
void serverLogFromHandler(int level, const char *fmt, ...) {
    va_list ap;
    char msg[LOG_MAX_LEN];

    va_start(ap, fmt);
    vsnprintf_async_signal_safe(msg, sizeof(msg), fmt, ap);
    va_end(ap);

    serverLogRawFromHandler(level, msg);
}

/* Return the UNIX time in microseconds */
long long ustime(void) {
    struct timeval tv;
    long long ust;

    gettimeofday(&tv, NULL);
    ust = ((long long)tv.tv_sec)*1000000;
    ust += tv.tv_usec;
    return ust;
}

/* Return the UNIX time in milliseconds */
mstime_t mstime(void) {
    return ustime()/1000;
}

/* Return the command time snapshot in milliseconds.
 * The time the command started is the logical time it runs,
 * and all the time readings during the execution time should
 * reflect the same time.
 * More details can be found in the comments below. */
mstime_t commandTimeSnapshot(void) {
    /* When we are in the middle of a command execution, we want to use a
     * reference time that does not change: in that case we just use the
     * cached time, that we update before each call in the call() function.
     * This way we avoid that commands such as RPOPLPUSH or similar, that
     * may re-open the same key multiple times, can invalidate an already
     * open object in a next call, if the next call will see the key expired,
     * while the first did not.
     * This is specifically important in the context of scripts, where we
     * pretend that time freezes. This way a key can expire only the first time
     * it is accessed and not in the middle of the script execution, making
     * propagation to slaves / AOF consistent. See issue #1525 for more info.
     * Note that we cannot use the cached server.mstime because it can change
     * in processEventsWhileBlocked etc. */
    return server.cmd_time_snapshot;
}

/* After an RDB dump or AOF rewrite we exit from children using _exit() instead of
 * exit(), because the latter may interact with the same file objects used by
 * the parent process. However if we are testing the coverage normal exit() is
 * used in order to obtain the right coverage information. */
void exitFromChild(int retcode) {
#ifdef COVERAGE_TEST
    exit(retcode);
#else
    _exit(retcode);
#endif
}

/*====================== Hash table type implementation  ==================== */

/* This is a hash table type that uses the SDS dynamic strings library as
 * keys and redis objects as values (objects can hold SDS strings,
 * lists, sets). */

void dictVanillaFree(dict *d, void *val)
{
    UNUSED(d);
    zfree(val);
}

void dictListDestructor(dict *d, void *val)
{
    UNUSED(d);
    listRelease((list*)val);
}

void dictDictDestructor(dict *d, void *val)
{
    UNUSED(d);
    dictRelease((dict*)val);
}

int dictSdsKeyCompare(dict *d, const void *key1,
        const void *key2)
{
    int l1,l2;
    UNUSED(d);

    l1 = sdslen((sds)key1);
    l2 = sdslen((sds)key2);
    if (l1 != l2) return 0;
    return memcmp(key1, key2, l1) == 0;
}

/* A case insensitive version used for the command lookup table and other
 * places where case insensitive non binary-safe comparison is needed. */
int dictSdsKeyCaseCompare(dict *d, const void *key1,
        const void *key2)
{
    UNUSED(d);
    return strcasecmp(key1, key2) == 0;
}

void dictObjectDestructor(dict *d, void *val)
{
    UNUSED(d);
    if (val == NULL) return; /* Lazy freeing will set value to NULL. */
    decrRefCount(val);
}

void dictSdsDestructor(dict *d, void *val)
{
    UNUSED(d);
    sdsfree(val);
}

void *dictSdsDup(dict *d, const void *key) {
    UNUSED(d);
    return sdsdup((const sds) key);
}

int dictObjKeyCompare(dict *d, const void *key1,
        const void *key2)
{
    const robj *o1 = key1, *o2 = key2;
    return dictSdsKeyCompare(d, o1->ptr,o2->ptr);
}

uint64_t dictObjHash(const void *key) {
    const robj *o = key;
    return dictGenHashFunction(o->ptr, sdslen((sds)o->ptr));
}

uint64_t dictSdsHash(const void *key) {
    return dictGenHashFunction((unsigned char*)key, sdslen((char*)key));
}

uint64_t dictSdsCaseHash(const void *key) {
    return dictGenCaseHashFunction((unsigned char*)key, sdslen((char*)key));
}

/* Dict hash function for null terminated string */
uint64_t dictCStrHash(const void *key) {
    return dictGenHashFunction((unsigned char*)key, strlen((char*)key));
}

/* Dict hash function for null terminated string */
uint64_t dictCStrCaseHash(const void *key) {
    return dictGenCaseHashFunction((unsigned char*)key, strlen((char*)key));
}

/* Dict hash function for client */
uint64_t dictClientHash(const void *key) {
    return ((client *)key)->id;
}

/* Dict compare function for client */
int dictClientKeyCompare(dict *d, const void *key1, const void *key2) {
    UNUSED(d);
    return ((client *)key1)->id == ((client *)key2)->id;
}

/* Dict compare function for null terminated string */
int dictCStrKeyCompare(dict *d, const void *key1, const void *key2) {
    int l1,l2;
    UNUSED(d);

    l1 = strlen((char*)key1);
    l2 = strlen((char*)key2);
    if (l1 != l2) return 0;
    return memcmp(key1, key2, l1) == 0;
}

/* Dict case insensitive compare function for null terminated string */
int dictCStrKeyCaseCompare(dict *d, const void *key1, const void *key2) {
    UNUSED(d);
    return strcasecmp(key1, key2) == 0;
}

int dictEncObjKeyCompare(dict *d, const void *key1, const void *key2)
{
    robj *o1 = (robj*) key1, *o2 = (robj*) key2;
    int cmp;

    if (o1->encoding == OBJ_ENCODING_INT &&
        o2->encoding == OBJ_ENCODING_INT)
            return o1->ptr == o2->ptr;

    /* Due to OBJ_STATIC_REFCOUNT, we avoid calling getDecodedObject() without
     * good reasons, because it would incrRefCount() the object, which
     * is invalid. So we check to make sure dictFind() works with static
     * objects as well. */
    if (o1->refcount != OBJ_STATIC_REFCOUNT) o1 = getDecodedObject(o1);
    if (o2->refcount != OBJ_STATIC_REFCOUNT) o2 = getDecodedObject(o2);
    cmp = dictSdsKeyCompare(d,o1->ptr,o2->ptr);
    if (o1->refcount != OBJ_STATIC_REFCOUNT) decrRefCount(o1);
    if (o2->refcount != OBJ_STATIC_REFCOUNT) decrRefCount(o2);
    return cmp;
}

uint64_t dictEncObjHash(const void *key) {
    robj *o = (robj*) key;

    if (sdsEncodedObject(o)) {
        return dictGenHashFunction(o->ptr, sdslen((sds)o->ptr));
    } else if (o->encoding == OBJ_ENCODING_INT) {
        char buf[32];
        int len;

        len = ll2string(buf,32,(long)o->ptr);
        return dictGenHashFunction((unsigned char*)buf, len);
    } else {
        serverPanic("Unknown string encoding");
    }
}

/* Return 1 if currently we allow dict to expand. Dict may allocate huge
 * memory to contain hash buckets when dict expands, that may lead redis
 * rejects user's requests or evicts some keys, we can stop dict to expand
 * provisionally if used memory will be over maxmemory after dict expands,
 * but to guarantee the performance of redis, we still allow dict to expand
 * if dict load factor exceeds HASHTABLE_MAX_LOAD_FACTOR. */
int dictResizeAllowed(size_t moreMem, double usedRatio) {
    /* for debug purposes: dict is not allowed to be resized. */
    if (!server.dict_resizing) return 0;

    if (usedRatio <= HASHTABLE_MAX_LOAD_FACTOR) {
        return !overMaxmemoryAfterAlloc(moreMem);
    } else {
        return 1;
    }
}

/* Generic hash table type where keys are Redis Objects, Values
 * dummy pointers. */
dictType objectKeyPointerValueDictType = {
    dictEncObjHash,            /* hash function */
    NULL,                      /* key dup */
    NULL,                      /* val dup */
    dictEncObjKeyCompare,      /* key compare */
    dictObjectDestructor,      /* key destructor */
    NULL,                      /* val destructor */
    NULL                       /* allow to expand */
};

/* Like objectKeyPointerValueDictType(), but values can be destroyed, if
 * not NULL, calling zfree(). */
dictType objectKeyHeapPointerValueDictType = {
    dictEncObjHash,            /* hash function */
    NULL,                      /* key dup */
    NULL,                      /* val dup */
    dictEncObjKeyCompare,      /* key compare */
    dictObjectDestructor,      /* key destructor */
    dictVanillaFree,           /* val destructor */
    NULL                       /* allow to expand */
};

/* Set dictionary type. Keys are SDS strings, values are not used. */
dictType setDictType = {
    dictSdsHash,               /* hash function */
    NULL,                      /* key dup */
    NULL,                      /* val dup */
    dictSdsKeyCompare,         /* key compare */
    dictSdsDestructor,         /* key destructor */
    NULL,                      /* val destructor */
    NULL,                      /* allow to expand */
    .no_value = 1,             /* no values in this dict */
    .keys_are_odd = 1          /* an SDS string is always an odd pointer */
};

/* Sorted sets hash (note: a skiplist is used in addition to the hash table) */
dictType zsetDictType = {
    dictSdsHash,               /* hash function */
    NULL,                      /* key dup */
    NULL,                      /* val dup */
    dictSdsKeyCompare,         /* key compare */
    NULL,                      /* Note: SDS string shared & freed by skiplist */
    NULL,                      /* val destructor */
    NULL,                      /* allow to expand */
};

/* Db->dict, keys are sds strings, vals are Redis objects. */
dictType dbDictType = {
    dictSdsHash,                /* hash function */
    NULL,                       /* key dup */
    NULL,                       /* val dup */
    dictSdsKeyCompare,          /* key compare */
    dictSdsDestructor,          /* key destructor */
    dictObjectDestructor,       /* val destructor */
    dictResizeAllowed,          /* allow to resize */
};

/* Db->expires */
dictType dbExpiresDictType = {
    dictSdsHash,                /* hash function */
    NULL,                       /* key dup */
    NULL,                       /* val dup */
    dictSdsKeyCompare,          /* key compare */
    NULL,                       /* key destructor */
    NULL,                       /* val destructor */
    dictResizeAllowed,          /* allow to resize */
};

/* Command table. sds string -> command struct pointer. */
dictType commandTableDictType = {
    dictSdsCaseHash,            /* hash function */
    NULL,                       /* key dup */
    NULL,                       /* val dup */
    dictSdsKeyCaseCompare,      /* key compare */
    dictSdsDestructor,          /* key destructor */
    NULL,                       /* val destructor */
    NULL                        /* allow to expand */
};

/* Hash type hash table (note that small hashes are represented with listpacks) */
dictType hashDictType = {
    dictSdsHash,                /* hash function */
    NULL,                       /* key dup */
    NULL,                       /* val dup */
    dictSdsKeyCompare,          /* key compare */
    dictSdsDestructor,          /* key destructor */
    dictSdsDestructor,          /* val destructor */
    NULL,                       /* allow to expand */
};

/* Dict type without destructor */
dictType sdsReplyDictType = {
    dictSdsHash,                /* hash function */
    NULL,                       /* key dup */
    NULL,                       /* val dup */
    dictSdsKeyCompare,          /* key compare */
    NULL,                       /* key destructor */
    NULL,                       /* val destructor */
    NULL                        /* allow to expand */
};

/* Keylist hash table type has unencoded redis objects as keys and
 * lists as values. It's used for blocking operations (BLPOP) and to
 * map swapped keys to a list of clients waiting for this keys to be loaded. */
dictType keylistDictType = {
    dictObjHash,                /* hash function */
    NULL,                       /* key dup */
    NULL,                       /* val dup */
    dictObjKeyCompare,          /* key compare */
    dictObjectDestructor,       /* key destructor */
    dictListDestructor,         /* val destructor */
    NULL                        /* allow to expand */
};

/* KeyDict hash table type has unencoded redis objects as keys and
 * dicts as values. It's used for PUBSUB command to track clients subscribing the channels. */
dictType objToDictDictType = {
    dictObjHash,                /* hash function */
    NULL,                       /* key dup */
    NULL,                       /* val dup */
    dictObjKeyCompare,          /* key compare */
    dictObjectDestructor,       /* key destructor */
    dictDictDestructor,         /* val destructor */
    NULL                        /* allow to expand */
};

/* Modules system dictionary type. Keys are module name,
 * values are pointer to RedisModule struct. */
dictType modulesDictType = {
    dictSdsCaseHash,            /* hash function */
    NULL,                       /* key dup */
    NULL,                       /* val dup */
    dictSdsKeyCaseCompare,      /* key compare */
    dictSdsDestructor,          /* key destructor */
    NULL,                       /* val destructor */
    NULL                        /* allow to expand */
};

/* Migrate cache dict type. */
dictType migrateCacheDictType = {
    dictSdsHash,                /* hash function */
    NULL,                       /* key dup */
    NULL,                       /* val dup */
    dictSdsKeyCompare,          /* key compare */
    dictSdsDestructor,          /* key destructor */
    NULL,                       /* val destructor */
    NULL                        /* allow to expand */
};

/* Dict for for case-insensitive search using null terminated C strings.
 * The keys stored in dict are sds though. */
dictType stringSetDictType = {
    dictCStrCaseHash,           /* hash function */
    NULL,                       /* key dup */
    NULL,                       /* val dup */
    dictCStrKeyCaseCompare,     /* key compare */
    dictSdsDestructor,          /* key destructor */
    NULL,                       /* val destructor */
    NULL                        /* allow to expand */
};

/* Dict for for case-insensitive search using null terminated C strings.
 * The key and value do not have a destructor. */
dictType externalStringType = {
    dictCStrCaseHash,           /* hash function */
    NULL,                       /* key dup */
    NULL,                       /* val dup */
    dictCStrKeyCaseCompare,     /* key compare */
    NULL,                       /* key destructor */
    NULL,                       /* val destructor */
    NULL                        /* allow to expand */
};

/* Dict for case-insensitive search using sds objects with a zmalloc
 * allocated object as the value. */
dictType sdsHashDictType = {
    dictSdsCaseHash,            /* hash function */
    NULL,                       /* key dup */
    NULL,                       /* val dup */
    dictSdsKeyCaseCompare,      /* key compare */
    dictSdsDestructor,          /* key destructor */
    dictVanillaFree,            /* val destructor */
    NULL                        /* allow to expand */
};

/* Client Set dictionary type. Keys are client, values are not used. */
dictType clientDictType = {
    dictClientHash,             /* hash function */
    NULL,                       /* key dup */
    NULL,                       /* val dup */
    dictClientKeyCompare,       /* key compare */
    .no_value = 1               /* no values in this dict */
};

/* This function is called once a background process of some kind terminates,
 * as we want to avoid resizing the hash tables when there is a child in order
 * to play well with copy-on-write (otherwise when a resize happens lots of
 * memory pages are copied). The goal of this function is to update the ability
 * for dict.c to resize or rehash the tables accordingly to the fact we have an
 * active fork child running. */
void updateDictResizePolicy(void) {
    if (server.in_fork_child != CHILD_TYPE_NONE)
        dictSetResizeEnabled(DICT_RESIZE_FORBID);
    else if (hasActiveChildProcess())
        dictSetResizeEnabled(DICT_RESIZE_AVOID);
    else
        dictSetResizeEnabled(DICT_RESIZE_ENABLE);
}

const char *strChildType(int type) {
    switch(type) {
        case CHILD_TYPE_RDB: return "RDB";
        case CHILD_TYPE_AOF: return "AOF";
        case CHILD_TYPE_LDB: return "LDB";
        case CHILD_TYPE_MODULE: return "MODULE";
        default: return "Unknown";
    }
}

/* Return true if there are active children processes doing RDB saving,
 * AOF rewriting, or some side process spawned by a loaded module. */
int hasActiveChildProcess(void) {
    return server.child_pid != -1;
}

void resetChildState(void) {
    server.child_type = CHILD_TYPE_NONE;
    server.child_pid = -1;
    server.stat_current_cow_peak = 0;
    server.stat_current_cow_bytes = 0;
    server.stat_current_cow_updated = 0;
    server.stat_current_save_keys_processed = 0;
    server.stat_module_progress = 0;
    server.stat_current_save_keys_total = 0;
    updateDictResizePolicy();
    closeChildInfoPipe();
    moduleFireServerEvent(REDISMODULE_EVENT_FORK_CHILD,
                          REDISMODULE_SUBEVENT_FORK_CHILD_DIED,
                          NULL);
}

/* Return if child type is mutually exclusive with other fork children */
int isMutuallyExclusiveChildType(int type) {
    return type == CHILD_TYPE_RDB || type == CHILD_TYPE_AOF || type == CHILD_TYPE_MODULE;
}

/* Returns true when we're inside a long command that yielded to the event loop. */
int isInsideYieldingLongCommand(void) {
    return scriptIsTimedout() || server.busy_module_yield_flags;
}

/* Return true if this instance has persistence completely turned off:
 * both RDB and AOF are disabled. */
int allPersistenceDisabled(void) {
    return server.saveparamslen == 0 && server.aof_state == AOF_OFF;
}

/* ======================= Cron: called every 100 ms ======================== */

/* Add a sample to the instantaneous metric. This function computes the quotient
 * of the increment of value and base, which is useful to record operation count
 * per second, or the average time consumption of an operation.
 *
 * current_value - The dividend
 * current_base - The divisor
 * */
void trackInstantaneousMetric(int metric, long long current_value, long long current_base, long long factor) {
    if (server.inst_metric[metric].last_sample_base > 0) {
        long long base = current_base - server.inst_metric[metric].last_sample_base;
        long long value = current_value - server.inst_metric[metric].last_sample_value;
        long long avg = base > 0 ? (value * factor / base) : 0;
        server.inst_metric[metric].samples[server.inst_metric[metric].idx] = avg;
        server.inst_metric[metric].idx++;
        server.inst_metric[metric].idx %= STATS_METRIC_SAMPLES;
    }
    server.inst_metric[metric].last_sample_base = current_base;
    server.inst_metric[metric].last_sample_value = current_value;
}

/* Return the mean of all the samples. */
long long getInstantaneousMetric(int metric) {
    int j;
    long long sum = 0;

    for (j = 0; j < STATS_METRIC_SAMPLES; j++)
        sum += server.inst_metric[metric].samples[j];
    return sum / STATS_METRIC_SAMPLES;
}

/* The client query buffer is an sds.c string that can end with a lot of
 * free space not used, this function reclaims space if needed.
 *
 * The function always returns 0 as it never terminates the client. */
int clientsCronResizeQueryBuffer(client *c) {
    size_t querybuf_size = sdsalloc(c->querybuf);
    time_t idletime = server.unixtime - c->lastinteraction;

    /* Only resize the query buffer if the buffer is actually wasting at least a
     * few kbytes */
    if (sdsavail(c->querybuf) > 1024*4) {
        /* There are two conditions to resize the query buffer: */
        if (idletime > 2) {
            /* 1) Query is idle for a long time. */
            c->querybuf = sdsRemoveFreeSpace(c->querybuf, 1);
        } else if (querybuf_size > PROTO_RESIZE_THRESHOLD && querybuf_size/2 > c->querybuf_peak) {
            /* 2) Query buffer is too big for latest peak and is larger than
             *    resize threshold. Trim excess space but only up to a limit,
             *    not below the recent peak and current c->querybuf (which will
             *    be soon get used). If we're in the middle of a bulk then make
             *    sure not to resize to less than the bulk length. */
            size_t resize = sdslen(c->querybuf);
            if (resize < c->querybuf_peak) resize = c->querybuf_peak;
            if (c->bulklen != -1 && resize < (size_t)c->bulklen + 2) resize = c->bulklen + 2;
            c->querybuf = sdsResize(c->querybuf, resize, 1);
        }
    }

    /* Reset the peak again to capture the peak memory usage in the next
     * cycle. */
    c->querybuf_peak = sdslen(c->querybuf);
    /* We reset to either the current used, or currently processed bulk size,
     * which ever is bigger. */
    if (c->bulklen != -1 && (size_t)c->bulklen + 2 > c->querybuf_peak) c->querybuf_peak = c->bulklen + 2;
    return 0;
}

/* The client output buffer can be adjusted to better fit the memory requirements.
 *
 * the logic is:
 * in case the last observed peak size of the buffer equals the buffer size - we double the size
 * in case the last observed peak size of the buffer is less than half the buffer size - we shrink by half.
 * The buffer peak will be reset back to the buffer position every server.reply_buffer_peak_reset_time milliseconds
 * The function always returns 0 as it never terminates the client. */
int clientsCronResizeOutputBuffer(client *c, mstime_t now_ms) {

    size_t new_buffer_size = 0;
    char *oldbuf = NULL;
    const size_t buffer_target_shrink_size = c->buf_usable_size/2;
    const size_t buffer_target_expand_size = c->buf_usable_size*2;

    /* in case the resizing is disabled return immediately */
    if(!server.reply_buffer_resizing_enabled)
        return 0;

    if (buffer_target_shrink_size >= PROTO_REPLY_MIN_BYTES &&
        c->buf_peak < buffer_target_shrink_size )
    {
        new_buffer_size = max(PROTO_REPLY_MIN_BYTES,c->buf_peak+1);
        server.stat_reply_buffer_shrinks++;
    } else if (buffer_target_expand_size < PROTO_REPLY_CHUNK_BYTES*2 &&
        c->buf_peak == c->buf_usable_size)
    {
        new_buffer_size = min(PROTO_REPLY_CHUNK_BYTES,buffer_target_expand_size);
        server.stat_reply_buffer_expands++;
    }

    serverAssertWithInfo(c, NULL, (!new_buffer_size) || (new_buffer_size >= (size_t)c->bufpos));

    /* reset the peak value each server.reply_buffer_peak_reset_time seconds. in case the client will be idle
     * it will start to shrink.
     */
    if (server.reply_buffer_peak_reset_time >=0 &&
        now_ms - c->buf_peak_last_reset_time >= server.reply_buffer_peak_reset_time)
    {
        c->buf_peak = c->bufpos;
        c->buf_peak_last_reset_time = now_ms;
    }

    if (new_buffer_size) {
        oldbuf = c->buf;
        c->buf = zmalloc_usable(new_buffer_size, &c->buf_usable_size);
        memcpy(c->buf,oldbuf,c->bufpos);
        zfree(oldbuf);
    }
    return 0;
}

/* This function is used in order to track clients using the biggest amount
 * of memory in the latest few seconds. This way we can provide such information
 * in the INFO output (clients section), without having to do an O(N) scan for
 * all the clients.
 *
 * This is how it works. We have an array of CLIENTS_PEAK_MEM_USAGE_SLOTS slots
 * where we track, for each, the biggest client output and input buffers we
 * saw in that slot. Every slot corresponds to one of the latest seconds, since
 * the array is indexed by doing UNIXTIME % CLIENTS_PEAK_MEM_USAGE_SLOTS.
 *
 * When we want to know what was recently the peak memory usage, we just scan
 * such few slots searching for the maximum value. */
#define CLIENTS_PEAK_MEM_USAGE_SLOTS 8
size_t ClientsPeakMemInput[CLIENTS_PEAK_MEM_USAGE_SLOTS] = {0};
size_t ClientsPeakMemOutput[CLIENTS_PEAK_MEM_USAGE_SLOTS] = {0};

int clientsCronTrackExpansiveClients(client *c, int time_idx) {
    size_t in_usage = sdsZmallocSize(c->querybuf) + c->argv_len_sum +
	              (c->argv ? zmalloc_size(c->argv) : 0);
    size_t out_usage = getClientOutputBufferMemoryUsage(c);

    /* Track the biggest values observed so far in this slot. */
    if (in_usage > ClientsPeakMemInput[time_idx]) ClientsPeakMemInput[time_idx] = in_usage;
    if (out_usage > ClientsPeakMemOutput[time_idx]) ClientsPeakMemOutput[time_idx] = out_usage;

    return 0; /* This function never terminates the client. */
}

/* All normal clients are placed in one of the "mem usage buckets" according
 * to how much memory they currently use. We use this function to find the
 * appropriate bucket based on a given memory usage value. The algorithm simply
 * does a log2(mem) to ge the bucket. This means, for examples, that if a
 * client's memory usage doubles it's moved up to the next bucket, if it's
 * halved we move it down a bucket.
 * For more details see CLIENT_MEM_USAGE_BUCKETS documentation in server.h. */
static inline clientMemUsageBucket *getMemUsageBucket(size_t mem) {
    int size_in_bits = 8*(int)sizeof(mem);
    int clz = mem > 0 ? __builtin_clzl(mem) : size_in_bits;
    int bucket_idx = size_in_bits - clz;
    if (bucket_idx > CLIENT_MEM_USAGE_BUCKET_MAX_LOG)
        bucket_idx = CLIENT_MEM_USAGE_BUCKET_MAX_LOG;
    else if (bucket_idx < CLIENT_MEM_USAGE_BUCKET_MIN_LOG)
        bucket_idx = CLIENT_MEM_USAGE_BUCKET_MIN_LOG;
    bucket_idx -= CLIENT_MEM_USAGE_BUCKET_MIN_LOG;
    return &server.client_mem_usage_buckets[bucket_idx];
}

/*
 * This method updates the client memory usage and update the
 * server stats for client type.
 *
 * This method is called from the clientsCron to have updated
 * stats for non CLIENT_TYPE_NORMAL/PUBSUB clients to accurately
 * provide information around clients memory usage.
 *
 * It is also used in updateClientMemUsageAndBucket to have latest
 * client memory usage information to place it into appropriate client memory
 * usage bucket.
 */
void updateClientMemoryUsage(client *c) {
    serverAssert(c->conn);
    size_t mem = getClientMemoryUsage(c, NULL);
    int type = getClientType(c);
    /* Now that we have the memory used by the client, remove the old
     * value from the old category, and add it back. */
    server.stat_clients_type_memory[c->last_memory_type] -= c->last_memory_usage;
    server.stat_clients_type_memory[type] += mem;
    /* Remember what we added and where, to remove it next time. */
    c->last_memory_type = type;
    c->last_memory_usage = mem;
}

int clientEvictionAllowed(client *c) {
    if (server.maxmemory_clients == 0 || c->flags & CLIENT_NO_EVICT || !c->conn) {
        return 0;
    }
    int type = getClientType(c);
    return (type == CLIENT_TYPE_NORMAL || type == CLIENT_TYPE_PUBSUB);
}


/* This function is used to cleanup the client's previously tracked memory usage.
 * This is called during incremental client memory usage tracking as well as
 * used to reset when client to bucket allocation is not required when
 * client eviction is disabled.  */
void removeClientFromMemUsageBucket(client *c, int allow_eviction) {
    if (c->mem_usage_bucket) {
        c->mem_usage_bucket->mem_usage_sum -= c->last_memory_usage;
        /* If this client can't be evicted then remove it from the mem usage
         * buckets */
        if (!allow_eviction) {
            listDelNode(c->mem_usage_bucket->clients, c->mem_usage_bucket_node);
            c->mem_usage_bucket = NULL;
            c->mem_usage_bucket_node = NULL;
        }
    }
}

/* This is called only if explicit clients when something changed their buffers,
 * so we can track clients' memory and enforce clients' maxmemory in real time.
 *
 * This also adds the client to the correct memory usage bucket. Each bucket contains
 * all clients with roughly the same amount of memory. This way we group
 * together clients consuming about the same amount of memory and can quickly
 * free them in case we reach maxmemory-clients (client eviction).
 *
 * Note: This function filters clients of type no-evict, master or replica regardless
 * of whether the eviction is enabled or not, so the memory usage we get from these
 * types of clients via the INFO command may be out of date.
 *
 * returns 1 if client eviction for this client is allowed, 0 otherwise.
 */
int updateClientMemUsageAndBucket(client *c) {
    serverAssert(io_threads_op == IO_THREADS_OP_IDLE && c->conn);
    int allow_eviction = clientEvictionAllowed(c);
    removeClientFromMemUsageBucket(c, allow_eviction);

    if (!allow_eviction) {
        return 0;
    }

    /* Update client memory usage. */
    updateClientMemoryUsage(c);

    /* Update the client in the mem usage buckets */
    clientMemUsageBucket *bucket = getMemUsageBucket(c->last_memory_usage);
    bucket->mem_usage_sum += c->last_memory_usage;
    if (bucket != c->mem_usage_bucket) {
        if (c->mem_usage_bucket)
            listDelNode(c->mem_usage_bucket->clients,
                        c->mem_usage_bucket_node);
        c->mem_usage_bucket = bucket;
        listAddNodeTail(bucket->clients, c);
        c->mem_usage_bucket_node = listLast(bucket->clients);
    }
    return 1;
}

/* Return the max samples in the memory usage of clients tracked by
 * the function clientsCronTrackExpansiveClients(). */
void getExpansiveClientsInfo(size_t *in_usage, size_t *out_usage) {
    size_t i = 0, o = 0;
    for (int j = 0; j < CLIENTS_PEAK_MEM_USAGE_SLOTS; j++) {
        if (ClientsPeakMemInput[j] > i) i = ClientsPeakMemInput[j];
        if (ClientsPeakMemOutput[j] > o) o = ClientsPeakMemOutput[j];
    }
    *in_usage = i;
    *out_usage = o;
}

/* This function is called by serverCron() and is used in order to perform
 * operations on clients that are important to perform constantly. For instance
 * we use this function in order to disconnect clients after a timeout, including
 * clients blocked in some blocking command with a non-zero timeout.
 *
 * The function makes some effort to process all the clients every second, even
 * if this cannot be strictly guaranteed, since serverCron() may be called with
 * an actual frequency lower than server.hz in case of latency events like slow
 * commands.
 *
 * It is very important for this function, and the functions it calls, to be
 * very fast: sometimes Redis has tens of hundreds of connected clients, and the
 * default server.hz value is 10, so sometimes here we need to process thousands
 * of clients per second, turning this function into a source of latency.
 */
#define CLIENTS_CRON_MIN_ITERATIONS 5
void clientsCron(void) {
    /* Try to process at least numclients/server.hz of clients
     * per call. Since normally (if there are no big latency events) this
     * function is called server.hz times per second, in the average case we
     * process all the clients in 1 second. */
    int numclients = listLength(server.clients);
    int iterations = numclients/server.hz;
    mstime_t now = mstime();

    /* Process at least a few clients while we are at it, even if we need
     * to process less than CLIENTS_CRON_MIN_ITERATIONS to meet our contract
     * of processing each client once per second. */
    if (iterations < CLIENTS_CRON_MIN_ITERATIONS)
        iterations = (numclients < CLIENTS_CRON_MIN_ITERATIONS) ?
                     numclients : CLIENTS_CRON_MIN_ITERATIONS;


    int curr_peak_mem_usage_slot = server.unixtime % CLIENTS_PEAK_MEM_USAGE_SLOTS;
    /* Always zero the next sample, so that when we switch to that second, we'll
     * only register samples that are greater in that second without considering
     * the history of such slot.
     *
     * Note: our index may jump to any random position if serverCron() is not
     * called for some reason with the normal frequency, for instance because
     * some slow command is called taking multiple seconds to execute. In that
     * case our array may end containing data which is potentially older
     * than CLIENTS_PEAK_MEM_USAGE_SLOTS seconds: however this is not a problem
     * since here we want just to track if "recently" there were very expansive
     * clients from the POV of memory usage. */
    int zeroidx = (curr_peak_mem_usage_slot+1) % CLIENTS_PEAK_MEM_USAGE_SLOTS;
    ClientsPeakMemInput[zeroidx] = 0;
    ClientsPeakMemOutput[zeroidx] = 0;


    while(listLength(server.clients) && iterations--) {
        client *c;
        listNode *head;

        /* Take the current head, process, and then rotate the head to tail.
         * This way we can fairly iterate all clients step by step. */
        head = listFirst(server.clients);
        c = listNodeValue(head);
        listRotateHeadToTail(server.clients);
        /* The following functions do different service checks on the client.
         * The protocol is that they return non-zero if the client was
         * terminated. */
        if (clientsCronHandleTimeout(c,now)) continue;
        if (clientsCronResizeQueryBuffer(c)) continue;
        if (clientsCronResizeOutputBuffer(c,now)) continue;

        if (clientsCronTrackExpansiveClients(c, curr_peak_mem_usage_slot)) continue;

        /* Iterating all the clients in getMemoryOverheadData() is too slow and
         * in turn would make the INFO command too slow. So we perform this
         * computation incrementally and track the (not instantaneous but updated
         * to the second) total memory used by clients using clientsCron() in
         * a more incremental way (depending on server.hz).
         * If client eviction is enabled, update the bucket as well. */
        if (!updateClientMemUsageAndBucket(c))
            updateClientMemoryUsage(c);

        if (closeClientOnOutputBufferLimitReached(c, 0)) continue;
    }
}

/* This function handles 'background' operations we are required to do
 * incrementally in Redis databases, such as active key expiring, resizing,
 * rehashing. */
void databasesCron(void) {
    /* Expire keys by random sampling. Not required for slaves
     * as master will synthesize DELs for us. */
    if (server.active_expire_enabled) {
        if (iAmMaster()) {
            activeExpireCycle(ACTIVE_EXPIRE_CYCLE_SLOW);
        } else {
            expireSlaveKeys();
        }
    }

    /* Defrag keys gradually. */
    activeDefragCycle();

    /* Perform hash tables rehashing if needed, but only if there are no
     * other processes saving the DB on disk. Otherwise rehashing is bad
     * as will cause a lot of copy-on-write of memory pages. */
    if (!hasActiveChildProcess()) {
        /* We use global counters so if we stop the computation at a given
         * DB we'll be able to start from the successive in the next
         * cron loop iteration. */
        static unsigned int resize_db = 0;
        static unsigned int rehash_db = 0;
        int dbs_per_call = CRON_DBS_PER_CALL;
        int j;

        /* Don't test more DBs than we have. */
        if (dbs_per_call > server.dbnum) dbs_per_call = server.dbnum;

        for (j = 0; j < dbs_per_call; j++) {
            serverDb *db = &server.db[resize_db % server.dbnum];
            kvstoreTryResizeDicts(db->keys, CRON_DICTS_PER_DB);
            kvstoreTryResizeDicts(db->expires, CRON_DICTS_PER_DB);
            resize_db++;
        }

        /* Rehash */
        if (server.activerehashing) {
            uint64_t elapsed_us = 0;
            for (j = 0; j < dbs_per_call; j++) {
                serverDb *db = &server.db[rehash_db % server.dbnum];
                elapsed_us += kvstoreIncrementallyRehash(db->keys, INCREMENTAL_REHASHING_THRESHOLD_US - elapsed_us);
                if (elapsed_us >= INCREMENTAL_REHASHING_THRESHOLD_US)
                    break;
                elapsed_us += kvstoreIncrementallyRehash(db->expires, INCREMENTAL_REHASHING_THRESHOLD_US - elapsed_us);
                if (elapsed_us >= INCREMENTAL_REHASHING_THRESHOLD_US)
                    break;
                rehash_db++;
            }
        }
    }
}

static inline void updateCachedTimeWithUs(int update_daylight_info, const long long ustime) {
    server.ustime = ustime;
    server.mstime = server.ustime / 1000;
    time_t unixtime = server.mstime / 1000;
    atomicSet(server.unixtime, unixtime);

    /* To get information about daylight saving time, we need to call
     * localtime_r and cache the result. However calling localtime_r in this
     * context is safe since we will never fork() while here, in the main
     * thread. The logging function will call a thread safe version of
     * localtime that has no locks. */
    if (update_daylight_info) {
        struct tm tm;
        time_t ut = server.unixtime;
        localtime_r(&ut,&tm);
        server.daylight_active = tm.tm_isdst;
    }
}

/* We take a cached value of the unix time in the global state because with
 * virtual memory and aging there is to store the current time in objects at
 * every object access, and accuracy is not needed. To access a global var is
 * a lot faster than calling time(NULL).
 *
 * This function should be fast because it is called at every command execution
 * in call(), so it is possible to decide if to update the daylight saving
 * info or not using the 'update_daylight_info' argument. Normally we update
 * such info only when calling this function from serverCron() but not when
 * calling it from call(). */
void updateCachedTime(int update_daylight_info) {
    const long long us = ustime();
    updateCachedTimeWithUs(update_daylight_info, us);
}

/* Performing required operations in order to enter an execution unit.
 * In general, if we are already inside an execution unit then there is nothing to do,
 * otherwise we need to update cache times so the same cached time will be used all over
 * the execution unit.
 * update_cached_time - if 0, will not update the cached time even if required.
 * us - if not zero, use this time for cached time, otherwise get current time. */
void enterExecutionUnit(int update_cached_time, long long us) {
    if (server.execution_nesting++ == 0 && update_cached_time) {
        if (us == 0) {
            us = ustime();
        }
        updateCachedTimeWithUs(0, us);
        server.cmd_time_snapshot = server.mstime;
    }
}

void exitExecutionUnit(void) {
    --server.execution_nesting;
}

void checkChildrenDone(void) {
    int statloc = 0;
    pid_t pid;

    if ((pid = waitpid(-1, &statloc, WNOHANG)) != 0) {
        int exitcode = WIFEXITED(statloc) ? WEXITSTATUS(statloc) : -1;
        int bysignal = 0;

        if (WIFSIGNALED(statloc)) bysignal = WTERMSIG(statloc);

        /* sigKillChildHandler catches the signal and calls exit(), but we
         * must make sure not to flag lastbgsave_status, etc incorrectly.
         * We could directly terminate the child process via SIGUSR1
         * without handling it */
        if (exitcode == SERVER_CHILD_NOERROR_RETVAL) {
            bysignal = SIGUSR1;
            exitcode = 1;
        }

        if (pid == -1) {
            serverLog(LL_WARNING,"waitpid() returned an error: %s. "
                "child_type: %s, child_pid = %d",
                strerror(errno),
                strChildType(server.child_type),
                (int) server.child_pid);
        } else if (pid == server.child_pid) {
            if (server.child_type == CHILD_TYPE_RDB) {
                backgroundSaveDoneHandler(exitcode, bysignal);
            } else if (server.child_type == CHILD_TYPE_AOF) {
                backgroundRewriteDoneHandler(exitcode, bysignal);
            } else if (server.child_type == CHILD_TYPE_MODULE) {
                ModuleForkDoneHandler(exitcode, bysignal);
            } else {
                serverPanic("Unknown child type %d for child pid %d", server.child_type, server.child_pid);
                exit(1);
            }
            if (!bysignal && exitcode == 0) receiveChildInfo();
            resetChildState();
        } else {
            if (!ldbRemoveChild(pid)) {
                serverLog(LL_WARNING,
                          "Warning, detected child with unmatched pid: %ld",
                          (long) pid);
            }
        }

        /* start any pending forks immediately. */
        replicationStartPendingFork();
    }
}

/* Called from serverCron and cronUpdateMemoryStats to update cached memory metrics. */
void cronUpdateMemoryStats(void) {
    /* Record the max memory used since the server was started. */
    if (zmalloc_used_memory() > server.stat_peak_memory)
        server.stat_peak_memory = zmalloc_used_memory();

    run_with_period(100) {
        /* Sample the RSS and other metrics here since this is a relatively slow call.
         * We must sample the zmalloc_used at the same time we take the rss, otherwise
         * the frag ratio calculate may be off (ratio of two samples at different times) */
        server.cron_malloc_stats.process_rss = zmalloc_get_rss();
        server.cron_malloc_stats.zmalloc_used = zmalloc_used_memory();
        /* Sampling the allocator info can be slow too.
         * The fragmentation ratio it'll show is potentially more accurate
         * it excludes other RSS pages such as: shared libraries, LUA and other non-zmalloc
         * allocations, and allocator reserved pages that can be pursed (all not actual frag) */
        zmalloc_get_allocator_info(&server.cron_malloc_stats.allocator_allocated,
                                   &server.cron_malloc_stats.allocator_active,
                                   &server.cron_malloc_stats.allocator_resident,
                                   NULL,
                                   &server.cron_malloc_stats.allocator_muzzy,
                                   &server.cron_malloc_stats.allocator_frag_smallbins_bytes);
        /* in case the allocator isn't providing these stats, fake them so that
         * fragmentation info still shows some (inaccurate metrics) */
        if (!server.cron_malloc_stats.allocator_resident) {
            /* LUA memory isn't part of zmalloc_used, but it is part of the process RSS,
             * so we must deduct it in order to be able to calculate correct
             * "allocator fragmentation" ratio */
            size_t lua_memory = evalMemory();
            server.cron_malloc_stats.allocator_resident = server.cron_malloc_stats.process_rss - lua_memory;
        }
        if (!server.cron_malloc_stats.allocator_active)
            server.cron_malloc_stats.allocator_active = server.cron_malloc_stats.allocator_resident;
        if (!server.cron_malloc_stats.allocator_allocated)
            server.cron_malloc_stats.allocator_allocated = server.cron_malloc_stats.zmalloc_used;
    }
}

/* This is our timer interrupt, called server.hz times per second.
 * Here is where we do a number of things that need to be done asynchronously.
 * For instance:
 *
 * - Active expired keys collection (it is also performed in a lazy way on
 *   lookup).
 * - Software watchdog.
 * - Update some statistic.
 * - Incremental rehashing of the DBs hash tables.
 * - Triggering BGSAVE / AOF rewrite, and handling of terminated children.
 * - Clients timeout of different kinds.
 * - Replication reconnection.
 * - Many more...
 *
 * Everything directly called here will be called server.hz times per second,
 * so in order to throttle execution of things we want to do less frequently
 * a macro is used: run_with_period(milliseconds) { .... }
 */

int serverCron(struct aeEventLoop *eventLoop, long long id, void *clientData) {
    int j;
    UNUSED(eventLoop);
    UNUSED(id);
    UNUSED(clientData);

    /* Software watchdog: deliver the SIGALRM that will reach the signal
     * handler if we don't return here fast enough. */
    if (server.watchdog_period) watchdogScheduleSignal(server.watchdog_period);

    server.hz = server.config_hz;
    /* Adapt the server.hz value to the number of configured clients. If we have
     * many clients, we want to call serverCron() with an higher frequency. */
    if (server.dynamic_hz) {
        while (listLength(server.clients) / server.hz >
               MAX_CLIENTS_PER_CLOCK_TICK)
        {
            server.hz *= 2;
            if (server.hz > CONFIG_MAX_HZ) {
                server.hz = CONFIG_MAX_HZ;
                break;
            }
        }
    }

    /* for debug purposes: skip actual cron work if pause_cron is on */
    if (server.pause_cron) return 1000/server.hz;

    monotime cron_start = getMonotonicUs();

    run_with_period(100) {
        long long stat_net_input_bytes, stat_net_output_bytes;
        long long stat_net_repl_input_bytes, stat_net_repl_output_bytes;
        atomicGet(server.stat_net_input_bytes, stat_net_input_bytes);
        atomicGet(server.stat_net_output_bytes, stat_net_output_bytes);
        atomicGet(server.stat_net_repl_input_bytes, stat_net_repl_input_bytes);
        atomicGet(server.stat_net_repl_output_bytes, stat_net_repl_output_bytes);
        monotime current_time = getMonotonicUs();
        long long factor = 1000000;  // us
        trackInstantaneousMetric(STATS_METRIC_COMMAND, server.stat_numcommands, current_time, factor);
        trackInstantaneousMetric(STATS_METRIC_NET_INPUT, stat_net_input_bytes + stat_net_repl_input_bytes,
                                 current_time, factor);
        trackInstantaneousMetric(STATS_METRIC_NET_OUTPUT, stat_net_output_bytes + stat_net_repl_output_bytes,
                                 current_time, factor);
        trackInstantaneousMetric(STATS_METRIC_NET_INPUT_REPLICATION, stat_net_repl_input_bytes, current_time,
                                 factor);
        trackInstantaneousMetric(STATS_METRIC_NET_OUTPUT_REPLICATION, stat_net_repl_output_bytes,
                                 current_time, factor);
        trackInstantaneousMetric(STATS_METRIC_EL_CYCLE, server.duration_stats[EL_DURATION_TYPE_EL].cnt,
                                 current_time, factor);
        trackInstantaneousMetric(STATS_METRIC_EL_DURATION, server.duration_stats[EL_DURATION_TYPE_EL].sum,
                                 server.duration_stats[EL_DURATION_TYPE_EL].cnt, 1);
    }

    /* We have just LRU_BITS bits per object for LRU information.
     * So we use an (eventually wrapping) LRU clock.
     *
     * Note that even if the counter wraps it's not a big problem,
     * everything will still work but some object will appear younger
     * to Redis. However for this to happen a given object should never be
     * touched for all the time needed to the counter to wrap, which is
     * not likely.
     *
     * Note that you can change the resolution altering the
     * LRU_CLOCK_RESOLUTION define. */
    server.lruclock = getLRUClock();

    cronUpdateMemoryStats();

    /* We received a SIGTERM or SIGINT, shutting down here in a safe way, as it is
     * not ok doing so inside the signal handler. */
    if (server.shutdown_asap && !isShutdownInitiated()) {
        int shutdownFlags = SHUTDOWN_NOFLAGS;
        if (server.last_sig_received == SIGINT && server.shutdown_on_sigint)
            shutdownFlags = server.shutdown_on_sigint;
        else if (server.last_sig_received == SIGTERM && server.shutdown_on_sigterm)
            shutdownFlags = server.shutdown_on_sigterm;

        if (prepareForShutdown(shutdownFlags) == C_OK) exit(0);
    } else if (isShutdownInitiated()) {
        if (server.mstime >= server.shutdown_mstime || isReadyToShutdown()) {
            if (finishShutdown() == C_OK) exit(0);
            /* Shutdown failed. Continue running. An error has been logged. */
        }
    }

    /* Show some info about non-empty databases */
    if (server.verbosity <= LL_VERBOSE) {
        run_with_period(5000) {
            for (j = 0; j < server.dbnum; j++) {
                long long size, used, vkeys;

                size = kvstoreBuckets(server.db[j].keys);
                used = kvstoreSize(server.db[j].keys);
                vkeys = kvstoreSize(server.db[j].expires);
                if (used || vkeys) {
                    serverLog(LL_VERBOSE,"DB %d: %lld keys (%lld volatile) in %lld slots HT.",j,used,vkeys,size);
                }
            }
        }
    }

    /* Show information about connected clients */
    if (!server.sentinel_mode) {
        run_with_period(5000) {
            serverLog(LL_DEBUG,
                "%lu clients connected (%lu replicas), %zu bytes in use",
                listLength(server.clients)-listLength(server.slaves),
                listLength(server.slaves),
                zmalloc_used_memory());
        }
    }

    /* We need to do a few operations on clients asynchronously. */
    clientsCron();

    /* Handle background operations on Redis databases. */
    databasesCron();

    /* Start a scheduled AOF rewrite if this was requested by the user while
     * a BGSAVE was in progress. */
    if (!hasActiveChildProcess() &&
        server.aof_rewrite_scheduled &&
        !aofRewriteLimited())
    {
        rewriteAppendOnlyFileBackground();
    }

    /* Check if a background saving or AOF rewrite in progress terminated. */
    if (hasActiveChildProcess() || ldbPendingChildren())
    {
        run_with_period(1000) receiveChildInfo();
        checkChildrenDone();
    } else {
        /* If there is not a background saving/rewrite in progress check if
         * we have to save/rewrite now. */
        for (j = 0; j < server.saveparamslen; j++) {
            struct saveparam *sp = server.saveparams+j;

            /* Save if we reached the given amount of changes,
             * the given amount of seconds, and if the latest bgsave was
             * successful or if, in case of an error, at least
             * CONFIG_BGSAVE_RETRY_DELAY seconds already elapsed. */
            if (server.dirty >= sp->changes &&
                server.unixtime-server.lastsave > sp->seconds &&
                (server.unixtime-server.lastbgsave_try >
                 CONFIG_BGSAVE_RETRY_DELAY ||
                 server.lastbgsave_status == C_OK))
            {
                serverLog(LL_NOTICE,"%d changes in %d seconds. Saving...",
                    sp->changes, (int)sp->seconds);
                rdbSaveInfo rsi, *rsiptr;
                rsiptr = rdbPopulateSaveInfo(&rsi);
                rdbSaveBackground(SLAVE_REQ_NONE,server.rdb_filename,rsiptr,RDBFLAGS_NONE);
                break;
            }
        }

        /* Trigger an AOF rewrite if needed. */
        if (server.aof_state == AOF_ON &&
            !hasActiveChildProcess() &&
            server.aof_rewrite_perc &&
            server.aof_current_size > server.aof_rewrite_min_size)
        {
            long long base = server.aof_rewrite_base_size ?
                server.aof_rewrite_base_size : 1;
            long long growth = (server.aof_current_size*100/base) - 100;
            if (growth >= server.aof_rewrite_perc && !aofRewriteLimited()) {
                serverLog(LL_NOTICE,"Starting automatic rewriting of AOF on %lld%% growth",growth);
                rewriteAppendOnlyFileBackground();
            }
        }
    }
    /* Just for the sake of defensive programming, to avoid forgetting to
     * call this function when needed. */
    updateDictResizePolicy();

    /* AOF postponed flush: Try at every cron cycle if the slow fsync
     * completed. */
    if ((server.aof_state == AOF_ON || server.aof_state == AOF_WAIT_REWRITE) &&
        server.aof_flush_postponed_start)
    {
        flushAppendOnlyFile(0);
    }

    /* AOF write errors: in this case we have a buffer to flush as well and
     * clear the AOF error in case of success to make the DB writable again,
     * however to try every second is enough in case of 'hz' is set to
     * a higher frequency. */
    run_with_period(1000) {
        if ((server.aof_state == AOF_ON || server.aof_state == AOF_WAIT_REWRITE) &&
            server.aof_last_write_status == C_ERR) 
            {
                flushAppendOnlyFile(0);
            }
    }

    /* Clear the paused actions state if needed. */
    updatePausedActions();

    /* Replication cron function -- used to reconnect to master,
     * detect transfer failures, start background RDB transfers and so forth. 
     * 
     * If Redis is trying to failover then run the replication cron faster so
     * progress on the handshake happens more quickly. */
    if (server.failover_state != NO_FAILOVER) {
        run_with_period(100) replicationCron();
    } else {
        run_with_period(1000) replicationCron();
    }

    /* Run the Redis Cluster cron. */
    run_with_period(100) {
        if (server.cluster_enabled) clusterCron();
    }

    /* Run the Sentinel timer if we are in sentinel mode. */
    if (server.sentinel_mode) sentinelTimer();

    /* Cleanup expired MIGRATE cached sockets. */
    run_with_period(1000) {
        migrateCloseTimedoutSockets();
    }

    /* Stop the I/O threads if we don't have enough pending work. */
    stopThreadedIOIfNeeded();

    /* Resize tracking keys table if needed. This is also done at every
     * command execution, but we want to be sure that if the last command
     * executed changes the value via CONFIG SET, the server will perform
     * the operation even if completely idle. */
    if (server.tracking_clients) trackingLimitUsedSlots();

    /* Start a scheduled BGSAVE if the corresponding flag is set. This is
     * useful when we are forced to postpone a BGSAVE because an AOF
     * rewrite is in progress.
     *
     * Note: this code must be after the replicationCron() call above so
     * make sure when refactoring this file to keep this order. This is useful
     * because we want to give priority to RDB savings for replication. */
    if (!hasActiveChildProcess() &&
        server.rdb_bgsave_scheduled &&
        (server.unixtime-server.lastbgsave_try > CONFIG_BGSAVE_RETRY_DELAY ||
         server.lastbgsave_status == C_OK))
    {
        rdbSaveInfo rsi, *rsiptr;
        rsiptr = rdbPopulateSaveInfo(&rsi);
        if (rdbSaveBackground(SLAVE_REQ_NONE,server.rdb_filename,rsiptr,RDBFLAGS_NONE) == C_OK)
            server.rdb_bgsave_scheduled = 0;
    }

    run_with_period(100) {
        if (moduleCount()) modulesCron();
    }

    /* Fire the cron loop modules event. */
    RedisModuleCronLoopV1 ei = {REDISMODULE_CRON_LOOP_VERSION,server.hz};
    moduleFireServerEvent(REDISMODULE_EVENT_CRON_LOOP,
                          0,
                          &ei);

    server.cronloops++;

    server.el_cron_duration = getMonotonicUs() - cron_start;

    return 1000/server.hz;
}


void blockingOperationStarts(void) {
    if(!server.blocking_op_nesting++){
        updateCachedTime(0);
        server.blocked_last_cron = server.mstime;
    }
}

void blockingOperationEnds(void) {
    if(!(--server.blocking_op_nesting)){
        server.blocked_last_cron = 0;
    }
}

/* This function fills in the role of serverCron during RDB or AOF loading, and
 * also during blocked scripts.
 * It attempts to do its duties at a similar rate as the configured server.hz,
 * and updates cronloops variable so that similarly to serverCron, the
 * run_with_period can be used. */
void whileBlockedCron(void) {
    /* Here we may want to perform some cron jobs (normally done server.hz times
     * per second). */

    /* Since this function depends on a call to blockingOperationStarts, let's
     * make sure it was done. */
    serverAssert(server.blocked_last_cron);

    /* In case we were called too soon, leave right away. This way one time
     * jobs after the loop below don't need an if. and we don't bother to start
     * latency monitor if this function is called too often. */
    if (server.blocked_last_cron >= server.mstime)
        return;

    mstime_t latency;
    latencyStartMonitor(latency);

    /* In some cases we may be called with big intervals, so we may need to do
     * extra work here. This is because some of the functions in serverCron rely
     * on the fact that it is performed every 10 ms or so. For instance, if
     * activeDefragCycle needs to utilize 25% cpu, it will utilize 2.5ms, so we
     * need to call it multiple times. */
    long hz_ms = 1000/server.hz;
    while (server.blocked_last_cron < server.mstime) {

        /* Defrag keys gradually. */
        activeDefragCycle();

        server.blocked_last_cron += hz_ms;

        /* Increment cronloop so that run_with_period works. */
        server.cronloops++;
    }

    /* Other cron jobs do not need to be done in a loop. No need to check
     * server.blocked_last_cron since we have an early exit at the top. */

    /* Update memory stats during loading (excluding blocked scripts) */
    if (server.loading) cronUpdateMemoryStats();

    latencyEndMonitor(latency);
    latencyAddSampleIfNeeded("while-blocked-cron",latency);

    /* We received a SIGTERM during loading, shutting down here in a safe way,
     * as it isn't ok doing so inside the signal handler. */
    if (server.shutdown_asap && server.loading) {
        if (prepareForShutdown(SHUTDOWN_NOSAVE) == C_OK) exit(0);
        serverLog(LL_WARNING,"SIGTERM received but errors trying to shut down the server, check the logs for more information");
        server.shutdown_asap = 0;
        server.last_sig_received = 0;
    }
}

static void sendGetackToReplicas(void) {
    robj *argv[3];
    argv[0] = shared.replconf;
    argv[1] = shared.getack;
    argv[2] = shared.special_asterick; /* Not used argument. */
    replicationFeedSlaves(server.slaves, -1, argv, 3);
}

extern int ProcessingEventsWhileBlocked;

/* This function gets called every time Redis is entering the
 * main loop of the event driven library, that is, before to sleep
 * for ready file descriptors.
 *
 * Note: This function is (currently) called from two functions:
 * 1. aeMain - The main server loop
 * 2. processEventsWhileBlocked - Process clients during RDB/AOF load
 *
 * If it was called from processEventsWhileBlocked we don't want
 * to perform all actions (For example, we don't want to expire
 * keys), but we do need to perform some actions.
 *
 * The most important is freeClientsInAsyncFreeQueue but we also
 * call some other low-risk functions. */
void beforeSleep(struct aeEventLoop *eventLoop) {
    UNUSED(eventLoop);

    size_t zmalloc_used = zmalloc_used_memory();
    if (zmalloc_used > server.stat_peak_memory)
        server.stat_peak_memory = zmalloc_used;

    /* Just call a subset of vital functions in case we are re-entering
     * the event loop from processEventsWhileBlocked(). Note that in this
     * case we keep track of the number of events we are processing, since
     * processEventsWhileBlocked() wants to stop ASAP if there are no longer
     * events to handle. */
    if (ProcessingEventsWhileBlocked) {
        uint64_t processed = 0;
        processed += handleClientsWithPendingReadsUsingThreads();
        processed += connTypeProcessPendingData();
        if (server.aof_state == AOF_ON || server.aof_state == AOF_WAIT_REWRITE)
            flushAppendOnlyFile(0);
        processed += handleClientsWithPendingWrites();
        processed += freeClientsInAsyncFreeQueue();
        server.events_processed_while_blocked += processed;
        return;
    }

    /* We should handle pending reads clients ASAP after event loop. */
    handleClientsWithPendingReadsUsingThreads();

    /* Handle pending data(typical TLS). (must be done before flushAppendOnlyFile) */
    connTypeProcessPendingData();

    /* If any connection type(typical TLS) still has pending unread data don't sleep at all. */
    int dont_sleep = connTypeHasPendingData();

    /* Call the Redis Cluster before sleep function. Note that this function
     * may change the state of Redis Cluster (from ok to fail or vice versa),
     * so it's a good idea to call it before serving the unblocked clients
     * later in this function, must be done before blockedBeforeSleep. */
    if (server.cluster_enabled) clusterBeforeSleep();

    /* Handle blocked clients.
     * must be done before flushAppendOnlyFile, in case of appendfsync=always,
     * since the unblocked clients may write data. */
    blockedBeforeSleep();

    /* Record cron time in beforeSleep, which is the sum of active-expire, active-defrag and all other
     * tasks done by cron and beforeSleep, but excluding read, write and AOF, that are counted by other
     * sets of metrics. */
    monotime cron_start_time_before_aof = getMonotonicUs();

    /* Run a fast expire cycle (the called function will return
     * ASAP if a fast cycle is not needed). */
    if (server.active_expire_enabled && iAmMaster())
        activeExpireCycle(ACTIVE_EXPIRE_CYCLE_FAST);

    if (moduleCount()) {
        moduleFireServerEvent(REDISMODULE_EVENT_EVENTLOOP,
                              REDISMODULE_SUBEVENT_EVENTLOOP_BEFORE_SLEEP,
                              NULL);
    }

    /* Send all the slaves an ACK request if at least one client blocked
     * during the previous event loop iteration. Note that we do this after
     * processUnblockedClients(), so if there are multiple pipelined WAITs
     * and the just unblocked WAIT gets blocked again, we don't have to wait
     * a server cron cycle in absence of other event loop events. See #6623.
     * 
     * We also don't send the ACKs while clients are paused, since it can
     * increment the replication backlog, they'll be sent after the pause
     * if we are still the master. */
    if (server.get_ack_from_slaves && !isPausedActionsWithUpdate(PAUSE_ACTION_REPLICA)) {
        sendGetackToReplicas();
        server.get_ack_from_slaves = 0;
    }

    /* We may have received updates from clients about their current offset. NOTE:
     * this can't be done where the ACK is received since failover will disconnect 
     * our clients. */
    updateFailoverStatus();

    /* Since we rely on current_client to send scheduled invalidation messages
     * we have to flush them after each command, so when we get here, the list
     * must be empty. */
    serverAssert(listLength(server.tracking_pending_keys) == 0);
    serverAssert(listLength(server.pending_push_messages) == 0);

    /* Send the invalidation messages to clients participating to the
     * client side caching protocol in broadcasting (BCAST) mode. */
    trackingBroadcastInvalidationMessages();

    /* Record time consumption of AOF writing. */
    monotime aof_start_time = getMonotonicUs();
    /* Record cron time in beforeSleep. This does not include the time consumed by AOF writing and IO writing below. */
    monotime duration_before_aof = aof_start_time - cron_start_time_before_aof;
    /* Record the fsync'd offset before flushAppendOnly */
    long long prev_fsynced_reploff = server.fsynced_reploff;

    /* Write the AOF buffer on disk,
     * must be done before handleClientsWithPendingWritesUsingThreads,
     * in case of appendfsync=always. */
    if (server.aof_state == AOF_ON || server.aof_state == AOF_WAIT_REWRITE)
        flushAppendOnlyFile(0);

    /* Record time consumption of AOF writing. */
    durationAddSample(EL_DURATION_TYPE_AOF, getMonotonicUs() - aof_start_time);

    /* Update the fsynced replica offset.
     * If an initial rewrite is in progress then not all data is guaranteed to have actually been
     * persisted to disk yet, so we cannot update the field. We will wait for the rewrite to complete. */
    if (server.aof_state == AOF_ON && server.fsynced_reploff != -1) {
        long long fsynced_reploff_pending;
        atomicGet(server.fsynced_reploff_pending, fsynced_reploff_pending);
        server.fsynced_reploff = fsynced_reploff_pending;

        /* If we have blocked [WAIT]AOF clients, and fsynced_reploff changed, we want to try to
         * wake them up ASAP. */
        if (listLength(server.clients_waiting_acks) && prev_fsynced_reploff != server.fsynced_reploff)
            dont_sleep = 1;
    }

    /* Handle writes with pending output buffers. */
    handleClientsWithPendingWritesUsingThreads();

    /* Record cron time in beforeSleep. This does not include the time consumed by AOF writing and IO writing above. */
    monotime cron_start_time_after_write = getMonotonicUs();

    /* Close clients that need to be closed asynchronous */
    freeClientsInAsyncFreeQueue();

    /* Incrementally trim replication backlog, 10 times the normal speed is
     * to free replication backlog as much as possible. */
    if (server.repl_backlog)
        incrementalTrimReplicationBacklog(10*REPL_BACKLOG_TRIM_BLOCKS_PER_CALL);

    /* Disconnect some clients if they are consuming too much memory. */
    evictClients();

    /* Record cron time in beforeSleep. */
    monotime duration_after_write = getMonotonicUs() - cron_start_time_after_write;

    /* Record eventloop latency. */
    if (server.el_start > 0) {
        monotime el_duration = getMonotonicUs() - server.el_start;
        durationAddSample(EL_DURATION_TYPE_EL, el_duration);
    }
    server.el_cron_duration += duration_before_aof + duration_after_write;
    durationAddSample(EL_DURATION_TYPE_CRON, server.el_cron_duration);
    server.el_cron_duration = 0;
    /* Record max command count per cycle. */
    if (server.stat_numcommands > server.el_cmd_cnt_start) {
        long long el_command_cnt = server.stat_numcommands - server.el_cmd_cnt_start;
        if (el_command_cnt > server.el_cmd_cnt_max) {
            server.el_cmd_cnt_max = el_command_cnt;
        }
    }

    /* Don't sleep at all before the next beforeSleep() if needed (e.g. a
     * connection has pending data) */
    aeSetDontWait(server.el, dont_sleep);

    /* Before we are going to sleep, let the threads access the dataset by
     * releasing the GIL. Redis main thread will not touch anything at this
     * time. */
    if (moduleCount()) moduleReleaseGIL();
    /********************* WARNING ********************
     * Do NOT add anything below moduleReleaseGIL !!! *
     ***************************** ********************/
}

/* This function is called immediately after the event loop multiplexing
 * API returned, and the control is going to soon return to Redis by invoking
 * the different events callbacks. */
void afterSleep(struct aeEventLoop *eventLoop) {
    UNUSED(eventLoop);
    /********************* WARNING ********************
     * Do NOT add anything above moduleAcquireGIL !!! *
     ***************************** ********************/
    if (!ProcessingEventsWhileBlocked) {
        /* Acquire the modules GIL so that their threads won't touch anything. */
        if (moduleCount()) {
            mstime_t latency;
            latencyStartMonitor(latency);

            atomicSet(server.module_gil_acquring, 1);
            moduleAcquireGIL();
            atomicSet(server.module_gil_acquring, 0);
            moduleFireServerEvent(REDISMODULE_EVENT_EVENTLOOP,
                                  REDISMODULE_SUBEVENT_EVENTLOOP_AFTER_SLEEP,
                                  NULL);
            latencyEndMonitor(latency);
            latencyAddSampleIfNeeded("module-acquire-GIL",latency);
        }
        /* Set the eventloop start time. */
        server.el_start = getMonotonicUs();
        /* Set the eventloop command count at start. */
        server.el_cmd_cnt_start = server.stat_numcommands;
    }

    /* Update the time cache. */
    updateCachedTime(1);

    /* Update command time snapshot in case it'll be required without a command
     * e.g. somehow used by module timers. Don't update it while yielding to a
     * blocked command, call() will handle that and restore the original time. */
    if (!ProcessingEventsWhileBlocked) {
        server.cmd_time_snapshot = server.mstime;
    }
}

/* =========================== Server initialization ======================== */

void createSharedObjects(void) {
    int j;

    /* Shared command responses */
    shared.ok = createObject(OBJ_STRING,sdsnew("+OK\r\n"));
    shared.emptybulk = createObject(OBJ_STRING,sdsnew("$0\r\n\r\n"));
    shared.czero = createObject(OBJ_STRING,sdsnew(":0\r\n"));
    shared.cone = createObject(OBJ_STRING,sdsnew(":1\r\n"));
    shared.emptyarray = createObject(OBJ_STRING,sdsnew("*0\r\n"));
    shared.pong = createObject(OBJ_STRING,sdsnew("+PONG\r\n"));
    shared.queued = createObject(OBJ_STRING,sdsnew("+QUEUED\r\n"));
    shared.emptyscan = createObject(OBJ_STRING,sdsnew("*2\r\n$1\r\n0\r\n*0\r\n"));
    shared.space = createObject(OBJ_STRING,sdsnew(" "));
    shared.plus = createObject(OBJ_STRING,sdsnew("+"));

    /* Shared command error responses */
    shared.wrongtypeerr = createObject(OBJ_STRING,sdsnew(
        "-WRONGTYPE Operation against a key holding the wrong kind of value\r\n"));
    shared.err = createObject(OBJ_STRING,sdsnew("-ERR\r\n"));
    shared.nokeyerr = createObject(OBJ_STRING,sdsnew(
        "-ERR no such key\r\n"));
    shared.syntaxerr = createObject(OBJ_STRING,sdsnew(
        "-ERR syntax error\r\n"));
    shared.sameobjecterr = createObject(OBJ_STRING,sdsnew(
        "-ERR source and destination objects are the same\r\n"));
    shared.outofrangeerr = createObject(OBJ_STRING,sdsnew(
        "-ERR index out of range\r\n"));
    shared.noscripterr = createObject(OBJ_STRING,sdsnew(
        "-NOSCRIPT No matching script. Please use EVAL.\r\n"));
    shared.loadingerr = createObject(OBJ_STRING,sdsnew(
        "-LOADING Redis is loading the dataset in memory\r\n"));
    shared.slowevalerr = createObject(OBJ_STRING,sdsnew(
        "-BUSY Redis is busy running a script. You can only call SCRIPT KILL or SHUTDOWN NOSAVE.\r\n"));
    shared.slowscripterr = createObject(OBJ_STRING,sdsnew(
        "-BUSY Redis is busy running a script. You can only call FUNCTION KILL or SHUTDOWN NOSAVE.\r\n"));
    shared.slowmoduleerr = createObject(OBJ_STRING,sdsnew(
        "-BUSY Redis is busy running a module command.\r\n"));
    shared.masterdownerr = createObject(OBJ_STRING,sdsnew(
        "-MASTERDOWN Link with MASTER is down and replica-serve-stale-data is set to 'no'.\r\n"));
    shared.bgsaveerr = createObject(OBJ_STRING,sdsnew(
        "-MISCONF Redis is configured to save RDB snapshots, but it's currently unable to persist to disk. Commands that may modify the data set are disabled, because this instance is configured to report errors during writes if RDB snapshotting fails (stop-writes-on-bgsave-error option). Please check the Redis logs for details about the RDB error.\r\n"));
    shared.roslaveerr = createObject(OBJ_STRING,sdsnew(
        "-READONLY You can't write against a read only replica.\r\n"));
    shared.noautherr = createObject(OBJ_STRING,sdsnew(
        "-NOAUTH Authentication required.\r\n"));
    shared.oomerr = createObject(OBJ_STRING,sdsnew(
        "-OOM command not allowed when used memory > 'maxmemory'.\r\n"));
    shared.execaborterr = createObject(OBJ_STRING,sdsnew(
        "-EXECABORT Transaction discarded because of previous errors.\r\n"));
    shared.noreplicaserr = createObject(OBJ_STRING,sdsnew(
        "-NOREPLICAS Not enough good replicas to write.\r\n"));
    shared.busykeyerr = createObject(OBJ_STRING,sdsnew(
        "-BUSYKEY Target key name already exists.\r\n"));

    /* The shared NULL depends on the protocol version. */
    shared.null[0] = NULL;
    shared.null[1] = NULL;
    shared.null[2] = createObject(OBJ_STRING,sdsnew("$-1\r\n"));
    shared.null[3] = createObject(OBJ_STRING,sdsnew("_\r\n"));

    shared.nullarray[0] = NULL;
    shared.nullarray[1] = NULL;
    shared.nullarray[2] = createObject(OBJ_STRING,sdsnew("*-1\r\n"));
    shared.nullarray[3] = createObject(OBJ_STRING,sdsnew("_\r\n"));

    shared.emptymap[0] = NULL;
    shared.emptymap[1] = NULL;
    shared.emptymap[2] = createObject(OBJ_STRING,sdsnew("*0\r\n"));
    shared.emptymap[3] = createObject(OBJ_STRING,sdsnew("%0\r\n"));

    shared.emptyset[0] = NULL;
    shared.emptyset[1] = NULL;
    shared.emptyset[2] = createObject(OBJ_STRING,sdsnew("*0\r\n"));
    shared.emptyset[3] = createObject(OBJ_STRING,sdsnew("~0\r\n"));

    for (j = 0; j < PROTO_SHARED_SELECT_CMDS; j++) {
        char dictid_str[64];
        int dictid_len;

        dictid_len = ll2string(dictid_str,sizeof(dictid_str),j);
        shared.select[j] = createObject(OBJ_STRING,
            sdscatprintf(sdsempty(),
                "*2\r\n$6\r\nSELECT\r\n$%d\r\n%s\r\n",
                dictid_len, dictid_str));
    }
    shared.messagebulk = createStringObject("$7\r\nmessage\r\n",13);
    shared.pmessagebulk = createStringObject("$8\r\npmessage\r\n",14);
    shared.subscribebulk = createStringObject("$9\r\nsubscribe\r\n",15);
    shared.unsubscribebulk = createStringObject("$11\r\nunsubscribe\r\n",18);
    shared.ssubscribebulk = createStringObject("$10\r\nssubscribe\r\n", 17);
    shared.sunsubscribebulk = createStringObject("$12\r\nsunsubscribe\r\n", 19);
    shared.smessagebulk = createStringObject("$8\r\nsmessage\r\n", 14);
    shared.psubscribebulk = createStringObject("$10\r\npsubscribe\r\n",17);
    shared.punsubscribebulk = createStringObject("$12\r\npunsubscribe\r\n",19);

    /* Shared command names */
    shared.del = createStringObject("DEL",3);
    shared.unlink = createStringObject("UNLINK",6);
    shared.rpop = createStringObject("RPOP",4);
    shared.lpop = createStringObject("LPOP",4);
    shared.lpush = createStringObject("LPUSH",5);
    shared.rpoplpush = createStringObject("RPOPLPUSH",9);
    shared.lmove = createStringObject("LMOVE",5);
    shared.blmove = createStringObject("BLMOVE",6);
    shared.zpopmin = createStringObject("ZPOPMIN",7);
    shared.zpopmax = createStringObject("ZPOPMAX",7);
    shared.multi = createStringObject("MULTI",5);
    shared.exec = createStringObject("EXEC",4);
    shared.hset = createStringObject("HSET",4);
    shared.srem = createStringObject("SREM",4);
    shared.xgroup = createStringObject("XGROUP",6);
    shared.xclaim = createStringObject("XCLAIM",6);
    shared.script = createStringObject("SCRIPT",6);
    shared.replconf = createStringObject("REPLCONF",8);
    shared.pexpireat = createStringObject("PEXPIREAT",9);
    shared.pexpire = createStringObject("PEXPIRE",7);
    shared.persist = createStringObject("PERSIST",7);
    shared.set = createStringObject("SET",3);
    shared.eval = createStringObject("EVAL",4);

    /* Shared command argument */
    shared.left = createStringObject("left",4);
    shared.right = createStringObject("right",5);
    shared.pxat = createStringObject("PXAT", 4);
    shared.time = createStringObject("TIME",4);
    shared.retrycount = createStringObject("RETRYCOUNT",10);
    shared.force = createStringObject("FORCE",5);
    shared.justid = createStringObject("JUSTID",6);
    shared.entriesread = createStringObject("ENTRIESREAD",11);
    shared.lastid = createStringObject("LASTID",6);
    shared.default_username = createStringObject("default",7);
    shared.ping = createStringObject("ping",4);
    shared.setid = createStringObject("SETID",5);
    shared.keepttl = createStringObject("KEEPTTL",7);
    shared.absttl = createStringObject("ABSTTL",6);
    shared.load = createStringObject("LOAD",4);
    shared.createconsumer = createStringObject("CREATECONSUMER",14);
    shared.getack = createStringObject("GETACK",6);
    shared.special_asterick = createStringObject("*",1);
    shared.special_equals = createStringObject("=",1);
    shared.redacted = makeObjectShared(createStringObject("(redacted)",10));

    for (j = 0; j < OBJ_SHARED_INTEGERS; j++) {
        shared.integers[j] =
            makeObjectShared(createObject(OBJ_STRING,(void*)(long)j));
        initObjectLRUOrLFU(shared.integers[j]);
        shared.integers[j]->encoding = OBJ_ENCODING_INT;
    }
    for (j = 0; j < OBJ_SHARED_BULKHDR_LEN; j++) {
        shared.mbulkhdr[j] = createObject(OBJ_STRING,
            sdscatprintf(sdsempty(),"*%d\r\n",j));
        shared.bulkhdr[j] = createObject(OBJ_STRING,
            sdscatprintf(sdsempty(),"$%d\r\n",j));
        shared.maphdr[j] = createObject(OBJ_STRING,
            sdscatprintf(sdsempty(),"%%%d\r\n",j));
        shared.sethdr[j] = createObject(OBJ_STRING,
            sdscatprintf(sdsempty(),"~%d\r\n",j));
    }
    /* The following two shared objects, minstring and maxstring, are not
     * actually used for their value but as a special object meaning
     * respectively the minimum possible string and the maximum possible
     * string in string comparisons for the ZRANGEBYLEX command. */
    shared.minstring = sdsnew("minstring");
    shared.maxstring = sdsnew("maxstring");
}

void initServerClientMemUsageBuckets(void) {
    if (server.client_mem_usage_buckets)
        return;
    server.client_mem_usage_buckets = zmalloc(sizeof(clientMemUsageBucket)*CLIENT_MEM_USAGE_BUCKETS);
    for (int j = 0; j < CLIENT_MEM_USAGE_BUCKETS; j++) {
        server.client_mem_usage_buckets[j].mem_usage_sum = 0;
        server.client_mem_usage_buckets[j].clients = listCreate();
    }
}

void freeServerClientMemUsageBuckets(void) {
    if (!server.client_mem_usage_buckets)
        return;
    for (int j = 0; j < CLIENT_MEM_USAGE_BUCKETS; j++)
        listRelease(server.client_mem_usage_buckets[j].clients);
    zfree(server.client_mem_usage_buckets);
    server.client_mem_usage_buckets = NULL;
}

void initServerConfig(void) {
    int j;
    char *default_bindaddr[CONFIG_DEFAULT_BINDADDR_COUNT] = CONFIG_DEFAULT_BINDADDR;

    initConfigValues();
    updateCachedTime(1);
    server.cmd_time_snapshot = server.mstime;
    getRandomHexChars(server.runid,CONFIG_RUN_ID_SIZE);
    server.runid[CONFIG_RUN_ID_SIZE] = '\0';
    changeReplicationId();
    clearReplicationId2();
    server.hz = CONFIG_DEFAULT_HZ; /* Initialize it ASAP, even if it may get
                                      updated later after loading the config.
                                      This value may be used before the server
                                      is initialized. */
    server.timezone = getTimeZone(); /* Initialized by tzset(). */
    server.configfile = NULL;
    server.executable = NULL;
    server.arch_bits = (sizeof(long) == 8) ? 64 : 32;
    server.bindaddr_count = CONFIG_DEFAULT_BINDADDR_COUNT;
    for (j = 0; j < CONFIG_DEFAULT_BINDADDR_COUNT; j++)
        server.bindaddr[j] = zstrdup(default_bindaddr[j]);
    memset(server.listeners, 0x00, sizeof(server.listeners));
    server.active_expire_enabled = 1;
    server.lazy_expire_disabled = 0;
    server.skip_checksum_validation = 0;
    server.loading = 0;
    server.async_loading = 0;
    server.loading_rdb_used_mem = 0;
    server.aof_state = AOF_OFF;
    server.aof_rewrite_base_size = 0;
    server.aof_rewrite_scheduled = 0;
    server.aof_flush_sleep = 0;
    server.aof_last_fsync = time(NULL) * 1000;
    server.aof_cur_timestamp = 0;
    atomicSet(server.aof_bio_fsync_status,C_OK);
    server.aof_rewrite_time_last = -1;
    server.aof_rewrite_time_start = -1;
    server.aof_lastbgrewrite_status = C_OK;
    server.aof_delayed_fsync = 0;
    server.aof_fd = -1;
    server.aof_selected_db = -1; /* Make sure the first time will not match */
    server.aof_flush_postponed_start = 0;
    server.aof_last_incr_size = 0;
    server.aof_last_incr_fsync_offset = 0;
    server.active_defrag_running = 0;
    server.active_defrag_configuration_changed = 0;
    server.notify_keyspace_events = 0;
    server.blocked_clients = 0;
    memset(server.blocked_clients_by_type,0,
           sizeof(server.blocked_clients_by_type));
    server.shutdown_asap = 0;
    server.shutdown_flags = 0;
    server.shutdown_mstime = 0;
    server.cluster_module_flags = CLUSTER_MODULE_FLAG_NONE;
    server.migrate_cached_sockets = dictCreate(&migrateCacheDictType);
    server.next_client_id = 1; /* Client IDs, start from 1 .*/
    server.page_size = sysconf(_SC_PAGESIZE);
    server.pause_cron = 0;
    server.dict_resizing = 1;

    server.latency_tracking_info_percentiles_len = 3;
    server.latency_tracking_info_percentiles = zmalloc(sizeof(double)*(server.latency_tracking_info_percentiles_len));
    server.latency_tracking_info_percentiles[0] = 50.0;  /* p50 */
    server.latency_tracking_info_percentiles[1] = 99.0;  /* p99 */
    server.latency_tracking_info_percentiles[2] = 99.9;  /* p999 */

    server.lruclock = getLRUClock();
    resetServerSaveParams();

    appendServerSaveParams(60*60,1);  /* save after 1 hour and 1 change */
    appendServerSaveParams(300,100);  /* save after 5 minutes and 100 changes */
    appendServerSaveParams(60,10000); /* save after 1 minute and 10000 changes */

    /* Replication related */
    server.masterhost = NULL;
    server.masterport = 6379;
    server.master = NULL;
    server.cached_master = NULL;
    server.master_initial_offset = -1;
    server.repl_state = REPL_STATE_NONE;
    server.repl_transfer_tmpfile = NULL;
    server.repl_transfer_fd = -1;
    server.repl_transfer_s = NULL;
    server.repl_syncio_timeout = CONFIG_REPL_SYNCIO_TIMEOUT;
    server.repl_down_since = 0; /* Never connected, repl is down since EVER. */
    server.master_repl_offset = 0;
    server.fsynced_reploff_pending = 0;

    /* Replication partial resync backlog */
    server.repl_backlog = NULL;
    server.repl_no_slaves_since = time(NULL);

    /* Failover related */
    server.failover_end_time = 0;
    server.force_failover = 0;
    server.target_replica_host = NULL;
    server.target_replica_port = 0;
    server.failover_state = NO_FAILOVER;

    /* Client output buffer limits */
    for (j = 0; j < CLIENT_TYPE_OBUF_COUNT; j++)
        server.client_obuf_limits[j] = clientBufferLimitsDefaults[j];

    /* Linux OOM Score config */
    for (j = 0; j < CONFIG_OOM_COUNT; j++)
        server.oom_score_adj_values[j] = configOOMScoreAdjValuesDefaults[j];

    /* Double constants initialization */
    R_Zero = 0.0;
    R_PosInf = 1.0/R_Zero;
    R_NegInf = -1.0/R_Zero;
    R_Nan = R_Zero/R_Zero;

    /* Command table -- we initialize it here as it is part of the
     * initial configuration, since command names may be changed via
     * valkey.conf using the rename-command directive. */
    server.commands = dictCreate(&commandTableDictType);
    server.orig_commands = dictCreate(&commandTableDictType);
    populateCommandTable();

    /* Debugging */
    server.watchdog_period = 0;
}

extern char **environ;

/* Restart the server, executing the same executable that started this
 * instance, with the same arguments and configuration file.
 *
 * The function is designed to directly call execve() so that the new
 * server instance will retain the PID of the previous one.
 *
 * The list of flags, that may be bitwise ORed together, alter the
 * behavior of this function:
 *
 * RESTART_SERVER_NONE              No flags.
 * RESTART_SERVER_GRACEFULLY        Do a proper shutdown before restarting.
 * RESTART_SERVER_CONFIG_REWRITE    Rewrite the config file before restarting.
 *
 * On success the function does not return, because the process turns into
 * a different process. On error C_ERR is returned. */
int restartServer(int flags, mstime_t delay) {
    int j;

    /* Check if we still have accesses to the executable that started this
     * server instance. */
    if (access(server.executable,X_OK) == -1) {
        serverLog(LL_WARNING,"Can't restart: this process has no "
                             "permissions to execute %s", server.executable);
        return C_ERR;
    }

    /* Config rewriting. */
    if (flags & RESTART_SERVER_CONFIG_REWRITE &&
        server.configfile &&
        rewriteConfig(server.configfile, 0) == -1)
    {
        serverLog(LL_WARNING,"Can't restart: configuration rewrite process "
                             "failed: %s", strerror(errno));
        return C_ERR;
    }

    /* Perform a proper shutdown. We don't wait for lagging replicas though. */
    if (flags & RESTART_SERVER_GRACEFULLY &&
        prepareForShutdown(SHUTDOWN_NOW) != C_OK)
    {
        serverLog(LL_WARNING,"Can't restart: error preparing for shutdown");
        return C_ERR;
    }

    /* Close all file descriptors, with the exception of stdin, stdout, stderr
     * which are useful if we restart a Redis server which is not daemonized. */
    for (j = 3; j < (int)server.maxclients + 1024; j++) {
        /* Test the descriptor validity before closing it, otherwise
         * Valgrind issues a warning on close(). */
        if (fcntl(j,F_GETFD) != -1) close(j);
    }

    /* Execute the server with the original command line. */
    if (delay) usleep(delay*1000);
    zfree(server.exec_argv[0]);
    server.exec_argv[0] = zstrdup(server.executable);
    execve(server.executable,server.exec_argv,environ);

    /* If an error occurred here, there is nothing we can do, but exit. */
    _exit(1);

    return C_ERR; /* Never reached. */
}

/* This function will configure the current process's oom_score_adj according
 * to user specified configuration. This is currently implemented on Linux
 * only.
 *
 * A process_class value of -1 implies OOM_CONFIG_MASTER or OOM_CONFIG_REPLICA,
 * depending on current role.
 */
int setOOMScoreAdj(int process_class) {
    if (process_class == -1)
        process_class = (server.masterhost ? CONFIG_OOM_REPLICA : CONFIG_OOM_MASTER);

    serverAssert(process_class >= 0 && process_class < CONFIG_OOM_COUNT);

#ifdef HAVE_PROC_OOM_SCORE_ADJ
    /* The following statics are used to indicate Redis has changed the process's oom score.
     * And to save the original score so we can restore it later if needed.
     * We need this so when we disabled oom-score-adj (also during configuration rollback
     * when another configuration parameter was invalid and causes a rollback after
     * applying a new oom-score) we can return to the oom-score value from before our
     * adjustments. */
    static int oom_score_adjusted_by_redis = 0;
    static int oom_score_adj_base = 0;

    int fd;
    int val;
    char buf[64];

    if (server.oom_score_adj != OOM_SCORE_ADJ_NO) {
        if (!oom_score_adjusted_by_redis) {
            oom_score_adjusted_by_redis = 1;
            /* Backup base value before enabling Redis control over oom score */
            fd = open("/proc/self/oom_score_adj", O_RDONLY);
            if (fd < 0 || read(fd, buf, sizeof(buf)) < 0) {
                serverLog(LL_WARNING, "Unable to read oom_score_adj: %s", strerror(errno));
                if (fd != -1) close(fd);
                return C_ERR;
            }
            oom_score_adj_base = atoi(buf);
            close(fd);
        }

        val = server.oom_score_adj_values[process_class];
        if (server.oom_score_adj == OOM_SCORE_RELATIVE)
            val += oom_score_adj_base;
        if (val > 1000) val = 1000;
        if (val < -1000) val = -1000;
    } else if (oom_score_adjusted_by_redis) {
        oom_score_adjusted_by_redis = 0;
        val = oom_score_adj_base;
    }
    else {
        return C_OK;
    }

    snprintf(buf, sizeof(buf) - 1, "%d\n", val);

    fd = open("/proc/self/oom_score_adj", O_WRONLY);
    if (fd < 0 || write(fd, buf, strlen(buf)) < 0) {
        serverLog(LL_WARNING, "Unable to write oom_score_adj: %s", strerror(errno));
        if (fd != -1) close(fd);
        return C_ERR;
    }

    close(fd);
    return C_OK;
#else
    /* Unsupported */
    return C_ERR;
#endif
}

/* This function will try to raise the max number of open files accordingly to
 * the configured max number of clients. It also reserves a number of file
 * descriptors (CONFIG_MIN_RESERVED_FDS) for extra operations of
 * persistence, listening sockets, log files and so forth.
 *
 * If it will not be possible to set the limit accordingly to the configured
 * max number of clients, the function will do the reverse setting
 * server.maxclients to the value that we can actually handle. */
void adjustOpenFilesLimit(void) {
    rlim_t maxfiles = server.maxclients+CONFIG_MIN_RESERVED_FDS;
    struct rlimit limit;

    if (getrlimit(RLIMIT_NOFILE,&limit) == -1) {
        serverLog(LL_WARNING,"Unable to obtain the current NOFILE limit (%s), assuming 1024 and setting the max clients configuration accordingly.",
            strerror(errno));
        server.maxclients = 1024-CONFIG_MIN_RESERVED_FDS;
    } else {
        rlim_t oldlimit = limit.rlim_cur;

        /* Set the max number of files if the current limit is not enough
         * for our needs. */
        if (oldlimit < maxfiles) {
            rlim_t bestlimit;
            int setrlimit_error = 0;

            /* Try to set the file limit to match 'maxfiles' or at least
             * to the higher value supported less than maxfiles. */
            bestlimit = maxfiles;
            while(bestlimit > oldlimit) {
                rlim_t decr_step = 16;

                limit.rlim_cur = bestlimit;
                limit.rlim_max = bestlimit;
                if (setrlimit(RLIMIT_NOFILE,&limit) != -1) break;
                setrlimit_error = errno;

                /* We failed to set file limit to 'bestlimit'. Try with a
                 * smaller limit decrementing by a few FDs per iteration. */
                if (bestlimit < decr_step) {
                    bestlimit = oldlimit;
                    break;
                }
                bestlimit -= decr_step;
            }

            /* Assume that the limit we get initially is still valid if
             * our last try was even lower. */
            if (bestlimit < oldlimit) bestlimit = oldlimit;

            if (bestlimit < maxfiles) {
                unsigned int old_maxclients = server.maxclients;
                server.maxclients = bestlimit-CONFIG_MIN_RESERVED_FDS;
                /* maxclients is unsigned so may overflow: in order
                 * to check if maxclients is now logically less than 1
                 * we test indirectly via bestlimit. */
                if (bestlimit <= CONFIG_MIN_RESERVED_FDS) {
                    serverLog(LL_WARNING,"Your current 'ulimit -n' "
                        "of %llu is not enough for the server to start. "
                        "Please increase your open file limit to at least "
                        "%llu. Exiting.",
                        (unsigned long long) oldlimit,
                        (unsigned long long) maxfiles);
                    exit(1);
                }
                serverLog(LL_WARNING,"You requested maxclients of %d "
                    "requiring at least %llu max file descriptors.",
                    old_maxclients,
                    (unsigned long long) maxfiles);
                serverLog(LL_WARNING,"Server can't set maximum open files "
                    "to %llu because of OS error: %s.",
                    (unsigned long long) maxfiles, strerror(setrlimit_error));
                serverLog(LL_WARNING,"Current maximum open files is %llu. "
                    "maxclients has been reduced to %d to compensate for "
                    "low ulimit. "
                    "If you need higher maxclients increase 'ulimit -n'.",
                    (unsigned long long) bestlimit, server.maxclients);
            } else {
                serverLog(LL_NOTICE,"Increased maximum number of open files "
                    "to %llu (it was originally set to %llu).",
                    (unsigned long long) maxfiles,
                    (unsigned long long) oldlimit);
            }
        }
    }
}

/* Check that server.tcp_backlog can be actually enforced in Linux according
 * to the value of /proc/sys/net/core/somaxconn, or warn about it. */
void checkTcpBacklogSettings(void) {
#if defined(HAVE_PROC_SOMAXCONN)
    FILE *fp = fopen("/proc/sys/net/core/somaxconn","r");
    char buf[1024];
    if (!fp) return;
    if (fgets(buf,sizeof(buf),fp) != NULL) {
        int somaxconn = atoi(buf);
        if (somaxconn > 0 && somaxconn < server.tcp_backlog) {
            serverLog(LL_WARNING,"WARNING: The TCP backlog setting of %d cannot be enforced because /proc/sys/net/core/somaxconn is set to the lower value of %d.", server.tcp_backlog, somaxconn);
        }
    }
    fclose(fp);
#elif defined(HAVE_SYSCTL_KIPC_SOMAXCONN)
    int somaxconn, mib[3];
    size_t len = sizeof(int);

    mib[0] = CTL_KERN;
    mib[1] = KERN_IPC;
    mib[2] = KIPC_SOMAXCONN;

    if (sysctl(mib, 3, &somaxconn, &len, NULL, 0) == 0) {
        if (somaxconn > 0 && somaxconn < server.tcp_backlog) {
            serverLog(LL_WARNING,"WARNING: The TCP backlog setting of %d cannot be enforced because kern.ipc.somaxconn is set to the lower value of %d.", server.tcp_backlog, somaxconn);
        }
    }
#elif defined(HAVE_SYSCTL_KERN_SOMAXCONN)
    int somaxconn, mib[2];
    size_t len = sizeof(int);

    mib[0] = CTL_KERN;
    mib[1] = KERN_SOMAXCONN;

    if (sysctl(mib, 2, &somaxconn, &len, NULL, 0) == 0) {
        if (somaxconn > 0 && somaxconn < server.tcp_backlog) {
            serverLog(LL_WARNING,"WARNING: The TCP backlog setting of %d cannot be enforced because kern.somaxconn is set to the lower value of %d.", server.tcp_backlog, somaxconn);
        }
    }
#elif defined(SOMAXCONN)
    if (SOMAXCONN < server.tcp_backlog) {
        serverLog(LL_WARNING,"WARNING: The TCP backlog setting of %d cannot be enforced because SOMAXCONN is set to the lower value of %d.", server.tcp_backlog, SOMAXCONN);
    }
#endif
}

void closeListener(connListener *sfd) {
    int j;

    for (j = 0; j < sfd->count; j++) {
        if (sfd->fd[j] == -1) continue;

        aeDeleteFileEvent(server.el, sfd->fd[j], AE_READABLE);
        close(sfd->fd[j]);
    }

    sfd->count = 0;
}

/* Create an event handler for accepting new connections in TCP or TLS domain sockets.
 * This works atomically for all socket fds */
int createSocketAcceptHandler(connListener *sfd, aeFileProc *accept_handler) {
    int j;

    for (j = 0; j < sfd->count; j++) {
        if (aeCreateFileEvent(server.el, sfd->fd[j], AE_READABLE, accept_handler,sfd) == AE_ERR) {
            /* Rollback */
            for (j = j-1; j >= 0; j--) aeDeleteFileEvent(server.el, sfd->fd[j], AE_READABLE);
            return C_ERR;
        }
    }
    return C_OK;
}

/* Initialize a set of file descriptors to listen to the specified 'port'
 * binding the addresses specified in the Redis server configuration.
 *
 * The listening file descriptors are stored in the integer array 'fds'
 * and their number is set in '*count'. Actually @sfd should be 'listener',
 * for the historical reasons, let's keep 'sfd' here.
 *
 * The addresses to bind are specified in the global server.bindaddr array
 * and their number is server.bindaddr_count. If the server configuration
 * contains no specific addresses to bind, this function will try to
 * bind * (all addresses) for both the IPv4 and IPv6 protocols.
 *
 * On success the function returns C_OK.
 *
 * On error the function returns C_ERR. For the function to be on
 * error, at least one of the server.bindaddr addresses was
 * impossible to bind, or no bind addresses were specified in the server
 * configuration but the function is not able to bind * for at least
 * one of the IPv4 or IPv6 protocols. */
int listenToPort(connListener *sfd) {
    int j;
    int port = sfd->port;
    char **bindaddr = sfd->bindaddr;

    /* If we have no bind address, we don't listen on a TCP socket */
    if (sfd->bindaddr_count == 0) return C_OK;

    for (j = 0; j < sfd->bindaddr_count; j++) {
        char* addr = bindaddr[j];
        int optional = *addr == '-';
        if (optional) addr++;
        if (strchr(addr,':')) {
            /* Bind IPv6 address. */
            sfd->fd[sfd->count] = anetTcp6Server(server.neterr,port,addr,server.tcp_backlog);
        } else {
            /* Bind IPv4 address. */
            sfd->fd[sfd->count] = anetTcpServer(server.neterr,port,addr,server.tcp_backlog);
        }
        if (sfd->fd[sfd->count] == ANET_ERR) {
            int net_errno = errno;
            serverLog(LL_WARNING,
                "Warning: Could not create server TCP listening socket %s:%d: %s",
                addr, port, server.neterr);
            if (net_errno == EADDRNOTAVAIL && optional)
                continue;
            if (net_errno == ENOPROTOOPT     || net_errno == EPROTONOSUPPORT ||
                net_errno == ESOCKTNOSUPPORT || net_errno == EPFNOSUPPORT ||
                net_errno == EAFNOSUPPORT)
                continue;

            /* Rollback successful listens before exiting */
            closeListener(sfd);
            return C_ERR;
        }
        if (server.socket_mark_id > 0) anetSetSockMarkId(NULL, sfd->fd[sfd->count], server.socket_mark_id);
        anetNonBlock(NULL,sfd->fd[sfd->count]);
        anetCloexec(sfd->fd[sfd->count]);
        sfd->count++;
    }
    return C_OK;
}

/* Resets the stats that we expose via INFO or other means that we want
 * to reset via CONFIG RESETSTAT. The function is also used in order to
 * initialize these fields in initServer() at server startup. */
void resetServerStats(void) {
    int j;

    server.stat_numcommands = 0;
    server.stat_numconnections = 0;
    server.stat_expiredkeys = 0;
    server.stat_expired_stale_perc = 0;
    server.stat_expired_time_cap_reached_count = 0;
    server.stat_expire_cycle_time_used = 0;
    server.stat_evictedkeys = 0;
    server.stat_evictedclients = 0;
    server.stat_evictedscripts = 0;
    server.stat_total_eviction_exceeded_time = 0;
    server.stat_last_eviction_exceeded_time = 0;
    server.stat_keyspace_misses = 0;
    server.stat_keyspace_hits = 0;
    server.stat_active_defrag_hits = 0;
    server.stat_active_defrag_misses = 0;
    server.stat_active_defrag_key_hits = 0;
    server.stat_active_defrag_key_misses = 0;
    server.stat_active_defrag_scanned = 0;
    server.stat_total_active_defrag_time = 0;
    server.stat_last_active_defrag_time = 0;
    server.stat_fork_time = 0;
    server.stat_fork_rate = 0;
    server.stat_total_forks = 0;
    server.stat_rejected_conn = 0;
    server.stat_sync_full = 0;
    server.stat_sync_partial_ok = 0;
    server.stat_sync_partial_err = 0;
    server.stat_io_reads_processed = 0;
    atomicSet(server.stat_total_reads_processed, 0);
    server.stat_io_writes_processed = 0;
    atomicSet(server.stat_total_writes_processed, 0);
    atomicSet(server.stat_client_qbuf_limit_disconnections, 0);
    server.stat_client_outbuf_limit_disconnections = 0;
    for (j = 0; j < STATS_METRIC_COUNT; j++) {
        server.inst_metric[j].idx = 0;
        server.inst_metric[j].last_sample_base = 0;
        server.inst_metric[j].last_sample_value = 0;
        memset(server.inst_metric[j].samples,0,
            sizeof(server.inst_metric[j].samples));
    }
    server.stat_aof_rewrites = 0;
    server.stat_rdb_saves = 0;
    server.stat_aofrw_consecutive_failures = 0;
    atomicSet(server.stat_net_input_bytes, 0);
    atomicSet(server.stat_net_output_bytes, 0);
    atomicSet(server.stat_net_repl_input_bytes, 0);
    atomicSet(server.stat_net_repl_output_bytes, 0);
    server.stat_unexpected_error_replies = 0;
    server.stat_total_error_replies = 0;
    server.stat_dump_payload_sanitizations = 0;
    server.aof_delayed_fsync = 0;
    server.stat_reply_buffer_shrinks = 0;
    server.stat_reply_buffer_expands = 0;
    memset(server.duration_stats, 0, sizeof(durationStats) * EL_DURATION_TYPE_NUM);
    server.el_cmd_cnt_max = 0;
    lazyfreeResetStats();
}

/* Make the thread killable at any time, so that kill threads functions
 * can work reliably (default cancellability type is PTHREAD_CANCEL_DEFERRED).
 * Needed for pthread_cancel used by the fast memory test used by the crash report. */
void makeThreadKillable(void) {
    pthread_setcancelstate(PTHREAD_CANCEL_ENABLE, NULL);
    pthread_setcanceltype(PTHREAD_CANCEL_ASYNCHRONOUS, NULL);
}

void initServer(void) {
    int j;

    signal(SIGHUP, SIG_IGN);
    signal(SIGPIPE, SIG_IGN);
    setupSignalHandlers();
    ThreadsManager_init();
    makeThreadKillable();

    if (server.syslog_enabled) {
        openlog(server.syslog_ident, LOG_PID | LOG_NDELAY | LOG_NOWAIT,
            server.syslog_facility);
    }

    /* Initialization after setting defaults from the config system. */
    server.aof_state = server.aof_enabled ? AOF_ON : AOF_OFF;
    server.fsynced_reploff = server.aof_enabled ? 0 : -1;
    server.hz = server.config_hz;
    server.pid = getpid();
    server.in_fork_child = CHILD_TYPE_NONE;
    server.main_thread_id = pthread_self();
    server.current_client = NULL;
    server.errors = raxNew();
    server.errors_enabled = 1;
    server.execution_nesting = 0;
    server.clients = listCreate();
    server.clients_index = raxNew();
    server.clients_to_close = listCreate();
    server.slaves = listCreate();
    server.monitors = listCreate();
    server.clients_pending_write = listCreate();
    server.clients_pending_read = listCreate();
    server.clients_timeout_table = raxNew();
    server.replication_allowed = 1;
    server.slaveseldb = -1; /* Force to emit the first SELECT command. */
    server.unblocked_clients = listCreate();
    server.ready_keys = listCreate();
    server.tracking_pending_keys = listCreate();
    server.pending_push_messages = listCreate();
    server.clients_waiting_acks = listCreate();
    server.get_ack_from_slaves = 0;
    server.paused_actions = 0;
    memset(server.client_pause_per_purpose, 0,
           sizeof(server.client_pause_per_purpose));
    server.postponed_clients = listCreate();
    server.events_processed_while_blocked = 0;
    server.system_memory_size = zmalloc_get_memory_size();
    server.blocked_last_cron = 0;
    server.blocking_op_nesting = 0;
    server.thp_enabled = 0;
    server.cluster_drop_packet_filter = -1;
    server.reply_buffer_peak_reset_time = REPLY_BUFFER_DEFAULT_PEAK_RESET_TIME;
    server.reply_buffer_resizing_enabled = 1;
    server.client_mem_usage_buckets = NULL;
    resetReplicationBuffer();

    /* Make sure the locale is set on startup based on the config file. */
    if (setlocale(LC_COLLATE,server.locale_collate) == NULL) {
        serverLog(LL_WARNING, "Failed to configure LOCALE for invalid locale name.");
        exit(1);
    }

    createSharedObjects();
    adjustOpenFilesLimit();
    const char *clk_msg = monotonicInit();
    serverLog(LL_NOTICE, "monotonic clock: %s", clk_msg);
    server.el = aeCreateEventLoop(server.maxclients+CONFIG_FDSET_INCR);
    if (server.el == NULL) {
        serverLog(LL_WARNING,
            "Failed creating the event loop. Error message: '%s'",
            strerror(errno));
        exit(1);
    }
    server.db = zmalloc(sizeof(server)*server.dbnum);

    /* Create the Redis databases, and initialize other internal state. */
    int slot_count_bits = 0;
    int flags = KVSTORE_ALLOCATE_DICTS_ON_DEMAND;
    if (server.cluster_enabled) {
        slot_count_bits = CLUSTER_SLOT_MASK_BITS;
        flags |= KVSTORE_FREE_EMPTY_DICTS;
    }
    for (j = 0; j < server.dbnum; j++) {
        server.db[j].keys = kvstoreCreate(&dbDictType, slot_count_bits, flags);
        server.db[j].expires = kvstoreCreate(&dbExpiresDictType, slot_count_bits, flags);
        server.db[j].expires_cursor = 0;
        server.db[j].blocking_keys = dictCreate(&keylistDictType);
        server.db[j].blocking_keys_unblock_on_nokey = dictCreate(&objectKeyPointerValueDictType);
        server.db[j].ready_keys = dictCreate(&objectKeyPointerValueDictType);
        server.db[j].watched_keys = dictCreate(&keylistDictType);
        server.db[j].id = j;
        server.db[j].avg_ttl = 0;
        server.db[j].defrag_later = listCreate();
        listSetFreeMethod(server.db[j].defrag_later,(void (*)(void*))sdsfree);
    }
    evictionPoolAlloc(); /* Initialize the LRU keys pool. */
    /* Note that server.pubsub_channels was chosen to be a kvstore (with only one dict, which
     * seems odd) just to make the code cleaner by making it be the same type as server.pubsubshard_channels
     * (which has to be kvstore), see pubsubtype.serverPubSubChannels */
    server.pubsub_channels = kvstoreCreate(&objToDictDictType, 0, KVSTORE_ALLOCATE_DICTS_ON_DEMAND);
    server.pubsub_patterns = dictCreate(&objToDictDictType);
    server.pubsubshard_channels = kvstoreCreate(&objToDictDictType, slot_count_bits, KVSTORE_ALLOCATE_DICTS_ON_DEMAND | KVSTORE_FREE_EMPTY_DICTS);
    server.pubsub_clients = 0;
    server.watching_clients = 0;
    server.cronloops = 0;
    server.in_exec = 0;
    server.busy_module_yield_flags = BUSY_MODULE_YIELD_NONE;
    server.busy_module_yield_reply = NULL;
    server.client_pause_in_transaction = 0;
    server.child_pid = -1;
    server.child_type = CHILD_TYPE_NONE;
    server.rdb_child_type = RDB_CHILD_TYPE_NONE;
    server.rdb_pipe_conns = NULL;
    server.rdb_pipe_numconns = 0;
    server.rdb_pipe_numconns_writing = 0;
    server.rdb_pipe_buff = NULL;
    server.rdb_pipe_bufflen = 0;
    server.rdb_bgsave_scheduled = 0;
    server.child_info_pipe[0] = -1;
    server.child_info_pipe[1] = -1;
    server.child_info_nread = 0;
    server.aof_buf = sdsempty();
    server.lastsave = time(NULL); /* At startup we consider the DB saved. */
    server.lastbgsave_try = 0;    /* At startup we never tried to BGSAVE. */
    server.rdb_save_time_last = -1;
    server.rdb_save_time_start = -1;
    server.rdb_last_load_keys_expired = 0;
    server.rdb_last_load_keys_loaded = 0;
    server.dirty = 0;
    resetServerStats();
    /* A few stats we don't want to reset: server startup time, and peak mem. */
    server.stat_starttime = time(NULL);
    server.stat_peak_memory = 0;
    server.stat_current_cow_peak = 0;
    server.stat_current_cow_bytes = 0;
    server.stat_current_cow_updated = 0;
    server.stat_current_save_keys_processed = 0;
    server.stat_current_save_keys_total = 0;
    server.stat_rdb_cow_bytes = 0;
    server.stat_aof_cow_bytes = 0;
    server.stat_module_cow_bytes = 0;
    server.stat_module_progress = 0;
    for (int j = 0; j < CLIENT_TYPE_COUNT; j++)
        server.stat_clients_type_memory[j] = 0;
    server.stat_cluster_links_memory = 0;
    server.cron_malloc_stats.zmalloc_used = 0;
    server.cron_malloc_stats.process_rss = 0;
    server.cron_malloc_stats.allocator_allocated = 0;
    server.cron_malloc_stats.allocator_active = 0;
    server.cron_malloc_stats.allocator_resident = 0;
    server.lastbgsave_status = C_OK;
    server.aof_last_write_status = C_OK;
    server.aof_last_write_errno = 0;
    server.repl_good_slaves_count = 0;
    server.last_sig_received = 0;

    /* Initiate acl info struct */
    server.acl_info.invalid_cmd_accesses = 0;
    server.acl_info.invalid_key_accesses  = 0;
    server.acl_info.user_auth_failures = 0;
    server.acl_info.invalid_channel_accesses = 0;

    /* Create the timer callback, this is our way to process many background
     * operations incrementally, like clients timeout, eviction of unaccessed
     * expired keys and so forth. */
    if (aeCreateTimeEvent(server.el, 1, serverCron, NULL, NULL) == AE_ERR) {
        serverPanic("Can't create event loop timers.");
        exit(1);
    }

    /* Register a readable event for the pipe used to awake the event loop
     * from module threads. */
    if (aeCreateFileEvent(server.el, server.module_pipe[0], AE_READABLE,
        modulePipeReadable,NULL) == AE_ERR) {
            serverPanic(
                "Error registering the readable event for the module pipe.");
    }

    /* Register before and after sleep handlers (note this needs to be done
     * before loading persistence since it is used by processEventsWhileBlocked. */
    aeSetBeforeSleepProc(server.el,beforeSleep);
    aeSetAfterSleepProc(server.el,afterSleep);

    /* 32 bit instances are limited to 4GB of address space, so if there is
     * no explicit limit in the user provided configuration we set a limit
     * at 3 GB using maxmemory with 'noeviction' policy'. This avoids
     * useless crashes of the Redis instance for out of memory. */
    if (server.arch_bits == 32 && server.maxmemory == 0) {
        serverLog(LL_WARNING,"Warning: 32 bit instance detected but no memory limit set. Setting 3 GB maxmemory limit with 'noeviction' policy now.");
        server.maxmemory = 3072LL*(1024*1024); /* 3 GB */
        server.maxmemory_policy = MAXMEMORY_NO_EVICTION;
    }

    scriptingInit(1);
    if (functionsInit() == C_ERR) {
        serverPanic("Functions initialization failed, check the server logs.");
        exit(1);
    }
    slowlogInit();
    latencyMonitorInit();

    /* Initialize ACL default password if it exists */
    ACLUpdateDefaultUserPassword(server.requirepass);

    applyWatchdogPeriod();

    if (server.maxmemory_clients != 0)
        initServerClientMemUsageBuckets();
}

void initListeners(void) {
    /* Setup listeners from server config for TCP/TLS/Unix */
    int conn_index;
    connListener *listener;
    if (server.port != 0) {
        conn_index = connectionIndexByType(CONN_TYPE_SOCKET);
        if (conn_index < 0)
            serverPanic("Failed finding connection listener of %s", CONN_TYPE_SOCKET);
        listener = &server.listeners[conn_index];
        listener->bindaddr = server.bindaddr;
        listener->bindaddr_count = server.bindaddr_count;
        listener->port = server.port;
        listener->ct = connectionByType(CONN_TYPE_SOCKET);
    }

    if (server.tls_port || server.tls_replication || server.tls_cluster) {
        ConnectionType *ct_tls = connectionTypeTls();
        if (!ct_tls) {
            serverLog(LL_WARNING, "Failed finding TLS support.");
            exit(1);
        }
        if (connTypeConfigure(ct_tls, &server.tls_ctx_config, 1) == C_ERR) {
            serverLog(LL_WARNING, "Failed to configure TLS. Check logs for more info.");
            exit(1);
        }
    }

    if (server.tls_port != 0) {
        conn_index = connectionIndexByType(CONN_TYPE_TLS);
        if (conn_index < 0)
            serverPanic("Failed finding connection listener of %s", CONN_TYPE_TLS);
        listener = &server.listeners[conn_index];
        listener->bindaddr = server.bindaddr;
        listener->bindaddr_count = server.bindaddr_count;
        listener->port = server.tls_port;
        listener->ct = connectionByType(CONN_TYPE_TLS);
    }
    if (server.unixsocket != NULL) {
        conn_index = connectionIndexByType(CONN_TYPE_UNIX);
        if (conn_index < 0)
            serverPanic("Failed finding connection listener of %s", CONN_TYPE_UNIX);
        listener = &server.listeners[conn_index];
        listener->bindaddr = &server.unixsocket;
        listener->bindaddr_count = 1;
        listener->ct = connectionByType(CONN_TYPE_UNIX);
        listener->priv = &server.unixsocketperm; /* Unix socket specified */
    }

    /* create all the configured listener, and add handler to start to accept */
    int listen_fds = 0;
    for (int j = 0; j < CONN_TYPE_MAX; j++) {
        listener = &server.listeners[j];
        if (listener->ct == NULL)
            continue;

        if (connListen(listener) == C_ERR) {
            serverLog(LL_WARNING, "Failed listening on port %u (%s), aborting.", listener->port, listener->ct->get_type(NULL));
            exit(1);
        }

        if (createSocketAcceptHandler(listener, connAcceptHandler(listener->ct)) != C_OK)
            serverPanic("Unrecoverable error creating %s listener accept handler.", listener->ct->get_type(NULL));

       listen_fds += listener->count;
    }

    if (listen_fds == 0) {
        serverLog(LL_WARNING, "Configured to not listen anywhere, exiting.");
        exit(1);
    }
}

/* Some steps in server initialization need to be done last (after modules
 * are loaded).
 * Specifically, creation of threads due to a race bug in ld.so, in which
 * Thread Local Storage initialization collides with dlopen call.
 * see: https://sourceware.org/bugzilla/show_bug.cgi?id=19329 */
void InitServerLast(void) {
    bioInit();
    initThreadedIO();
    set_jemalloc_bg_thread(server.jemalloc_bg_thread);
    server.initial_memory_usage = zmalloc_used_memory();
}

/* The purpose of this function is to try to "glue" consecutive range
 * key specs in order to build the legacy (first,last,step) spec
 * used by the COMMAND command.
 * By far the most common case is just one range spec (e.g. SET)
 * but some commands' ranges were split into two or more ranges
 * in order to have different flags for different keys (e.g. SMOVE,
 * first key is "RW ACCESS DELETE", second key is "RW INSERT").
 *
 * Additionally set the CMD_MOVABLE_KEYS flag for commands that may have key
 * names in their arguments, but the legacy range spec doesn't cover all of them.
 *
 * This function uses very basic heuristics and is "best effort":
 * 1. Only commands which have only "range" specs are considered.
 * 2. Only range specs with keystep of 1 are considered.
 * 3. The order of the range specs must be ascending (i.e.
 *    lastkey of spec[i] == firstkey-1 of spec[i+1]).
 *
 * This function will succeed on all native Redis commands and may
 * fail on module commands, even if it only has "range" specs that
 * could actually be "glued", in the following cases:
 * 1. The order of "range" specs is not ascending (e.g. the spec for
 *    the key at index 2 was added before the spec of the key at
 *    index 1).
 * 2. The "range" specs have keystep >1.
 *
 * If this functions fails it means that the legacy (first,last,step)
 * spec used by COMMAND will show 0,0,0. This is not a dire situation
 * because anyway the legacy (first,last,step) spec is to be deprecated
 * and one should use the new key specs scheme.
 */
void populateCommandLegacyRangeSpec(struct serverCommand *c) {
    memset(&c->legacy_range_key_spec, 0, sizeof(c->legacy_range_key_spec));

    /* Set the movablekeys flag if we have a GETKEYS flag for modules.
     * Note that for native redis commands, we always have keyspecs,
     * with enough information to rely on for movablekeys. */
    if (c->flags & CMD_MODULE_GETKEYS)
        c->flags |= CMD_MOVABLE_KEYS;

    /* no key-specs, no keys, exit. */
    if (c->key_specs_num == 0) {
        return;
    }

    if (c->key_specs_num == 1 &&
        c->key_specs[0].begin_search_type == KSPEC_BS_INDEX &&
        c->key_specs[0].find_keys_type == KSPEC_FK_RANGE)
    {
        /* Quick win, exactly one range spec. */
        c->legacy_range_key_spec = c->key_specs[0];
        /* If it has the incomplete flag, set the movablekeys flag on the command. */
        if (c->key_specs[0].flags & CMD_KEY_INCOMPLETE)
            c->flags |= CMD_MOVABLE_KEYS;
        return;
    }

    int firstkey = INT_MAX, lastkey = 0;
    int prev_lastkey = 0;
    for (int i = 0; i < c->key_specs_num; i++) {
        if (c->key_specs[i].begin_search_type != KSPEC_BS_INDEX ||
            c->key_specs[i].find_keys_type != KSPEC_FK_RANGE)
        {
            /* Found an incompatible (non range) spec, skip it, and set the movablekeys flag. */
            c->flags |= CMD_MOVABLE_KEYS;
            continue;
        }
        if (c->key_specs[i].fk.range.keystep != 1 ||
            (prev_lastkey && prev_lastkey != c->key_specs[i].bs.index.pos-1))
        {
            /* Found a range spec that's not plain (step of 1) or not consecutive to the previous one.
             * Skip it, and we set the movablekeys flag. */
            c->flags |= CMD_MOVABLE_KEYS;
            continue;
        }
        if (c->key_specs[i].flags & CMD_KEY_INCOMPLETE) {
            /* The spec we're using is incomplete, we can use it, but we also have to set the movablekeys flag. */
            c->flags |= CMD_MOVABLE_KEYS;
        }
        firstkey = min(firstkey, c->key_specs[i].bs.index.pos);
        /* Get the absolute index for lastkey (in the "range" spec, lastkey is relative to firstkey) */
        int lastkey_abs_index = c->key_specs[i].fk.range.lastkey;
        if (lastkey_abs_index >= 0)
            lastkey_abs_index += c->key_specs[i].bs.index.pos;
        /* For lastkey we use unsigned comparison to handle negative values correctly */
        lastkey = max((unsigned)lastkey, (unsigned)lastkey_abs_index);
        prev_lastkey = lastkey;
    }

    if (firstkey == INT_MAX) {
        /* Couldn't find range specs, the legacy range spec will remain empty, and we set the movablekeys flag. */
        c->flags |= CMD_MOVABLE_KEYS;
        return;
    }

    serverAssert(firstkey != 0);
    serverAssert(lastkey != 0);

    c->legacy_range_key_spec.begin_search_type = KSPEC_BS_INDEX;
    c->legacy_range_key_spec.bs.index.pos = firstkey;
    c->legacy_range_key_spec.find_keys_type = KSPEC_FK_RANGE;
    c->legacy_range_key_spec.fk.range.lastkey = lastkey < 0 ? lastkey : (lastkey-firstkey); /* in the "range" spec, lastkey is relative to firstkey */
    c->legacy_range_key_spec.fk.range.keystep = 1;
    c->legacy_range_key_spec.fk.range.limit = 0;
}

sds catSubCommandFullname(const char *parent_name, const char *sub_name) {
    return sdscatfmt(sdsempty(), "%s|%s", parent_name, sub_name);
}

void commandAddSubcommand(struct serverCommand *parent, struct serverCommand *subcommand, const char *declared_name) {
    if (!parent->subcommands_dict)
        parent->subcommands_dict = dictCreate(&commandTableDictType);

    subcommand->parent = parent; /* Assign the parent command */
    subcommand->id = ACLGetCommandID(subcommand->fullname); /* Assign the ID used for ACL. */

    serverAssert(dictAdd(parent->subcommands_dict, sdsnew(declared_name), subcommand) == DICT_OK);
}

/* Set implicit ACl categories (see comment above the definition of
 * struct serverCommand). */
void setImplicitACLCategories(struct serverCommand *c) {
    if (c->flags & CMD_WRITE)
        c->acl_categories |= ACL_CATEGORY_WRITE;
    /* Exclude scripting commands from the RO category. */
    if (c->flags & CMD_READONLY && !(c->acl_categories & ACL_CATEGORY_SCRIPTING))
        c->acl_categories |= ACL_CATEGORY_READ;
    if (c->flags & CMD_ADMIN)
        c->acl_categories |= ACL_CATEGORY_ADMIN|ACL_CATEGORY_DANGEROUS;
    if (c->flags & CMD_PUBSUB)
        c->acl_categories |= ACL_CATEGORY_PUBSUB;
    if (c->flags & CMD_FAST)
        c->acl_categories |= ACL_CATEGORY_FAST;
    if (c->flags & CMD_BLOCKING)
        c->acl_categories |= ACL_CATEGORY_BLOCKING;

    /* If it's not @fast is @slow in this binary world. */
    if (!(c->acl_categories & ACL_CATEGORY_FAST))
        c->acl_categories |= ACL_CATEGORY_SLOW;
}

/* Recursively populate the command structure.
 *
 * On success, the function return C_OK. Otherwise C_ERR is returned and we won't
 * add this command in the commands dict. */
int populateCommandStructure(struct serverCommand *c) {
    /* If the command marks with CMD_SENTINEL, it exists in sentinel. */
    if (!(c->flags & CMD_SENTINEL) && server.sentinel_mode)
        return C_ERR;

    /* If the command marks with CMD_ONLY_SENTINEL, it only exists in sentinel. */
    if (c->flags & CMD_ONLY_SENTINEL && !server.sentinel_mode)
        return C_ERR;

    /* Translate the command string flags description into an actual
     * set of flags. */
    setImplicitACLCategories(c);

    /* We start with an unallocated histogram and only allocate memory when a command
     * has been issued for the first time */
    c->latency_histogram = NULL;

    /* Handle the legacy range spec and the "movablekeys" flag (must be done after populating all key specs). */
    populateCommandLegacyRangeSpec(c);

    /* Assign the ID used for ACL. */
    c->id = ACLGetCommandID(c->fullname);

    /* Handle subcommands */
    if (c->subcommands) {
        for (int j = 0; c->subcommands[j].declared_name; j++) {
            struct serverCommand *sub = c->subcommands+j;

            sub->fullname = catSubCommandFullname(c->declared_name, sub->declared_name);
            if (populateCommandStructure(sub) == C_ERR)
                continue;

            commandAddSubcommand(c, sub, sub->declared_name);
        }
    }

    return C_OK;
}

extern struct serverCommand redisCommandTable[];

/* Populates the Redis Command Table dict from the static table in commands.c
 * which is auto generated from the json files in the commands folder. */
void populateCommandTable(void) {
    int j;
    struct serverCommand *c;

    for (j = 0;; j++) {
        c = redisCommandTable + j;
        if (c->declared_name == NULL)
            break;

        int retval1, retval2;

        c->fullname = sdsnew(c->declared_name);
        if (populateCommandStructure(c) == C_ERR)
            continue;

        retval1 = dictAdd(server.commands, sdsdup(c->fullname), c);
        /* Populate an additional dictionary that will be unaffected
         * by rename-command statements in valkey.conf. */
        retval2 = dictAdd(server.orig_commands, sdsdup(c->fullname), c);
        serverAssert(retval1 == DICT_OK && retval2 == DICT_OK);
    }
}

void resetCommandTableStats(dict* commands) {
    struct serverCommand *c;
    dictEntry *de;
    dictIterator *di;

    di = dictGetSafeIterator(commands);
    while((de = dictNext(di)) != NULL) {
        c = (struct serverCommand *) dictGetVal(de);
        c->microseconds = 0;
        c->calls = 0;
        c->rejected_calls = 0;
        c->failed_calls = 0;
        if(c->latency_histogram) {
            hdr_close(c->latency_histogram);
            c->latency_histogram = NULL;
        }
        if (c->subcommands_dict)
            resetCommandTableStats(c->subcommands_dict);
    }
    dictReleaseIterator(di);
}

void resetErrorTableStats(void) {
    freeErrorsRadixTreeAsync(server.errors);
    server.errors = raxNew();
    server.errors_enabled = 1;
}

/* ========================== Redis OP Array API ============================ */

int serverOpArrayAppend(serverOpArray *oa, int dbid, robj **argv, int argc, int target) {
    serverOp *op;
    int prev_capacity = oa->capacity;

    if (oa->numops == 0) {
        oa->capacity = 16;
    } else if (oa->numops >= oa->capacity) {
        oa->capacity *= 2;
    }

    if (prev_capacity != oa->capacity)
        oa->ops = zrealloc(oa->ops,sizeof(serverOp)*oa->capacity);
    op = oa->ops+oa->numops;
    op->dbid = dbid;
    op->argv = argv;
    op->argc = argc;
    op->target = target;
    oa->numops++;
    return oa->numops;
}

void serverOpArrayFree(serverOpArray *oa) {
    while(oa->numops) {
        int j;
        serverOp *op;

        oa->numops--;
        op = oa->ops+oa->numops;
        for (j = 0; j < op->argc; j++)
            decrRefCount(op->argv[j]);
        zfree(op->argv);
    }
    /* no need to free the actual op array, we reuse the memory for future commands */
    serverAssert(!oa->numops);
}

/* ====================== Commands lookup and execution ===================== */

int isContainerCommandBySds(sds s) {
    struct serverCommand *base_cmd = dictFetchValue(server.commands, s);
    int has_subcommands = base_cmd && base_cmd->subcommands_dict;
    return has_subcommands;
}

struct serverCommand *lookupSubcommand(struct serverCommand *container, sds sub_name) {
    return dictFetchValue(container->subcommands_dict, sub_name);
}

/* Look up a command by argv and argc
 *
 * If `strict` is not 0 we expect argc to be exact (i.e. argc==2
 * for a subcommand and argc==1 for a top-level command)
 * `strict` should be used every time we want to look up a command
 * name (e.g. in COMMAND INFO) rather than to find the command
 * a user requested to execute (in processCommand).
 */
struct serverCommand *lookupCommandLogic(dict *commands, robj **argv, int argc, int strict) {
    struct serverCommand *base_cmd = dictFetchValue(commands, argv[0]->ptr);
    int has_subcommands = base_cmd && base_cmd->subcommands_dict;
    if (argc == 1 || !has_subcommands) {
        if (strict && argc != 1)
            return NULL;
        /* Note: It is possible that base_cmd->proc==NULL (e.g. CONFIG) */
        return base_cmd;
    } else { /* argc > 1 && has_subcommands */
        if (strict && argc != 2)
            return NULL;
        /* Note: Currently we support just one level of subcommands */
        return lookupSubcommand(base_cmd, argv[1]->ptr);
    }
}

struct serverCommand *lookupCommand(robj **argv, int argc) {
    return lookupCommandLogic(server.commands,argv,argc,0);
}

struct serverCommand *lookupCommandBySdsLogic(dict *commands, sds s) {
    int argc, j;
    sds *strings = sdssplitlen(s,sdslen(s),"|",1,&argc);
    if (strings == NULL)
        return NULL;
    if (argc < 1 || argc > 2) {
        /* Currently we support just one level of subcommands */
        sdsfreesplitres(strings,argc);
        return NULL;
    }

    serverAssert(argc > 0); /* Avoid warning `-Wmaybe-uninitialized` in lookupCommandLogic() */
    robj objects[argc];
    robj *argv[argc];
    for (j = 0; j < argc; j++) {
        initStaticStringObject(objects[j],strings[j]);
        argv[j] = &objects[j];
    }

    struct serverCommand *cmd = lookupCommandLogic(commands,argv,argc,1);
    sdsfreesplitres(strings,argc);
    return cmd;
}

struct serverCommand *lookupCommandBySds(sds s) {
    return lookupCommandBySdsLogic(server.commands,s);
}

struct serverCommand *lookupCommandByCStringLogic(dict *commands, const char *s) {
    struct serverCommand *cmd;
    sds name = sdsnew(s);

    cmd = lookupCommandBySdsLogic(commands,name);
    sdsfree(name);
    return cmd;
}

struct serverCommand *lookupCommandByCString(const char *s) {
    return lookupCommandByCStringLogic(server.commands,s);
}

/* Lookup the command in the current table, if not found also check in
 * the original table containing the original command names unaffected by
 * valkey.conf rename-command statement.
 *
 * This is used by functions rewriting the argument vector such as
 * rewriteClientCommandVector() in order to set client->cmd pointer
 * correctly even if the command was renamed. */
struct serverCommand *lookupCommandOrOriginal(robj **argv ,int argc) {
    struct serverCommand *cmd = lookupCommandLogic(server.commands, argv, argc, 0);

    if (!cmd) cmd = lookupCommandLogic(server.orig_commands, argv, argc, 0);
    return cmd;
}

/* Commands arriving from the master client or AOF client, should never be rejected. */
int mustObeyClient(client *c) {
    return c->id == CLIENT_ID_AOF || c->flags & CLIENT_MASTER;
}

static int shouldPropagate(int target) {
    if (!server.replication_allowed || target == PROPAGATE_NONE || server.loading)
        return 0;

    if (target & PROPAGATE_AOF) {
        if (server.aof_state != AOF_OFF)
            return 1;
    }
    if (target & PROPAGATE_REPL) {
        if (server.masterhost == NULL && (server.repl_backlog || listLength(server.slaves) != 0))
            return 1;
    }

    return 0;
}

/* Propagate the specified command (in the context of the specified database id)
 * to AOF and Slaves.
 *
 * flags are an xor between:
 * + PROPAGATE_NONE (no propagation of command at all)
 * + PROPAGATE_AOF (propagate into the AOF file if is enabled)
 * + PROPAGATE_REPL (propagate into the replication link)
 *
 * This is an internal low-level function and should not be called!
 *
 * The API for propagating commands is alsoPropagate().
 *
 * dbid value of -1 is saved to indicate that the called do not want
 * to replicate SELECT for this command (used for database neutral commands).
 */
static void propagateNow(int dbid, robj **argv, int argc, int target) {
    if (!shouldPropagate(target))
        return;

    /* This needs to be unreachable since the dataset should be fixed during
     * replica pause (otherwise data may be lost during a failover) */
    serverAssert(!(isPausedActions(PAUSE_ACTION_REPLICA) &&
                   (!server.client_pause_in_transaction)));

    if (server.aof_state != AOF_OFF && target & PROPAGATE_AOF)
        feedAppendOnlyFile(dbid,argv,argc);
    if (target & PROPAGATE_REPL)
        replicationFeedSlaves(server.slaves,dbid,argv,argc);
}

/* Used inside commands to schedule the propagation of additional commands
 * after the current command is propagated to AOF / Replication.
 *
 * dbid is the database ID the command should be propagated into.
 * Arguments of the command to propagate are passed as an array of redis
 * objects pointers of len 'argc', using the 'argv' vector.
 *
 * The function does not take a reference to the passed 'argv' vector,
 * so it is up to the caller to release the passed argv (but it is usually
 * stack allocated).  The function automatically increments ref count of
 * passed objects, so the caller does not need to. */
void alsoPropagate(int dbid, robj **argv, int argc, int target) {
    robj **argvcopy;
    int j;

    if (!shouldPropagate(target))
        return;

    argvcopy = zmalloc(sizeof(robj*)*argc);
    for (j = 0; j < argc; j++) {
        argvcopy[j] = argv[j];
        incrRefCount(argv[j]);
    }
    serverOpArrayAppend(&server.also_propagate,dbid,argvcopy,argc,target);
}

/* It is possible to call the function forceCommandPropagation() inside a
 * Redis command implementation in order to to force the propagation of a
 * specific command execution into AOF / Replication. */
void forceCommandPropagation(client *c, int flags) {
    serverAssert(c->cmd->flags & (CMD_WRITE | CMD_MAY_REPLICATE));
    if (flags & PROPAGATE_REPL) c->flags |= CLIENT_FORCE_REPL;
    if (flags & PROPAGATE_AOF) c->flags |= CLIENT_FORCE_AOF;
}

/* Avoid that the executed command is propagated at all. This way we
 * are free to just propagate what we want using the alsoPropagate()
 * API. */
void preventCommandPropagation(client *c) {
    c->flags |= CLIENT_PREVENT_PROP;
}

/* AOF specific version of preventCommandPropagation(). */
void preventCommandAOF(client *c) {
    c->flags |= CLIENT_PREVENT_AOF_PROP;
}

/* Replication specific version of preventCommandPropagation(). */
void preventCommandReplication(client *c) {
    c->flags |= CLIENT_PREVENT_REPL_PROP;
}

/* Log the last command a client executed into the slowlog. */
void slowlogPushCurrentCommand(client *c, struct serverCommand *cmd, ustime_t duration) {
    /* Some commands may contain sensitive data that should not be available in the slowlog. */
    if (cmd->flags & CMD_SKIP_SLOWLOG)
        return;

    /* If command argument vector was rewritten, use the original
     * arguments. */
    robj **argv = c->original_argv ? c->original_argv : c->argv;
    int argc = c->original_argv ? c->original_argc : c->argc;
    slowlogPushEntryIfNeeded(c,argv,argc,duration);
}

/* This function is called in order to update the total command histogram duration.
 * The latency unit is nano-seconds.
 * If needed it will allocate the histogram memory and trim the duration to the upper/lower tracking limits*/
void updateCommandLatencyHistogram(struct hdr_histogram **latency_histogram, int64_t duration_hist){
    if (duration_hist < LATENCY_HISTOGRAM_MIN_VALUE)
        duration_hist=LATENCY_HISTOGRAM_MIN_VALUE;
    if (duration_hist>LATENCY_HISTOGRAM_MAX_VALUE)
        duration_hist=LATENCY_HISTOGRAM_MAX_VALUE;
    if (*latency_histogram==NULL)
        hdr_init(LATENCY_HISTOGRAM_MIN_VALUE,LATENCY_HISTOGRAM_MAX_VALUE,LATENCY_HISTOGRAM_PRECISION,latency_histogram);
    hdr_record_value(*latency_histogram,duration_hist);
}

/* Handle the alsoPropagate() API to handle commands that want to propagate
 * multiple separated commands. Note that alsoPropagate() is not affected
 * by CLIENT_PREVENT_PROP flag. */
static void propagatePendingCommands(void) {
    if (server.also_propagate.numops == 0)
        return;

    int j;
    serverOp *rop;

    /* If we got here it means we have finished an execution-unit.
     * If that unit has caused propagation of multiple commands, they
     * should be propagated as a transaction */
    int transaction = server.also_propagate.numops > 1;

    /* In case a command that may modify random keys was run *directly*
     * (i.e. not from within a script, MULTI/EXEC, RM_Call, etc.) we want
     * to avoid using a transaction (much like active-expire) */
    if (server.current_client &&
        server.current_client->cmd &&
        server.current_client->cmd->flags & CMD_TOUCHES_ARBITRARY_KEYS)
    {
        transaction = 0;
    }

    if (transaction) {
        /* We use dbid=-1 to indicate we do not want to replicate SELECT.
         * It'll be inserted together with the next command (inside the MULTI) */
        propagateNow(-1,&shared.multi,1,PROPAGATE_AOF|PROPAGATE_REPL);
    }

    for (j = 0; j < server.also_propagate.numops; j++) {
        rop = &server.also_propagate.ops[j];
        serverAssert(rop->target);
        propagateNow(rop->dbid,rop->argv,rop->argc,rop->target);
    }

    if (transaction) {
        /* We use dbid=-1 to indicate we do not want to replicate select */
        propagateNow(-1,&shared.exec,1,PROPAGATE_AOF|PROPAGATE_REPL);
    }

    serverOpArrayFree(&server.also_propagate);
}

/* Performs operations that should be performed after an execution unit ends.
 * Execution unit is a code that should be done atomically.
 * Execution units can be nested and are not necessarily starts with Redis command.
 *
 * For example the following is a logical unit:
 *   active expire ->
 *      trigger del notification of some module ->
 *          accessing a key ->
 *              trigger key miss notification of some other module
 *
 * What we want to achieve is that the entire execution unit will be done atomically,
 * currently with respect to replication and post jobs, but in the future there might
 * be other considerations. So we basically want the `postUnitOperations` to trigger
 * after the entire chain finished. */
void postExecutionUnitOperations(void) {
    if (server.execution_nesting)
        return;

    firePostExecutionUnitJobs();

    /* If we are at the top-most call() and not inside a an active module
     * context (e.g. within a module timer) we can propagate what we accumulated. */
    propagatePendingCommands();

    /* Module subsystem post-execution-unit logic */
    modulePostExecutionUnitOperations();
}

/* Increment the command failure counters (either rejected_calls or failed_calls).
 * The decision which counter to increment is done using the flags argument, options are:
 * * ERROR_COMMAND_REJECTED - update rejected_calls
 * * ERROR_COMMAND_FAILED - update failed_calls
 *
 * The function also reset the prev_err_count to make sure we will not count the same error
 * twice, its possible to pass a NULL cmd value to indicate that the error was counted elsewhere.
 *
 * The function returns true if stats was updated and false if not. */
int incrCommandStatsOnError(struct serverCommand *cmd, int flags) {
    /* hold the prev error count captured on the last command execution */
    static long long prev_err_count = 0;
    int res = 0;
    if (cmd) {
        if ((server.stat_total_error_replies - prev_err_count) > 0) {
            if (flags & ERROR_COMMAND_REJECTED) {
                cmd->rejected_calls++;
                res = 1;
            } else if (flags & ERROR_COMMAND_FAILED) {
                cmd->failed_calls++;
                res = 1;
            }
        }
    }
    prev_err_count = server.stat_total_error_replies;
    return res;
}

/* Call() is the core of Redis execution of a command.
 *
 * The following flags can be passed:
 * CMD_CALL_NONE        No flags.
 * CMD_CALL_PROPAGATE_AOF   Append command to AOF if it modified the dataset
 *                          or if the client flags are forcing propagation.
 * CMD_CALL_PROPAGATE_REPL  Send command to slaves if it modified the dataset
 *                          or if the client flags are forcing propagation.
 * CMD_CALL_PROPAGATE   Alias for PROPAGATE_AOF|PROPAGATE_REPL.
 * CMD_CALL_FULL        Alias for SLOWLOG|STATS|PROPAGATE.
 *
 * The exact propagation behavior depends on the client flags.
 * Specifically:
 *
 * 1. If the client flags CLIENT_FORCE_AOF or CLIENT_FORCE_REPL are set
 *    and assuming the corresponding CMD_CALL_PROPAGATE_AOF/REPL is set
 *    in the call flags, then the command is propagated even if the
 *    dataset was not affected by the command.
 * 2. If the client flags CLIENT_PREVENT_REPL_PROP or CLIENT_PREVENT_AOF_PROP
 *    are set, the propagation into AOF or to slaves is not performed even
 *    if the command modified the dataset.
 *
 * Note that regardless of the client flags, if CMD_CALL_PROPAGATE_AOF
 * or CMD_CALL_PROPAGATE_REPL are not set, then respectively AOF or
 * slaves propagation will never occur.
 *
 * Client flags are modified by the implementation of a given command
 * using the following API:
 *
 * forceCommandPropagation(client *c, int flags);
 * preventCommandPropagation(client *c);
 * preventCommandAOF(client *c);
 * preventCommandReplication(client *c);
 *
 */
void call(client *c, int flags) {
    long long dirty;
    uint64_t client_old_flags = c->flags;
    struct serverCommand *real_cmd = c->realcmd;
    client *prev_client = server.executing_client;
    server.executing_client = c;

    /* When call() is issued during loading the AOF we don't want commands called
     * from module, exec or LUA to go into the slowlog or to populate statistics. */
    int update_command_stats = !isAOFLoadingContext();

    /* We want to be aware of a client which is making a first time attempt to execute this command
     * and a client which is reprocessing command again (after being unblocked).
     * Blocked clients can be blocked in different places and not always it means the call() function has been
     * called. For example this is required for avoiding double logging to monitors.*/
    int reprocessing_command = flags & CMD_CALL_REPROCESSING;

    /* Initialization: clear the flags that must be set by the command on
     * demand, and initialize the array for additional commands propagation. */
    c->flags &= ~(CLIENT_FORCE_AOF|CLIENT_FORCE_REPL|CLIENT_PREVENT_PROP);

    /* Redis core is in charge of propagation when the first entry point
     * of call() is processCommand().
     * The only other option to get to call() without having processCommand
     * as an entry point is if a module triggers RM_Call outside of call()
     * context (for example, in a timer).
     * In that case, the module is in charge of propagation. */

    /* Call the command. */
    dirty = server.dirty;
    long long old_master_repl_offset = server.master_repl_offset;
    incrCommandStatsOnError(NULL, 0);

    const long long call_timer = ustime();
    enterExecutionUnit(1, call_timer);

    /* setting the CLIENT_EXECUTING_COMMAND flag so we will avoid
     * sending client side caching message in the middle of a command reply.
     * In case of blocking commands, the flag will be un-set only after successfully
     * re-processing and unblock the client.*/
    c->flags |= CLIENT_EXECUTING_COMMAND;

    /* Setting the CLIENT_REPROCESSING_COMMAND flag so that during the actual
     * processing of the command proc, the client is aware that it is being
     * re-processed. */
    if (reprocessing_command) c->flags |= CLIENT_REPROCESSING_COMMAND;

    monotime monotonic_start = 0;
    if (monotonicGetType() == MONOTONIC_CLOCK_HW)
        monotonic_start = getMonotonicUs();

    c->cmd->proc(c);

    /* Clear the CLIENT_REPROCESSING_COMMAND flag after the proc is executed. */
    if (reprocessing_command) c->flags &= ~CLIENT_REPROCESSING_COMMAND;

    exitExecutionUnit();

    /* In case client is blocked after trying to execute the command,
     * it means the execution is not yet completed and we MIGHT reprocess the command in the future. */
    if (!(c->flags & CLIENT_BLOCKED)) c->flags &= ~(CLIENT_EXECUTING_COMMAND);

    /* In order to avoid performance implication due to querying the clock using a system call 3 times,
     * we use a monotonic clock, when we are sure its cost is very low, and fall back to non-monotonic call otherwise. */
    ustime_t duration;
    if (monotonicGetType() == MONOTONIC_CLOCK_HW)
        duration = getMonotonicUs() - monotonic_start;
    else
        duration = ustime() - call_timer;

    c->duration += duration;
    dirty = server.dirty-dirty;
    if (dirty < 0) dirty = 0;

    /* Update failed command calls if required. */

    if (!incrCommandStatsOnError(real_cmd, ERROR_COMMAND_FAILED) && c->deferred_reply_errors) {
        /* When call is used from a module client, error stats, and total_error_replies
         * isn't updated since these errors, if handled by the module, are internal,
         * and not reflected to users. however, the commandstats does show these calls
         * (made by RM_Call), so it should log if they failed or succeeded. */
        real_cmd->failed_calls++;
    }

    /* After executing command, we will close the client after writing entire
     * reply if it is set 'CLIENT_CLOSE_AFTER_COMMAND' flag. */
    if (c->flags & CLIENT_CLOSE_AFTER_COMMAND) {
        c->flags &= ~CLIENT_CLOSE_AFTER_COMMAND;
        c->flags |= CLIENT_CLOSE_AFTER_REPLY;
    }

    /* Note: the code below uses the real command that was executed
     * c->cmd and c->lastcmd may be different, in case of MULTI-EXEC or
     * re-written commands such as EXPIRE, GEOADD, etc. */

    /* Record the latency this command induced on the main thread.
     * unless instructed by the caller not to log. (happens when processing
     * a MULTI-EXEC from inside an AOF). */
    if (update_command_stats) {
        char *latency_event = (real_cmd->flags & CMD_FAST) ?
                               "fast-command" : "command";
        latencyAddSampleIfNeeded(latency_event,duration/1000);
        if (server.execution_nesting == 0)
            durationAddSample(EL_DURATION_TYPE_CMD, duration);
    }

    /* Log the command into the Slow log if needed.
     * If the client is blocked we will handle slowlog when it is unblocked. */
    if (update_command_stats && !(c->flags & CLIENT_BLOCKED))
        slowlogPushCurrentCommand(c, real_cmd, c->duration);

    /* Send the command to clients in MONITOR mode if applicable,
     * since some administrative commands are considered too dangerous to be shown.
     * Other exceptions is a client which is unblocked and retrying to process the command
     * or we are currently in the process of loading AOF. */
    if (update_command_stats && !reprocessing_command &&
        !(c->cmd->flags & (CMD_SKIP_MONITOR|CMD_ADMIN))) {
        robj **argv = c->original_argv ? c->original_argv : c->argv;
        int argc = c->original_argv ? c->original_argc : c->argc;
        replicationFeedMonitors(c,server.monitors,c->db->id,argv,argc);
    }

    /* Clear the original argv.
     * If the client is blocked we will handle slowlog when it is unblocked. */
    if (!(c->flags & CLIENT_BLOCKED))
        freeClientOriginalArgv(c);

    /* populate the per-command statistics that we show in INFO commandstats.
     * If the client is blocked we will handle latency stats and duration when it is unblocked. */
    if (update_command_stats && !(c->flags & CLIENT_BLOCKED)) {
        real_cmd->calls++;
        real_cmd->microseconds += c->duration;
        if (server.latency_tracking_enabled && !(c->flags & CLIENT_BLOCKED))
            updateCommandLatencyHistogram(&(real_cmd->latency_histogram), c->duration*1000);
    }

    /* The duration needs to be reset after each call except for a blocked command,
     * which is expected to record and reset the duration after unblocking. */
    if (!(c->flags & CLIENT_BLOCKED)) {
        c->duration = 0;
    }

    /* Propagate the command into the AOF and replication link.
     * We never propagate EXEC explicitly, it will be implicitly
     * propagated if needed (see propagatePendingCommands).
     * Also, module commands take care of themselves */
    if (flags & CMD_CALL_PROPAGATE &&
        (c->flags & CLIENT_PREVENT_PROP) != CLIENT_PREVENT_PROP &&
        c->cmd->proc != execCommand &&
        !(c->cmd->flags & CMD_MODULE))
    {
        int propagate_flags = PROPAGATE_NONE;

        /* Check if the command operated changes in the data set. If so
         * set for replication / AOF propagation. */
        if (dirty) propagate_flags |= (PROPAGATE_AOF|PROPAGATE_REPL);

        /* If the client forced AOF / replication of the command, set
         * the flags regardless of the command effects on the data set. */
        if (c->flags & CLIENT_FORCE_REPL) propagate_flags |= PROPAGATE_REPL;
        if (c->flags & CLIENT_FORCE_AOF) propagate_flags |= PROPAGATE_AOF;

        /* However prevent AOF / replication propagation if the command
         * implementation called preventCommandPropagation() or similar,
         * or if we don't have the call() flags to do so. */
        if (c->flags & CLIENT_PREVENT_REPL_PROP        ||
            c->flags & CLIENT_MODULE_PREVENT_REPL_PROP ||
            !(flags & CMD_CALL_PROPAGATE_REPL))
                propagate_flags &= ~PROPAGATE_REPL;
        if (c->flags & CLIENT_PREVENT_AOF_PROP        ||
            c->flags & CLIENT_MODULE_PREVENT_AOF_PROP ||
            !(flags & CMD_CALL_PROPAGATE_AOF))
                propagate_flags &= ~PROPAGATE_AOF;

        /* Call alsoPropagate() only if at least one of AOF / replication
         * propagation is needed. */
        if (propagate_flags != PROPAGATE_NONE)
            alsoPropagate(c->db->id,c->argv,c->argc,propagate_flags);
    }

    /* Restore the old replication flags, since call() can be executed
     * recursively. */
    c->flags &= ~(CLIENT_FORCE_AOF|CLIENT_FORCE_REPL|CLIENT_PREVENT_PROP);
    c->flags |= client_old_flags &
        (CLIENT_FORCE_AOF|CLIENT_FORCE_REPL|CLIENT_PREVENT_PROP);

    /* If the client has keys tracking enabled for client side caching,
     * make sure to remember the keys it fetched via this command. For read-only
     * scripts, don't process the script, only the commands it executes. */
    if ((c->cmd->flags & CMD_READONLY) && (c->cmd->proc != evalRoCommand)
        && (c->cmd->proc != evalShaRoCommand) && (c->cmd->proc != fcallroCommand))
    {
        /* We use the tracking flag of the original external client that
         * triggered the command, but we take the keys from the actual command
         * being executed. */
        if (server.current_client &&
            (server.current_client->flags & CLIENT_TRACKING) &&
            !(server.current_client->flags & CLIENT_TRACKING_BCAST))
        {
            trackingRememberKeys(server.current_client, c);
        }
    }

    if (!(c->flags & CLIENT_BLOCKED))
        server.stat_numcommands++;

    /* Record peak memory after each command and before the eviction that runs
     * before the next command. */
    size_t zmalloc_used = zmalloc_used_memory();
    if (zmalloc_used > server.stat_peak_memory)
        server.stat_peak_memory = zmalloc_used;

    /* Do some maintenance job and cleanup */
    afterCommand(c);

    /* Remember the replication offset of the client, right after its last
     * command that resulted in propagation. */
    if (old_master_repl_offset != server.master_repl_offset)
        c->woff = server.master_repl_offset;

    /* Client pause takes effect after a transaction has finished. This needs
     * to be located after everything is propagated. */
    if (!server.in_exec && server.client_pause_in_transaction) {
        server.client_pause_in_transaction = 0;
    }

    server.executing_client = prev_client;
}

/* Used when a command that is ready for execution needs to be rejected, due to
 * various pre-execution checks. it returns the appropriate error to the client.
 * If there's a transaction is flags it as dirty, and if the command is EXEC,
 * it aborts the transaction.
 * The duration is reset, since we reject the command, and it did not record.
 * Note: 'reply' is expected to end with \r\n */
void rejectCommand(client *c, robj *reply) {
    flagTransaction(c);
    c->duration = 0;
    if (c->cmd) c->cmd->rejected_calls++;
    if (c->cmd && c->cmd->proc == execCommand) {
        execCommandAbort(c, reply->ptr);
    } else {
        /* using addReplyError* rather than addReply so that the error can be logged. */
        addReplyErrorObject(c, reply);
    }
}

void rejectCommandSds(client *c, sds s) {
    flagTransaction(c);
    c->duration = 0;
    if (c->cmd) c->cmd->rejected_calls++;
    if (c->cmd && c->cmd->proc == execCommand) {
        execCommandAbort(c, s);
        sdsfree(s);
    } else {
        /* The following frees 's'. */
        addReplyErrorSds(c, s);
    }
}

void rejectCommandFormat(client *c, const char *fmt, ...) {
    va_list ap;
    va_start(ap,fmt);
    sds s = sdscatvprintf(sdsempty(),fmt,ap);
    va_end(ap);
    /* Make sure there are no newlines in the string, otherwise invalid protocol
     * is emitted (The args come from the user, they may contain any character). */
    sdsmapchars(s, "\r\n", "  ",  2);
    rejectCommandSds(c, s);
}

/* This is called after a command in call, we can do some maintenance job in it. */
void afterCommand(client *c) {
    UNUSED(c);
    /* Should be done before trackingHandlePendingKeyInvalidations so that we
     * reply to client before invalidating cache (makes more sense) */
    postExecutionUnitOperations();

    /* Flush pending tracking invalidations. */
    trackingHandlePendingKeyInvalidations();

    /* Flush other pending push messages. only when we are not in nested call.
     * So the messages are not interleaved with transaction response. */
    if (!server.execution_nesting)
        listJoin(c->reply, server.pending_push_messages);
}

/* Check if c->cmd exists, fills `err` with details in case it doesn't.
 * Return 1 if exists. */
int commandCheckExistence(client *c, sds *err) {
    if (c->cmd)
        return 1;
    if (!err)
        return 0;
    if (isContainerCommandBySds(c->argv[0]->ptr)) {
        /* If we can't find the command but argv[0] by itself is a command
         * it means we're dealing with an invalid subcommand. Print Help. */
        sds cmd = sdsnew((char *)c->argv[0]->ptr);
        sdstoupper(cmd);
        *err = sdsnew(NULL);
        *err = sdscatprintf(*err, "unknown subcommand '%.128s'. Try %s HELP.",
                            (char *)c->argv[1]->ptr, cmd);
        sdsfree(cmd);
    } else {
        sds args = sdsempty();
        int i;
        for (i=1; i < c->argc && sdslen(args) < 128; i++)
            args = sdscatprintf(args, "'%.*s' ", 128-(int)sdslen(args), (char*)c->argv[i]->ptr);
        *err = sdsnew(NULL);
        *err = sdscatprintf(*err, "unknown command '%.128s', with args beginning with: %s",
                            (char*)c->argv[0]->ptr, args);
        sdsfree(args);
    }
    /* Make sure there are no newlines in the string, otherwise invalid protocol
     * is emitted (The args come from the user, they may contain any character). */
    sdsmapchars(*err, "\r\n", "  ",  2);
    return 0;
}

/* Check if c->argc is valid for c->cmd, fills `err` with details in case it isn't.
 * Return 1 if valid. */
int commandCheckArity(client *c, sds *err) {
    if ((c->cmd->arity > 0 && c->cmd->arity != c->argc) ||
        (c->argc < -c->cmd->arity))
    {
        if (err) {
            *err = sdsnew(NULL);
            *err = sdscatprintf(*err, "wrong number of arguments for '%s' command", c->cmd->fullname);
        }
        return 0;
    }

    return 1;
}

/* If we're executing a script, try to extract a set of command flags from
 * it, in case it declared them. Note this is just an attempt, we don't yet
 * know the script command is well formed.*/
uint64_t getCommandFlags(client *c) {
    uint64_t cmd_flags = c->cmd->flags;

    if (c->cmd->proc == fcallCommand || c->cmd->proc == fcallroCommand) {
        cmd_flags = fcallGetCommandFlags(c, cmd_flags);
    } else if (c->cmd->proc == evalCommand || c->cmd->proc == evalRoCommand ||
               c->cmd->proc == evalShaCommand || c->cmd->proc == evalShaRoCommand)
    {
        cmd_flags = evalGetCommandFlags(c, cmd_flags);
    }

    return cmd_flags;
}

/* If this function gets called we already read a whole
 * command, arguments are in the client argv/argc fields.
 * processCommand() execute the command or prepare the
 * server for a bulk read from the client.
 *
 * If C_OK is returned the client is still alive and valid and
 * other operations can be performed by the caller. Otherwise
 * if C_ERR is returned the client was destroyed (i.e. after QUIT). */
int processCommand(client *c) {
    if (!scriptIsTimedout()) {
        /* Both EXEC and scripts call call() directly so there should be
         * no way in_exec or scriptIsRunning() is 1.
         * That is unless lua_timedout, in which case client may run
         * some commands. */
        serverAssert(!server.in_exec);
        serverAssert(!scriptIsRunning());
    }

    /* in case we are starting to ProcessCommand and we already have a command we assume
     * this is a reprocessing of this command, so we do not want to perform some of the actions again. */
    int client_reprocessing_command = c->cmd ? 1 : 0;

    /* only run command filter if not reprocessing command */
    if (!client_reprocessing_command) {
        moduleCallCommandFilters(c);
        reqresAppendRequest(c);
    }

    /* Handle possible security attacks. */
    if (!strcasecmp(c->argv[0]->ptr,"host:") || !strcasecmp(c->argv[0]->ptr,"post")) {
        securityWarningCommand(c);
        return C_ERR;
    }

    /* If we're inside a module blocked context yielding that wants to avoid
     * processing clients, postpone the command. */
    if (server.busy_module_yield_flags != BUSY_MODULE_YIELD_NONE &&
        !(server.busy_module_yield_flags & BUSY_MODULE_YIELD_CLIENTS))
    {
        blockPostponeClient(c);
        return C_OK;
    }

    /* Now lookup the command and check ASAP about trivial error conditions
     * such as wrong arity, bad command name and so forth.
     * In case we are reprocessing a command after it was blocked,
     * we do not have to repeat the same checks */
    if (!client_reprocessing_command) {
        c->cmd = c->lastcmd = c->realcmd = lookupCommand(c->argv,c->argc);
        sds err;
        if (!commandCheckExistence(c, &err)) {
            rejectCommandSds(c, err);
            return C_OK;
        }
        if (!commandCheckArity(c, &err)) {
            rejectCommandSds(c, err);
            return C_OK;
        }


        /* Check if the command is marked as protected and the relevant configuration allows it */
        if (c->cmd->flags & CMD_PROTECTED) {
            if ((c->cmd->proc == debugCommand && !allowProtectedAction(server.enable_debug_cmd, c)) ||
                (c->cmd->proc == moduleCommand && !allowProtectedAction(server.enable_module_cmd, c)))
            {
                rejectCommandFormat(c,"%s command not allowed. If the %s option is set to \"local\", "
                                      "you can run it from a local connection, otherwise you need to set this option "
                                      "in the configuration file, and then restart the server.",
                                      c->cmd->proc == debugCommand ? "DEBUG" : "MODULE",
                                      c->cmd->proc == debugCommand ? "enable-debug-command" : "enable-module-command");
                return C_OK;

            }
        }
    }

    uint64_t cmd_flags = getCommandFlags(c);

    int is_read_command = (cmd_flags & CMD_READONLY) ||
                           (c->cmd->proc == execCommand && (c->mstate.cmd_flags & CMD_READONLY));
    int is_write_command = (cmd_flags & CMD_WRITE) ||
                           (c->cmd->proc == execCommand && (c->mstate.cmd_flags & CMD_WRITE));
    int is_denyoom_command = (cmd_flags & CMD_DENYOOM) ||
                             (c->cmd->proc == execCommand && (c->mstate.cmd_flags & CMD_DENYOOM));
    int is_denystale_command = !(cmd_flags & CMD_STALE) ||
                               (c->cmd->proc == execCommand && (c->mstate.cmd_inv_flags & CMD_STALE));
    int is_denyloading_command = !(cmd_flags & CMD_LOADING) ||
                                 (c->cmd->proc == execCommand && (c->mstate.cmd_inv_flags & CMD_LOADING));
    int is_may_replicate_command = (cmd_flags & (CMD_WRITE | CMD_MAY_REPLICATE)) ||
                                   (c->cmd->proc == execCommand && (c->mstate.cmd_flags & (CMD_WRITE | CMD_MAY_REPLICATE)));
    int is_deny_async_loading_command = (cmd_flags & CMD_NO_ASYNC_LOADING) ||
                                        (c->cmd->proc == execCommand && (c->mstate.cmd_flags & CMD_NO_ASYNC_LOADING));
    int obey_client = mustObeyClient(c);

    if (authRequired(c)) {
        /* AUTH and HELLO and no auth commands are valid even in
         * non-authenticated state. */
        if (!(c->cmd->flags & CMD_NO_AUTH)) {
            rejectCommand(c,shared.noautherr);
            return C_OK;
        }
    }

    if (c->flags & CLIENT_MULTI && c->cmd->flags & CMD_NO_MULTI) {
        rejectCommandFormat(c,"Command not allowed inside a transaction");
        return C_OK;
    }

    /* Check if the user can run this command according to the current
     * ACLs. */
    int acl_errpos;
    int acl_retval = ACLCheckAllPerm(c,&acl_errpos);
    if (acl_retval != ACL_OK) {
        addACLLogEntry(c,acl_retval,(c->flags & CLIENT_MULTI) ? ACL_LOG_CTX_MULTI : ACL_LOG_CTX_TOPLEVEL,acl_errpos,NULL,NULL);
        sds msg = getAclErrorMessage(acl_retval, c->user, c->cmd, c->argv[acl_errpos]->ptr, 0);
        rejectCommandFormat(c, "-NOPERM %s", msg);
        sdsfree(msg);
        return C_OK;
    }

    /* If cluster is enabled perform the cluster redirection here.
     * However we don't perform the redirection if:
     * 1) The sender of this command is our master.
     * 2) The command has no key arguments. */
    if (server.cluster_enabled &&
        !mustObeyClient(c) &&
        !(!(c->cmd->flags&CMD_MOVABLE_KEYS) && c->cmd->key_specs_num == 0 &&
          c->cmd->proc != execCommand))
    {
        int error_code;
        clusterNode *n = getNodeByQuery(c,c->cmd,c->argv,c->argc,
                                        &c->slot,&error_code);
        if (n == NULL || !clusterNodeIsMyself(n)) {
            if (c->cmd->proc == execCommand) {
                discardTransaction(c);
            } else {
                flagTransaction(c);
            }
            clusterRedirectClient(c,n,c->slot,error_code);
            c->cmd->rejected_calls++;
            return C_OK;
        }
    }

    /* Disconnect some clients if total clients memory is too high. We do this
     * before key eviction, after the last command was executed and consumed
     * some client output buffer memory. */
    evictClients();
    if (server.current_client == NULL) {
        /* If we evicted ourself then abort processing the command */
        return C_ERR;
    }

    /* Handle the maxmemory directive.
     *
     * Note that we do not want to reclaim memory if we are here re-entering
     * the event loop since there is a busy Lua script running in timeout
     * condition, to avoid mixing the propagation of scripts with the
     * propagation of DELs due to eviction. */
    if (server.maxmemory && !isInsideYieldingLongCommand()) {
        int out_of_memory = (performEvictions() == EVICT_FAIL);

        /* performEvictions may evict keys, so we need flush pending tracking
         * invalidation keys. If we don't do this, we may get an invalidation
         * message after we perform operation on the key, where in fact this
         * message belongs to the old value of the key before it gets evicted.*/
        trackingHandlePendingKeyInvalidations();

        /* performEvictions may flush slave output buffers. This may result
         * in a slave, that may be the active client, to be freed. */
        if (server.current_client == NULL) return C_ERR;

        if (out_of_memory && is_denyoom_command) {
            rejectCommand(c, shared.oomerr);
            return C_OK;
        }

        /* Save out_of_memory result at command start, otherwise if we check OOM
         * in the first write within script, memory used by lua stack and
         * arguments might interfere. We need to save it for EXEC and module
         * calls too, since these can call EVAL, but avoid saving it during an
         * interrupted / yielding busy script / module. */
        server.pre_command_oom_state = out_of_memory;
    }

    /* Make sure to use a reasonable amount of memory for client side
     * caching metadata. */
    if (server.tracking_clients) trackingLimitUsedSlots();

    /* Don't accept write commands if there are problems persisting on disk
     * unless coming from our master, in which case check the replica ignore
     * disk write error config to either log or crash. */
    int deny_write_type = writeCommandsDeniedByDiskError();
    if (deny_write_type != DISK_ERROR_TYPE_NONE &&
        (is_write_command || c->cmd->proc == pingCommand))
    {
        if (obey_client) {
            if (!server.repl_ignore_disk_write_error && c->cmd->proc != pingCommand) {
                serverPanic("Replica was unable to write command to disk.");
            } else {
                static mstime_t last_log_time_ms = 0;
                const mstime_t log_interval_ms = 10000;
                if (server.mstime > last_log_time_ms + log_interval_ms) {
                    last_log_time_ms = server.mstime;
                    serverLog(LL_WARNING, "Replica is applying a command even though "
                                          "it is unable to write to disk.");
                }
            }
        } else {
            sds err = writeCommandsGetDiskErrorMessage(deny_write_type);
            /* remove the newline since rejectCommandSds adds it. */
            sdssubstr(err, 0, sdslen(err)-2);
            rejectCommandSds(c, err);
            return C_OK;
        }
    }

    /* Don't accept write commands if there are not enough good slaves and
     * user configured the min-slaves-to-write option. */
    if (is_write_command && !checkGoodReplicasStatus()) {
        rejectCommand(c, shared.noreplicaserr);
        return C_OK;
    }

    /* Don't accept write commands if this is a read only slave. But
     * accept write commands if this is our master. */
    if (server.masterhost && server.repl_slave_ro &&
        !obey_client &&
        is_write_command)
    {
        rejectCommand(c, shared.roslaveerr);
        return C_OK;
    }

    /* Only allow a subset of commands in the context of Pub/Sub if the
     * connection is in RESP2 mode. With RESP3 there are no limits. */
    if ((c->flags & CLIENT_PUBSUB && c->resp == 2) &&
        c->cmd->proc != pingCommand &&
        c->cmd->proc != subscribeCommand &&
        c->cmd->proc != ssubscribeCommand &&
        c->cmd->proc != unsubscribeCommand &&
        c->cmd->proc != sunsubscribeCommand &&
        c->cmd->proc != psubscribeCommand &&
        c->cmd->proc != punsubscribeCommand &&
        c->cmd->proc != quitCommand &&
        c->cmd->proc != resetCommand) {
        rejectCommandFormat(c,
            "Can't execute '%s': only (P|S)SUBSCRIBE / "
            "(P|S)UNSUBSCRIBE / PING / QUIT / RESET are allowed in this context",
            c->cmd->fullname);
        return C_OK;
    }

    /* Only allow commands with flag "t", such as INFO, REPLICAOF and so on,
     * when replica-serve-stale-data is no and we are a replica with a broken
     * link with master. */
    if (server.masterhost && server.repl_state != REPL_STATE_CONNECTED &&
        server.repl_serve_stale_data == 0 &&
        is_denystale_command)
    {
        rejectCommand(c, shared.masterdownerr);
        return C_OK;
    }

    /* Loading DB? Return an error if the command has not the
     * CMD_LOADING flag. */
    if (server.loading && !server.async_loading && is_denyloading_command) {
        rejectCommand(c, shared.loadingerr);
        return C_OK;
    }

    /* During async-loading, block certain commands. */
    if (server.async_loading && is_deny_async_loading_command) {
        rejectCommand(c,shared.loadingerr);
        return C_OK;
    }

    /* when a busy job is being done (script / module)
     * Only allow a limited number of commands.
     * Note that we need to allow the transactions commands, otherwise clients
     * sending a transaction with pipelining without error checking, may have
     * the MULTI plus a few initial commands refused, then the timeout
     * condition resolves, and the bottom-half of the transaction gets
     * executed, see Github PR #7022. */
    if (isInsideYieldingLongCommand() && !(c->cmd->flags & CMD_ALLOW_BUSY)) {
        if (server.busy_module_yield_flags && server.busy_module_yield_reply) {
            rejectCommandFormat(c, "-BUSY %s", server.busy_module_yield_reply);
        } else if (server.busy_module_yield_flags) {
            rejectCommand(c, shared.slowmoduleerr);
        } else if (scriptIsEval()) {
            rejectCommand(c, shared.slowevalerr);
        } else {
            rejectCommand(c, shared.slowscripterr);
        }
        return C_OK;
    }

    /* Prevent a replica from sending commands that access the keyspace.
     * The main objective here is to prevent abuse of client pause check
     * from which replicas are exempt. */
    if ((c->flags & CLIENT_SLAVE) && (is_may_replicate_command || is_write_command || is_read_command)) {
        rejectCommandFormat(c, "Replica can't interact with the keyspace");
        return C_OK;
    }

    /* If the server is paused, block the client until
     * the pause has ended. Replicas are never paused. */
    if (!(c->flags & CLIENT_SLAVE) && 
        ((isPausedActions(PAUSE_ACTION_CLIENT_ALL)) ||
        ((isPausedActions(PAUSE_ACTION_CLIENT_WRITE)) && is_may_replicate_command)))
    {
        blockPostponeClient(c);
        return C_OK;       
    }

    /* Exec the command */
    if (c->flags & CLIENT_MULTI &&
        c->cmd->proc != execCommand &&
        c->cmd->proc != discardCommand &&
        c->cmd->proc != multiCommand &&
        c->cmd->proc != watchCommand &&
        c->cmd->proc != quitCommand &&
        c->cmd->proc != resetCommand)
    {
        queueMultiCommand(c, cmd_flags);
        addReply(c,shared.queued);
    } else {
        int flags = CMD_CALL_FULL;
        if (client_reprocessing_command) flags |= CMD_CALL_REPROCESSING;
        call(c,flags);
        if (listLength(server.ready_keys) && !isInsideYieldingLongCommand())
            handleClientsBlockedOnKeys();
    }
    return C_OK;
}

/* ====================== Error lookup and execution ===================== */

/* Users who abuse lua error_reply will generate a new error object on each
 * error call, which can make server.errors get bigger and bigger. This will
 * cause the server to block when calling INFO (we also return errorstats by
 * default). To prevent the damage it can cause, when a misuse is detected,
 * we will print the warning log and disable the errorstats to avoid adding
 * more new errors. It can be re-enabled via CONFIG RESETSTAT. */
#define ERROR_STATS_NUMBER 128
void incrementErrorCount(const char *fullerr, size_t namelen) {
    /* errorstats is disabled, return ASAP. */
    if (!server.errors_enabled) return;

    void *result;
    if (!raxFind(server.errors,(unsigned char*)fullerr,namelen,&result)) {
        if (server.errors->numele >= ERROR_STATS_NUMBER) {
            sds errors = sdsempty();
            raxIterator ri;
            raxStart(&ri, server.errors);
            raxSeek(&ri, "^", NULL, 0);
            while (raxNext(&ri)) {
                char *tmpsafe;
                errors = sdscatlen(errors, getSafeInfoString((char *)ri.key, ri.key_len, &tmpsafe), ri.key_len);
                errors = sdscatlen(errors, ", ", 2);
                if (tmpsafe != NULL) zfree(tmpsafe);
            }
            sdsrange(errors, 0, -3); /* Remove final ", ". */
            raxStop(&ri);

            /* Print the warning log and the contents of server.errors to the log. */
            serverLog(LL_WARNING,
                      "Errorstats stopped adding new errors because the number of "
                      "errors reached the limit, may be misuse of lua error_reply, "
                      "please check INFO ERRORSTATS, this can be re-enabled via "
                      "CONFIG RESETSTAT.");
            serverLog(LL_WARNING, "Current errors code list: %s", errors);
            sdsfree(errors);

            /* Reset the errors and add a single element to indicate that it is disabled. */
            resetErrorTableStats();
            incrementErrorCount("ERRORSTATS_DISABLED", 19);
            server.errors_enabled = 0;
            return;
        }

        struct serverError *error = zmalloc(sizeof(*error));
        error->count = 1;
        raxInsert(server.errors,(unsigned char*)fullerr,namelen,error,NULL);
    } else {
        struct serverError *error = result;
        error->count++;
    }
}

/*================================== Shutdown =============================== */

/* Close listening sockets. Also unlink the unix domain socket if
 * unlink_unix_socket is non-zero. */
void closeListeningSockets(int unlink_unix_socket) {
    int j;

    for (int i = 0; i < CONN_TYPE_MAX; i++) {
        connListener *listener = &server.listeners[i];
        if (listener->ct == NULL)
            continue;

        for (j = 0; j < listener->count; j++) close(listener->fd[j]);
    }

    if (server.cluster_enabled)
        for (j = 0; j < server.clistener.count; j++) close(server.clistener.fd[j]);
    if (unlink_unix_socket && server.unixsocket) {
        serverLog(LL_NOTICE,"Removing the unix socket file.");
        if (unlink(server.unixsocket) != 0)
            serverLog(LL_WARNING,"Error removing the unix socket file: %s",strerror(errno));
    }
}

/* Prepare for shutting down the server. Flags:
 *
 * - SHUTDOWN_SAVE: Save a database dump even if the server is configured not to
 *   save any dump.
 *
 * - SHUTDOWN_NOSAVE: Don't save any database dump even if the server is
 *   configured to save one.
 *
 * - SHUTDOWN_NOW: Don't wait for replicas to catch up before shutting down.
 *
 * - SHUTDOWN_FORCE: Ignore errors writing AOF and RDB files on disk, which
 *   would normally prevent a shutdown.
 *
 * Unless SHUTDOWN_NOW is set and if any replicas are lagging behind, C_ERR is
 * returned and server.shutdown_mstime is set to a timestamp to allow a grace
 * period for the replicas to catch up. This is checked and handled by
 * serverCron() which completes the shutdown as soon as possible.
 *
 * If shutting down fails due to errors writing RDB or AOF files, C_ERR is
 * returned and an error is logged. If the flag SHUTDOWN_FORCE is set, these
 * errors are logged but ignored and C_OK is returned.
 *
 * On success, this function returns C_OK and then it's OK to call exit(0). */
int prepareForShutdown(int flags) {
    if (isShutdownInitiated()) return C_ERR;

    /* When SHUTDOWN is called while the server is loading a dataset in
     * memory we need to make sure no attempt is performed to save
     * the dataset on shutdown (otherwise it could overwrite the current DB
     * with half-read data).
     *
     * Also when in Sentinel mode clear the SAVE flag and force NOSAVE. */
    if (server.loading || server.sentinel_mode)
        flags = (flags & ~SHUTDOWN_SAVE) | SHUTDOWN_NOSAVE;

    server.shutdown_flags = flags;

    serverLog(LL_NOTICE,"User requested shutdown...");
    if (server.supervised_mode == SUPERVISED_SYSTEMD)
        serverCommunicateSystemd("STOPPING=1\n");

    /* If we have any replicas, let them catch up the replication offset before
     * we shut down, to avoid data loss. */
    if (!(flags & SHUTDOWN_NOW) &&
        server.shutdown_timeout != 0 &&
        !isReadyToShutdown())
    {
        server.shutdown_mstime = server.mstime + server.shutdown_timeout * 1000;
        if (!isPausedActions(PAUSE_ACTION_REPLICA)) sendGetackToReplicas();
        pauseActions(PAUSE_DURING_SHUTDOWN,
                      LLONG_MAX,
                     PAUSE_ACTIONS_CLIENT_WRITE_SET);
        serverLog(LL_NOTICE, "Waiting for replicas before shutting down.");
        return C_ERR;
    }

    return finishShutdown();
}

static inline int isShutdownInitiated(void) {
    return server.shutdown_mstime != 0;
}

/* Returns 0 if there are any replicas which are lagging in replication which we
 * need to wait for before shutting down. Returns 1 if we're ready to shut
 * down now. */
int isReadyToShutdown(void) {
    if (listLength(server.slaves) == 0) return 1;  /* No replicas. */

    listIter li;
    listNode *ln;
    listRewind(server.slaves, &li);
    while ((ln = listNext(&li)) != NULL) {
        client *replica = listNodeValue(ln);
        if (replica->repl_ack_off != server.master_repl_offset) return 0;
    }
    return 1;
}

static void cancelShutdown(void) {
    server.shutdown_asap = 0;
    server.shutdown_flags = 0;
    server.shutdown_mstime = 0;
    server.last_sig_received = 0;
    replyToClientsBlockedOnShutdown();
    unpauseActions(PAUSE_DURING_SHUTDOWN);
}

/* Returns C_OK if shutdown was aborted and C_ERR if shutdown wasn't ongoing. */
int abortShutdown(void) {
    if (isShutdownInitiated()) {
        cancelShutdown();
    } else if (server.shutdown_asap) {
        /* Signal handler has requested shutdown, but it hasn't been initiated
         * yet. Just clear the flag. */
        server.shutdown_asap = 0;
    } else {
        /* Shutdown neither initiated nor requested. */
        return C_ERR;
    }
    serverLog(LL_NOTICE, "Shutdown manually aborted.");
    return C_OK;
}

/* The final step of the shutdown sequence. Returns C_OK if the shutdown
 * sequence was successful and it's OK to call exit(). If C_ERR is returned,
 * it's not safe to call exit(). */
int finishShutdown(void) {

    int save = server.shutdown_flags & SHUTDOWN_SAVE;
    int nosave = server.shutdown_flags & SHUTDOWN_NOSAVE;
    int force = server.shutdown_flags & SHUTDOWN_FORCE;

    /* Log a warning for each replica that is lagging. */
    listIter replicas_iter;
    listNode *replicas_list_node;
    int num_replicas = 0, num_lagging_replicas = 0;
    listRewind(server.slaves, &replicas_iter);
    while ((replicas_list_node = listNext(&replicas_iter)) != NULL) {
        client *replica = listNodeValue(replicas_list_node);
        num_replicas++;
        if (replica->repl_ack_off != server.master_repl_offset) {
            num_lagging_replicas++;
            long lag = replica->replstate == SLAVE_STATE_ONLINE ?
                time(NULL) - replica->repl_ack_time : 0;
            serverLog(LL_NOTICE,
                      "Lagging replica %s reported offset %lld behind master, lag=%ld, state=%s.",
                      replicationGetSlaveName(replica),
                      server.master_repl_offset - replica->repl_ack_off,
                      lag,
                      replstateToString(replica->replstate));
        }
    }
    if (num_replicas > 0) {
        serverLog(LL_NOTICE,
                  "%d of %d replicas are in sync when shutting down.",
                  num_replicas - num_lagging_replicas,
                  num_replicas);
    }

    /* Kill all the Lua debugger forked sessions. */
    ldbKillForkedSessions();

    /* Kill the saving child if there is a background saving in progress.
       We want to avoid race conditions, for instance our saving child may
       overwrite the synchronous saving did by SHUTDOWN. */
    if (server.child_type == CHILD_TYPE_RDB) {
        serverLog(LL_WARNING,"There is a child saving an .rdb. Killing it!");
        killRDBChild();
        /* Note that, in killRDBChild normally has backgroundSaveDoneHandler
         * doing it's cleanup, but in this case this code will not be reached,
         * so we need to call rdbRemoveTempFile which will close fd(in order
         * to unlink file actually) in background thread.
         * The temp rdb file fd may won't be closed when redis exits quickly,
         * but OS will close this fd when process exits. */
        rdbRemoveTempFile(server.child_pid, 0);
    }

    /* Kill module child if there is one. */
    if (server.child_type == CHILD_TYPE_MODULE) {
        serverLog(LL_WARNING,"There is a module fork child. Killing it!");
        TerminateModuleForkChild(server.child_pid,0);
    }

    /* Kill the AOF saving child as the AOF we already have may be longer
     * but contains the full dataset anyway. */
    if (server.child_type == CHILD_TYPE_AOF) {
        /* If we have AOF enabled but haven't written the AOF yet, don't
         * shutdown or else the dataset will be lost. */
        if (server.aof_state == AOF_WAIT_REWRITE) {
            if (force) {
                serverLog(LL_WARNING, "Writing initial AOF. Exit anyway.");
            } else {
                serverLog(LL_WARNING, "Writing initial AOF, can't exit.");
                if (server.supervised_mode == SUPERVISED_SYSTEMD)
                    serverCommunicateSystemd("STATUS=Writing initial AOF, can't exit.\n");
                goto error;
            }
        }
        serverLog(LL_WARNING,
                  "There is a child rewriting the AOF. Killing it!");
        killAppendOnlyChild();
    }
    if (server.aof_state != AOF_OFF) {
        /* Append only file: flush buffers and fsync() the AOF at exit */
        serverLog(LL_NOTICE,"Calling fsync() on the AOF file.");
        flushAppendOnlyFile(1);
        if (redis_fsync(server.aof_fd) == -1) {
            serverLog(LL_WARNING,"Fail to fsync the AOF file: %s.",
                                 strerror(errno));
        }
    }

    /* Create a new RDB file before exiting. */
    if ((server.saveparamslen > 0 && !nosave) || save) {
        serverLog(LL_NOTICE,"Saving the final RDB snapshot before exiting.");
        if (server.supervised_mode == SUPERVISED_SYSTEMD)
            serverCommunicateSystemd("STATUS=Saving the final RDB snapshot\n");
        /* Snapshotting. Perform a SYNC SAVE and exit */
        rdbSaveInfo rsi, *rsiptr;
        rsiptr = rdbPopulateSaveInfo(&rsi);
        /* Keep the page cache since it's likely to restart soon */
        if (rdbSave(SLAVE_REQ_NONE,server.rdb_filename,rsiptr,RDBFLAGS_KEEP_CACHE) != C_OK) {
            /* Ooops.. error saving! The best we can do is to continue
             * operating. Note that if there was a background saving process,
             * in the next cron() Redis will be notified that the background
             * saving aborted, handling special stuff like slaves pending for
             * synchronization... */
            if (force) {
                serverLog(LL_WARNING,"Error trying to save the DB. Exit anyway.");
            } else {
                serverLog(LL_WARNING,"Error trying to save the DB, can't exit.");
                if (server.supervised_mode == SUPERVISED_SYSTEMD)
                    serverCommunicateSystemd("STATUS=Error trying to save the DB, can't exit.\n");
                goto error;
            }
        }
    }

    /* Free the AOF manifest. */
    if (server.aof_manifest) aofManifestFree(server.aof_manifest);

    /* Fire the shutdown modules event. */
    moduleFireServerEvent(REDISMODULE_EVENT_SHUTDOWN,0,NULL);

    /* Remove the pid file if possible and needed. */
    if (server.daemonize || server.pidfile) {
        serverLog(LL_NOTICE,"Removing the pid file.");
        unlink(server.pidfile);
    }

    /* Best effort flush of slave output buffers, so that we hopefully
     * send them pending writes. */
    flushSlavesOutputBuffers();

    /* Close the listening sockets. Apparently this allows faster restarts. */
    closeListeningSockets(1);

#if !defined(__sun)
    /* Unlock the cluster config file before shutdown */
    if (server.cluster_enabled && server.cluster_config_file_lock_fd != -1) {
        flock(server.cluster_config_file_lock_fd, LOCK_UN|LOCK_NB);
    }
#endif /* __sun */


    serverLog(LL_WARNING,"%s is now ready to exit, bye bye...",
        server.sentinel_mode ? "Sentinel" : "Redis");
    return C_OK;

error:
    serverLog(LL_WARNING, "Errors trying to shut down the server. Check the logs for more information.");
    cancelShutdown();
    return C_ERR;
}

/*================================== Commands =============================== */

/* Sometimes Redis cannot accept write commands because there is a persistence
 * error with the RDB or AOF file, and Redis is configured in order to stop
 * accepting writes in such situation. This function returns if such a
 * condition is active, and the type of the condition.
 *
 * Function return values:
 *
 * DISK_ERROR_TYPE_NONE:    No problems, we can accept writes.
 * DISK_ERROR_TYPE_AOF:     Don't accept writes: AOF errors.
 * DISK_ERROR_TYPE_RDB:     Don't accept writes: RDB errors.
 */
int writeCommandsDeniedByDiskError(void) {
    if (server.stop_writes_on_bgsave_err &&
        server.saveparamslen > 0 &&
        server.lastbgsave_status == C_ERR)
    {
        return DISK_ERROR_TYPE_RDB;
    } else if (server.aof_state != AOF_OFF) {
        if (server.aof_last_write_status == C_ERR) {
            return DISK_ERROR_TYPE_AOF;
        }
        /* AOF fsync error. */
        int aof_bio_fsync_status;
        atomicGet(server.aof_bio_fsync_status,aof_bio_fsync_status);
        if (aof_bio_fsync_status == C_ERR) {
            atomicGet(server.aof_bio_fsync_errno,server.aof_last_write_errno);
            return DISK_ERROR_TYPE_AOF;
        }
    }

    return DISK_ERROR_TYPE_NONE;
}

sds writeCommandsGetDiskErrorMessage(int error_code) {
    sds ret = NULL;
    if (error_code == DISK_ERROR_TYPE_RDB) {
        ret = sdsdup(shared.bgsaveerr->ptr);
    } else {
        ret = sdscatfmt(sdsempty(),
                "-MISCONF Errors writing to the AOF file: %s\r\n",
                strerror(server.aof_last_write_errno));
    }
    return ret;
}

/* The PING command. It works in a different way if the client is in
 * in Pub/Sub mode. */
void pingCommand(client *c) {
    /* The command takes zero or one arguments. */
    if (c->argc > 2) {
        addReplyErrorArity(c);
        return;
    }

    if (c->flags & CLIENT_PUBSUB && c->resp == 2) {
        addReply(c,shared.mbulkhdr[2]);
        addReplyBulkCBuffer(c,"pong",4);
        if (c->argc == 1)
            addReplyBulkCBuffer(c,"",0);
        else
            addReplyBulk(c,c->argv[1]);
    } else {
        if (c->argc == 1)
            addReply(c,shared.pong);
        else
            addReplyBulk(c,c->argv[1]);
    }
}

void echoCommand(client *c) {
    addReplyBulk(c,c->argv[1]);
}

void timeCommand(client *c) {
    addReplyArrayLen(c,2);
    addReplyBulkLongLong(c, server.unixtime);
    addReplyBulkLongLong(c, server.ustime-((long long)server.unixtime)*1000000);
}

typedef struct replyFlagNames {
    uint64_t flag;
    const char *name;
} replyFlagNames;

/* Helper function to output flags. */
void addReplyCommandFlags(client *c, uint64_t flags, replyFlagNames *replyFlags) {
    int count = 0, j=0;
    /* Count them so we don't have to use deferred reply. */
    while (replyFlags[j].name) {
        if (flags & replyFlags[j].flag)
            count++;
        j++;
    }

    addReplySetLen(c, count);
    j = 0;
    while (replyFlags[j].name) {
        if (flags & replyFlags[j].flag)
            addReplyStatus(c, replyFlags[j].name);
        j++;
    }
}

void addReplyFlagsForCommand(client *c, struct serverCommand *cmd) {
    replyFlagNames flagNames[] = {
        {CMD_WRITE,             "write"},
        {CMD_READONLY,          "readonly"},
        {CMD_DENYOOM,           "denyoom"},
        {CMD_MODULE,            "module"},
        {CMD_ADMIN,             "admin"},
        {CMD_PUBSUB,            "pubsub"},
        {CMD_NOSCRIPT,          "noscript"},
        {CMD_BLOCKING,          "blocking"},
        {CMD_LOADING,           "loading"},
        {CMD_STALE,             "stale"},
        {CMD_SKIP_MONITOR,      "skip_monitor"},
        {CMD_SKIP_SLOWLOG,      "skip_slowlog"},
        {CMD_ASKING,            "asking"},
        {CMD_FAST,              "fast"},
        {CMD_NO_AUTH,           "no_auth"},
        /* {CMD_MAY_REPLICATE,     "may_replicate"},, Hidden on purpose */
        /* {CMD_SENTINEL,          "sentinel"}, Hidden on purpose */
        /* {CMD_ONLY_SENTINEL,     "only_sentinel"}, Hidden on purpose */
        {CMD_NO_MANDATORY_KEYS, "no_mandatory_keys"},
        /* {CMD_PROTECTED,         "protected"}, Hidden on purpose */
        {CMD_NO_ASYNC_LOADING,  "no_async_loading"},
        {CMD_NO_MULTI,          "no_multi"},
        {CMD_MOVABLE_KEYS,      "movablekeys"},
        {CMD_ALLOW_BUSY,        "allow_busy"},
        /* {CMD_TOUCHES_ARBITRARY_KEYS,  "TOUCHES_ARBITRARY_KEYS"}, Hidden on purpose */
        {0,NULL}
    };
    addReplyCommandFlags(c, cmd->flags, flagNames);
}

void addReplyDocFlagsForCommand(client *c, struct serverCommand *cmd) {
    replyFlagNames docFlagNames[] = {
        {CMD_DOC_DEPRECATED,         "deprecated"},
        {CMD_DOC_SYSCMD,             "syscmd"},
        {0,NULL}
    };
    addReplyCommandFlags(c, cmd->doc_flags, docFlagNames);
}

void addReplyFlagsForKeyArgs(client *c, uint64_t flags) {
    replyFlagNames docFlagNames[] = {
        {CMD_KEY_RO,              "RO"},
        {CMD_KEY_RW,              "RW"},
        {CMD_KEY_OW,              "OW"},
        {CMD_KEY_RM,              "RM"},
        {CMD_KEY_ACCESS,          "access"},
        {CMD_KEY_UPDATE,          "update"},
        {CMD_KEY_INSERT,          "insert"},
        {CMD_KEY_DELETE,          "delete"},
        {CMD_KEY_NOT_KEY,         "not_key"},
        {CMD_KEY_INCOMPLETE,      "incomplete"},
        {CMD_KEY_VARIABLE_FLAGS,  "variable_flags"},
        {0,NULL}
    };
    addReplyCommandFlags(c, flags, docFlagNames);
}

/* Must match serverCommandArgType */
const char *ARG_TYPE_STR[] = {
    "string",
    "integer",
    "double",
    "key",
    "pattern",
    "unix-time",
    "pure-token",
    "oneof",
    "block",
};

void addReplyFlagsForArg(client *c, uint64_t flags) {
    replyFlagNames argFlagNames[] = {
        {CMD_ARG_OPTIONAL,          "optional"},
        {CMD_ARG_MULTIPLE,          "multiple"},
        {CMD_ARG_MULTIPLE_TOKEN,    "multiple_token"},
        {0,NULL}
    };
    addReplyCommandFlags(c, flags, argFlagNames);
}

void addReplyCommandArgList(client *c, struct serverCommandArg *args, int num_args) {
    addReplyArrayLen(c, num_args);
    for (int j = 0; j<num_args; j++) {
        /* Count our reply len so we don't have to use deferred reply. */
        int has_display_text = 1;
        long maplen = 2;
        if (args[j].key_spec_index != -1) maplen++;
        if (args[j].token) maplen++;
        if (args[j].summary) maplen++;
        if (args[j].since) maplen++;
        if (args[j].deprecated_since) maplen++;
        if (args[j].flags) maplen++;
        if (args[j].type == ARG_TYPE_ONEOF || args[j].type == ARG_TYPE_BLOCK) {
            has_display_text = 0;
            maplen++;
        }
        if (has_display_text) maplen++;
        addReplyMapLen(c, maplen);

        addReplyBulkCString(c, "name");
        addReplyBulkCString(c, args[j].name);

        addReplyBulkCString(c, "type");
        addReplyBulkCString(c, ARG_TYPE_STR[args[j].type]);

        if (has_display_text) {
            addReplyBulkCString(c, "display_text");
            addReplyBulkCString(c, args[j].display_text ? args[j].display_text : args[j].name);
        }
        if (args[j].key_spec_index != -1) {
            addReplyBulkCString(c, "key_spec_index");
            addReplyLongLong(c, args[j].key_spec_index);
        }
        if (args[j].token) {
            addReplyBulkCString(c, "token");
            addReplyBulkCString(c, args[j].token);
        }
        if (args[j].summary) {
            addReplyBulkCString(c, "summary");
            addReplyBulkCString(c, args[j].summary);
        }
        if (args[j].since) {
            addReplyBulkCString(c, "since");
            addReplyBulkCString(c, args[j].since);
        }
        if (args[j].deprecated_since) {
            addReplyBulkCString(c, "deprecated_since");
            addReplyBulkCString(c, args[j].deprecated_since);
        }
        if (args[j].flags) {
            addReplyBulkCString(c, "flags");
            addReplyFlagsForArg(c, args[j].flags);
        }
        if (args[j].type == ARG_TYPE_ONEOF || args[j].type == ARG_TYPE_BLOCK) {
            addReplyBulkCString(c, "arguments");
            addReplyCommandArgList(c, args[j].subargs, args[j].num_args);
        }
    }
}

#ifdef LOG_REQ_RES

void addReplyJson(client *c, struct jsonObject *rs) {
    addReplyMapLen(c, rs->length);

    for (int i = 0; i < rs->length; i++) {
        struct jsonObjectElement *curr = &rs->elements[i];
        addReplyBulkCString(c, curr->key);
        switch (curr->type) {
        case (JSON_TYPE_BOOLEAN):
            addReplyBool(c, curr->value.boolean);
            break;
        case (JSON_TYPE_INTEGER):
            addReplyLongLong(c, curr->value.integer);
            break;
        case (JSON_TYPE_STRING):
            addReplyBulkCString(c, curr->value.string);
            break;
        case (JSON_TYPE_OBJECT):
            addReplyJson(c, curr->value.object);
            break;
        case (JSON_TYPE_ARRAY):
            addReplyArrayLen(c, curr->value.array.length);
            for (int k = 0; k < curr->value.array.length; k++) {
                struct jsonObject *object = curr->value.array.objects[k];
                addReplyJson(c, object);
            }
            break;
        default:
            serverPanic("Invalid JSON type %d", curr->type);
        }
    }
}

#endif

void addReplyCommandHistory(client *c, struct serverCommand *cmd) {
    addReplySetLen(c, cmd->num_history);
    for (int j = 0; j<cmd->num_history; j++) {
        addReplyArrayLen(c, 2);
        addReplyBulkCString(c, cmd->history[j].since);
        addReplyBulkCString(c, cmd->history[j].changes);
    }
}

void addReplyCommandTips(client *c, struct serverCommand *cmd) {
    addReplySetLen(c, cmd->num_tips);
    for (int j = 0; j<cmd->num_tips; j++) {
        addReplyBulkCString(c, cmd->tips[j]);
    }
}

void addReplyCommandKeySpecs(client *c, struct serverCommand *cmd) {
    addReplySetLen(c, cmd->key_specs_num);
    for (int i = 0; i < cmd->key_specs_num; i++) {
        int maplen = 3;
        if (cmd->key_specs[i].notes) maplen++;

        addReplyMapLen(c, maplen);

        if (cmd->key_specs[i].notes) {
            addReplyBulkCString(c, "notes");
            addReplyBulkCString(c,cmd->key_specs[i].notes);
        }

        addReplyBulkCString(c, "flags");
        addReplyFlagsForKeyArgs(c,cmd->key_specs[i].flags);

        addReplyBulkCString(c, "begin_search");
        switch (cmd->key_specs[i].begin_search_type) {
            case KSPEC_BS_UNKNOWN:
                addReplyMapLen(c, 2);
                addReplyBulkCString(c, "type");
                addReplyBulkCString(c, "unknown");

                addReplyBulkCString(c, "spec");
                addReplyMapLen(c, 0);
                break;
            case KSPEC_BS_INDEX:
                addReplyMapLen(c, 2);
                addReplyBulkCString(c, "type");
                addReplyBulkCString(c, "index");

                addReplyBulkCString(c, "spec");
                addReplyMapLen(c, 1);
                addReplyBulkCString(c, "index");
                addReplyLongLong(c, cmd->key_specs[i].bs.index.pos);
                break;
            case KSPEC_BS_KEYWORD:
                addReplyMapLen(c, 2);
                addReplyBulkCString(c, "type");
                addReplyBulkCString(c, "keyword");

                addReplyBulkCString(c, "spec");
                addReplyMapLen(c, 2);
                addReplyBulkCString(c, "keyword");
                addReplyBulkCString(c, cmd->key_specs[i].bs.keyword.keyword);
                addReplyBulkCString(c, "startfrom");
                addReplyLongLong(c, cmd->key_specs[i].bs.keyword.startfrom);
                break;
            default:
                serverPanic("Invalid begin_search key spec type %d", cmd->key_specs[i].begin_search_type);
        }

        addReplyBulkCString(c, "find_keys");
        switch (cmd->key_specs[i].find_keys_type) {
            case KSPEC_FK_UNKNOWN:
                addReplyMapLen(c, 2);
                addReplyBulkCString(c, "type");
                addReplyBulkCString(c, "unknown");

                addReplyBulkCString(c, "spec");
                addReplyMapLen(c, 0);
                break;
            case KSPEC_FK_RANGE:
                addReplyMapLen(c, 2);
                addReplyBulkCString(c, "type");
                addReplyBulkCString(c, "range");

                addReplyBulkCString(c, "spec");
                addReplyMapLen(c, 3);
                addReplyBulkCString(c, "lastkey");
                addReplyLongLong(c, cmd->key_specs[i].fk.range.lastkey);
                addReplyBulkCString(c, "keystep");
                addReplyLongLong(c, cmd->key_specs[i].fk.range.keystep);
                addReplyBulkCString(c, "limit");
                addReplyLongLong(c, cmd->key_specs[i].fk.range.limit);
                break;
            case KSPEC_FK_KEYNUM:
                addReplyMapLen(c, 2);
                addReplyBulkCString(c, "type");
                addReplyBulkCString(c, "keynum");

                addReplyBulkCString(c, "spec");
                addReplyMapLen(c, 3);
                addReplyBulkCString(c, "keynumidx");
                addReplyLongLong(c, cmd->key_specs[i].fk.keynum.keynumidx);
                addReplyBulkCString(c, "firstkey");
                addReplyLongLong(c, cmd->key_specs[i].fk.keynum.firstkey);
                addReplyBulkCString(c, "keystep");
                addReplyLongLong(c, cmd->key_specs[i].fk.keynum.keystep);
                break;
            default:
                serverPanic("Invalid find_keys key spec type %d", cmd->key_specs[i].begin_search_type);
        }
    }
}

/* Reply with an array of sub-command using the provided reply callback. */
void addReplyCommandSubCommands(client *c, struct serverCommand *cmd, void (*reply_function)(client*, struct serverCommand*), int use_map) {
    if (!cmd->subcommands_dict) {
        addReplySetLen(c, 0);
        return;
    }

    if (use_map)
        addReplyMapLen(c, dictSize(cmd->subcommands_dict));
    else
        addReplyArrayLen(c, dictSize(cmd->subcommands_dict));
    dictEntry *de;
    dictIterator *di = dictGetSafeIterator(cmd->subcommands_dict);
    while((de = dictNext(di)) != NULL) {
        struct serverCommand *sub = (struct serverCommand *)dictGetVal(de);
        if (use_map)
            addReplyBulkCBuffer(c, sub->fullname, sdslen(sub->fullname));
        reply_function(c, sub);
    }
    dictReleaseIterator(di);
}

/* Output the representation of a Redis command. Used by the COMMAND command and COMMAND INFO. */
void addReplyCommandInfo(client *c, struct serverCommand *cmd) {
    if (!cmd) {
        addReplyNull(c);
    } else {
        int firstkey = 0, lastkey = 0, keystep = 0;
        if (cmd->legacy_range_key_spec.begin_search_type != KSPEC_BS_INVALID) {
            firstkey = cmd->legacy_range_key_spec.bs.index.pos;
            lastkey = cmd->legacy_range_key_spec.fk.range.lastkey;
            if (lastkey >= 0)
                lastkey += firstkey;
            keystep = cmd->legacy_range_key_spec.fk.range.keystep;
        }

        addReplyArrayLen(c, 10);
        addReplyBulkCBuffer(c, cmd->fullname, sdslen(cmd->fullname));
        addReplyLongLong(c, cmd->arity);
        addReplyFlagsForCommand(c, cmd);
        addReplyLongLong(c, firstkey);
        addReplyLongLong(c, lastkey);
        addReplyLongLong(c, keystep);
        addReplyCommandCategories(c, cmd);
        addReplyCommandTips(c, cmd);
        addReplyCommandKeySpecs(c, cmd);
        addReplyCommandSubCommands(c, cmd, addReplyCommandInfo, 0);
    }
}

/* Output the representation of a Redis command. Used by the COMMAND DOCS. */
void addReplyCommandDocs(client *c, struct serverCommand *cmd) {
    /* Count our reply len so we don't have to use deferred reply. */
    long maplen = 1;
    if (cmd->summary) maplen++;
    if (cmd->since) maplen++;
    if (cmd->flags & CMD_MODULE) maplen++;
    if (cmd->complexity) maplen++;
    if (cmd->doc_flags) maplen++;
    if (cmd->deprecated_since) maplen++;
    if (cmd->replaced_by) maplen++;
    if (cmd->history) maplen++;
#ifdef LOG_REQ_RES
    if (cmd->reply_schema) maplen++;
#endif
    if (cmd->args) maplen++;
    if (cmd->subcommands_dict) maplen++;
    addReplyMapLen(c, maplen);

    if (cmd->summary) {
        addReplyBulkCString(c, "summary");
        addReplyBulkCString(c, cmd->summary);
    }
    if (cmd->since) {
        addReplyBulkCString(c, "since");
        addReplyBulkCString(c, cmd->since);
    }

    /* Always have the group, for module commands the group is always "module". */
    addReplyBulkCString(c, "group");
    addReplyBulkCString(c, commandGroupStr(cmd->group));

    if (cmd->complexity) {
        addReplyBulkCString(c, "complexity");
        addReplyBulkCString(c, cmd->complexity);
    }
    if (cmd->flags & CMD_MODULE) {
        addReplyBulkCString(c, "module");
        addReplyBulkCString(c, moduleNameFromCommand(cmd));
    }
    if (cmd->doc_flags) {
        addReplyBulkCString(c, "doc_flags");
        addReplyDocFlagsForCommand(c, cmd);
    }
    if (cmd->deprecated_since) {
        addReplyBulkCString(c, "deprecated_since");
        addReplyBulkCString(c, cmd->deprecated_since);
    }
    if (cmd->replaced_by) {
        addReplyBulkCString(c, "replaced_by");
        addReplyBulkCString(c, cmd->replaced_by);
    }
    if (cmd->history) {
        addReplyBulkCString(c, "history");
        addReplyCommandHistory(c, cmd);
    }
#ifdef LOG_REQ_RES
    if (cmd->reply_schema) {
        addReplyBulkCString(c, "reply_schema");
        addReplyJson(c, cmd->reply_schema);
    }
#endif
    if (cmd->args) {
        addReplyBulkCString(c, "arguments");
        addReplyCommandArgList(c, cmd->args, cmd->num_args);
    }
    if (cmd->subcommands_dict) {
        addReplyBulkCString(c, "subcommands");
        addReplyCommandSubCommands(c, cmd, addReplyCommandDocs, 1);
    }
}

/* Helper for COMMAND GETKEYS and GETKEYSANDFLAGS */
void getKeysSubcommandImpl(client *c, int with_flags) {
    struct serverCommand *cmd = lookupCommand(c->argv+2,c->argc-2);
    getKeysResult result = GETKEYS_RESULT_INIT;
    int j;

    if (!cmd) {
        addReplyError(c,"Invalid command specified");
        return;
    } else if (!doesCommandHaveKeys(cmd)) {
        addReplyError(c,"The command has no key arguments");
        return;
    } else if ((cmd->arity > 0 && cmd->arity != c->argc-2) ||
               ((c->argc-2) < -cmd->arity))
    {
        addReplyError(c,"Invalid number of arguments specified for command");
        return;
    }

    if (!getKeysFromCommandWithSpecs(cmd,c->argv+2,c->argc-2,GET_KEYSPEC_DEFAULT,&result)) {
        if (cmd->flags & CMD_NO_MANDATORY_KEYS) {
            addReplyArrayLen(c,0);
        } else {
            addReplyError(c,"Invalid arguments specified for command");
        }
    } else {
        addReplyArrayLen(c,result.numkeys);
        for (j = 0; j < result.numkeys; j++) {
            if (!with_flags) {
                addReplyBulk(c,c->argv[result.keys[j].pos+2]);
            } else {
                addReplyArrayLen(c,2);
                addReplyBulk(c,c->argv[result.keys[j].pos+2]);
                addReplyFlagsForKeyArgs(c,result.keys[j].flags);
            }
        }
    }
    getKeysFreeResult(&result);
}

/* COMMAND GETKEYSANDFLAGS cmd arg1 arg2 ... */
void commandGetKeysAndFlagsCommand(client *c) {
    getKeysSubcommandImpl(c, 1);
}

/* COMMAND GETKEYS cmd arg1 arg2 ... */
void getKeysSubcommand(client *c) {
    getKeysSubcommandImpl(c, 0);
}

/* COMMAND (no args) */
void commandCommand(client *c) {
    dictIterator *di;
    dictEntry *de;

    addReplyArrayLen(c, dictSize(server.commands));
    di = dictGetIterator(server.commands);
    while ((de = dictNext(di)) != NULL) {
        addReplyCommandInfo(c, dictGetVal(de));
    }
    dictReleaseIterator(di);
}

/* COMMAND COUNT */
void commandCountCommand(client *c) {
    addReplyLongLong(c, dictSize(server.commands));
}

typedef enum {
    COMMAND_LIST_FILTER_MODULE,
    COMMAND_LIST_FILTER_ACLCAT,
    COMMAND_LIST_FILTER_PATTERN,
} commandListFilterType;

typedef struct {
    commandListFilterType type;
    sds arg;
    struct {
        int valid;
        union {
            uint64_t aclcat;
            void *module_handle;
        } u;
    } cache;
} commandListFilter;

int shouldFilterFromCommandList(struct serverCommand *cmd, commandListFilter *filter) {
    switch (filter->type) {
        case (COMMAND_LIST_FILTER_MODULE):
            if (!filter->cache.valid) {
                filter->cache.u.module_handle = moduleGetHandleByName(filter->arg);
                filter->cache.valid = 1;
            }
            return !moduleIsModuleCommand(filter->cache.u.module_handle, cmd);
        case (COMMAND_LIST_FILTER_ACLCAT): {
            if (!filter->cache.valid) {
                filter->cache.u.aclcat = ACLGetCommandCategoryFlagByName(filter->arg);
                filter->cache.valid = 1;
            }
            uint64_t cat = filter->cache.u.aclcat;
            if (cat == 0)
                return 1; /* Invalid ACL category */
            return (!(cmd->acl_categories & cat));
            break;
        }
        case (COMMAND_LIST_FILTER_PATTERN):
            return !stringmatchlen(filter->arg, sdslen(filter->arg), cmd->fullname, sdslen(cmd->fullname), 1);
        default:
            serverPanic("Invalid filter type %d", filter->type);
    }
}

/* COMMAND LIST FILTERBY (MODULE <module-name>|ACLCAT <cat>|PATTERN <pattern>) */
void commandListWithFilter(client *c, dict *commands, commandListFilter filter, int *numcmds) {
    dictEntry *de;
    dictIterator *di = dictGetIterator(commands);

    while ((de = dictNext(di)) != NULL) {
        struct serverCommand *cmd = dictGetVal(de);
        if (!shouldFilterFromCommandList(cmd,&filter)) {
            addReplyBulkCBuffer(c, cmd->fullname, sdslen(cmd->fullname));
            (*numcmds)++;
        }

        if (cmd->subcommands_dict) {
            commandListWithFilter(c, cmd->subcommands_dict, filter, numcmds);
        }
    }
    dictReleaseIterator(di);
}

/* COMMAND LIST */
void commandListWithoutFilter(client *c, dict *commands, int *numcmds) {
    dictEntry *de;
    dictIterator *di = dictGetIterator(commands);

    while ((de = dictNext(di)) != NULL) {
        struct serverCommand *cmd = dictGetVal(de);
        addReplyBulkCBuffer(c, cmd->fullname, sdslen(cmd->fullname));
        (*numcmds)++;

        if (cmd->subcommands_dict) {
            commandListWithoutFilter(c, cmd->subcommands_dict, numcmds);
        }
    }
    dictReleaseIterator(di);
}

/* COMMAND LIST [FILTERBY (MODULE <module-name>|ACLCAT <cat>|PATTERN <pattern>)] */
void commandListCommand(client *c) {

    /* Parse options. */
    int i = 2, got_filter = 0;
    commandListFilter filter = {0};
    for (; i < c->argc; i++) {
        int moreargs = (c->argc-1) - i; /* Number of additional arguments. */
        char *opt = c->argv[i]->ptr;
        if (!strcasecmp(opt,"filterby") && moreargs == 2) {
            char *filtertype = c->argv[i+1]->ptr;
            if (!strcasecmp(filtertype,"module")) {
                filter.type = COMMAND_LIST_FILTER_MODULE;
            } else if (!strcasecmp(filtertype,"aclcat")) {
                filter.type = COMMAND_LIST_FILTER_ACLCAT;
            } else if (!strcasecmp(filtertype,"pattern")) {
                filter.type = COMMAND_LIST_FILTER_PATTERN;
            } else {
                addReplyErrorObject(c,shared.syntaxerr);
                return;
            }
            got_filter = 1;
            filter.arg = c->argv[i+2]->ptr;
            i += 2;
        } else {
            addReplyErrorObject(c,shared.syntaxerr);
            return;
        }
    }

    int numcmds = 0;
    void *replylen = addReplyDeferredLen(c);

    if (got_filter) {
        commandListWithFilter(c, server.commands, filter, &numcmds);
    } else {
        commandListWithoutFilter(c, server.commands, &numcmds);
    }

    setDeferredArrayLen(c,replylen,numcmds);
}

/* COMMAND INFO [<command-name> ...] */
void commandInfoCommand(client *c) {
    int i;

    if (c->argc == 2) {
        dictIterator *di;
        dictEntry *de;
        addReplyArrayLen(c, dictSize(server.commands));
        di = dictGetIterator(server.commands);
        while ((de = dictNext(di)) != NULL) {
            addReplyCommandInfo(c, dictGetVal(de));
        }
        dictReleaseIterator(di);
    } else {
        addReplyArrayLen(c, c->argc-2);
        for (i = 2; i < c->argc; i++) {
            addReplyCommandInfo(c, lookupCommandBySds(c->argv[i]->ptr));
        }
    }
}

/* COMMAND DOCS [command-name [command-name ...]] */
void commandDocsCommand(client *c) {
    int i;
    if (c->argc == 2) {
        /* Reply with an array of all commands */
        dictIterator *di;
        dictEntry *de;
        addReplyMapLen(c, dictSize(server.commands));
        di = dictGetIterator(server.commands);
        while ((de = dictNext(di)) != NULL) {
            struct serverCommand *cmd = dictGetVal(de);
            addReplyBulkCBuffer(c, cmd->fullname, sdslen(cmd->fullname));
            addReplyCommandDocs(c, cmd);
        }
        dictReleaseIterator(di);
    } else {
        /* Reply with an array of the requested commands (if we find them) */
        int numcmds = 0;
        void *replylen = addReplyDeferredLen(c);
        for (i = 2; i < c->argc; i++) {
            struct serverCommand *cmd = lookupCommandBySds(c->argv[i]->ptr);
            if (!cmd)
                continue;
            addReplyBulkCBuffer(c, cmd->fullname, sdslen(cmd->fullname));
            addReplyCommandDocs(c, cmd);
            numcmds++;
        }
        setDeferredMapLen(c,replylen,numcmds);
    }
}

/* COMMAND GETKEYS arg0 arg1 arg2 ... */
void commandGetKeysCommand(client *c) {
    getKeysSubcommand(c);
}

/* COMMAND HELP */
void commandHelpCommand(client *c) {
    const char *help[] = {
"(no subcommand)",
"    Return details about all Redis commands.",
"COUNT",
"    Return the total number of commands in this Redis server.",
"LIST",
"    Return a list of all commands in this Redis server.",
"INFO [<command-name> ...]",
"    Return details about multiple Redis commands.",
"    If no command names are given, documentation details for all",
"    commands are returned.",
"DOCS [<command-name> ...]",
"    Return documentation details about multiple Redis commands.",
"    If no command names are given, documentation details for all",
"    commands are returned.",
"GETKEYS <full-command>",
"    Return the keys from a full Redis command.",
"GETKEYSANDFLAGS <full-command>",
"    Return the keys and the access flags from a full Redis command.",
NULL
    };

    addReplyHelp(c, help);
}

/* Convert an amount of bytes into a human readable string in the form
 * of 100B, 2G, 100M, 4K, and so forth. */
void bytesToHuman(char *s, size_t size, unsigned long long n) {
    double d;

    if (n < 1024) {
        /* Bytes */
        snprintf(s,size,"%lluB",n);
    } else if (n < (1024*1024)) {
        d = (double)n/(1024);
        snprintf(s,size,"%.2fK",d);
    } else if (n < (1024LL*1024*1024)) {
        d = (double)n/(1024*1024);
        snprintf(s,size,"%.2fM",d);
    } else if (n < (1024LL*1024*1024*1024)) {
        d = (double)n/(1024LL*1024*1024);
        snprintf(s,size,"%.2fG",d);
    } else if (n < (1024LL*1024*1024*1024*1024)) {
        d = (double)n/(1024LL*1024*1024*1024);
        snprintf(s,size,"%.2fT",d);
    } else if (n < (1024LL*1024*1024*1024*1024*1024)) {
        d = (double)n/(1024LL*1024*1024*1024*1024);
        snprintf(s,size,"%.2fP",d);
    } else {
        /* Let's hope we never need this */
        snprintf(s,size,"%lluB",n);
    }
}

/* Fill percentile distribution of latencies. */
sds fillPercentileDistributionLatencies(sds info, const char* histogram_name, struct hdr_histogram* histogram) {
    info = sdscatfmt(info,"latency_percentiles_usec_%s:",histogram_name);
    for (int j = 0; j < server.latency_tracking_info_percentiles_len; j++) {
        char fbuf[128];
        size_t len = snprintf(fbuf, sizeof(fbuf), "%f", server.latency_tracking_info_percentiles[j]);
        trimDoubleString(fbuf, len);
        info = sdscatprintf(info,"p%s=%.3f", fbuf,
            ((double)hdr_value_at_percentile(histogram,server.latency_tracking_info_percentiles[j]))/1000.0f);
        if (j != server.latency_tracking_info_percentiles_len-1)
            info = sdscatlen(info,",",1);
        }
    info = sdscatprintf(info,"\r\n");
    return info;
}

const char *replstateToString(int replstate) {
    switch (replstate) {
    case SLAVE_STATE_WAIT_BGSAVE_START:
    case SLAVE_STATE_WAIT_BGSAVE_END:
        return "wait_bgsave";
    case SLAVE_STATE_SEND_BULK:
        return "send_bulk";
    case SLAVE_STATE_ONLINE:
        return "online";
    default:
        return "";
    }
}

/* Characters we sanitize on INFO output to maintain expected format. */
static char unsafe_info_chars[] = "#:\n\r";
static char unsafe_info_chars_substs[] = "____";   /* Must be same length as above */

/* Returns a sanitized version of s that contains no unsafe info string chars.
 * If no unsafe characters are found, simply returns s. Caller needs to
 * free tmp if it is non-null on return.
 */
const char *getSafeInfoString(const char *s, size_t len, char **tmp) {
    *tmp = NULL;
    if (mempbrk(s, len, unsafe_info_chars,sizeof(unsafe_info_chars)-1)
        == NULL) return s;
    char *new = *tmp = zmalloc(len + 1);
    memcpy(new, s, len);
    new[len] = '\0';
    return memmapchars(new, len, unsafe_info_chars, unsafe_info_chars_substs,
                       sizeof(unsafe_info_chars)-1);
}

sds genRedisInfoStringCommandStats(sds info, dict *commands) {
    struct serverCommand *c;
    dictEntry *de;
    dictIterator *di;
    di = dictGetSafeIterator(commands);
    while((de = dictNext(di)) != NULL) {
        char *tmpsafe;
        c = (struct serverCommand *) dictGetVal(de);
        if (c->calls || c->failed_calls || c->rejected_calls) {
            info = sdscatprintf(info,
                "cmdstat_%s:calls=%lld,usec=%lld,usec_per_call=%.2f"
                ",rejected_calls=%lld,failed_calls=%lld\r\n",
                getSafeInfoString(c->fullname, sdslen(c->fullname), &tmpsafe), c->calls, c->microseconds,
                (c->calls == 0) ? 0 : ((float)c->microseconds/c->calls),
                c->rejected_calls, c->failed_calls);
            if (tmpsafe != NULL) zfree(tmpsafe);
        }
        if (c->subcommands_dict) {
            info = genRedisInfoStringCommandStats(info, c->subcommands_dict);
        }
    }
    dictReleaseIterator(di);

    return info;
}

/* Writes the ACL metrics to the info */
sds genRedisInfoStringACLStats(sds info) {
    info = sdscatprintf(info,
         "acl_access_denied_auth:%lld\r\n"
         "acl_access_denied_cmd:%lld\r\n"
         "acl_access_denied_key:%lld\r\n"
         "acl_access_denied_channel:%lld\r\n",
         server.acl_info.user_auth_failures,
         server.acl_info.invalid_cmd_accesses,
         server.acl_info.invalid_key_accesses,
         server.acl_info.invalid_channel_accesses);
    return info;
}

sds genRedisInfoStringLatencyStats(sds info, dict *commands) {
    struct serverCommand *c;
    dictEntry *de;
    dictIterator *di;
    di = dictGetSafeIterator(commands);
    while((de = dictNext(di)) != NULL) {
        char *tmpsafe;
        c = (struct serverCommand *) dictGetVal(de);
        if (c->latency_histogram) {
            info = fillPercentileDistributionLatencies(info,
                getSafeInfoString(c->fullname, sdslen(c->fullname), &tmpsafe),
                c->latency_histogram);
            if (tmpsafe != NULL) zfree(tmpsafe);
        }
        if (c->subcommands_dict) {
            info = genRedisInfoStringLatencyStats(info, c->subcommands_dict);
        }
    }
    dictReleaseIterator(di);

    return info;
}

/* Takes a null terminated sections list, and adds them to the dict. */
void addInfoSectionsToDict(dict *section_dict, char **sections) {
    while (*sections) {
        sds section = sdsnew(*sections);
        if (dictAdd(section_dict, section, NULL)==DICT_ERR)
            sdsfree(section);
        sections++;
    }
}

/* Cached copy of the default sections, as an optimization. */
static dict *cached_default_info_sections = NULL;

void releaseInfoSectionDict(dict *sec) {
    if (sec != cached_default_info_sections)
        dictRelease(sec);
}

/* Create a dictionary with unique section names to be used by genRedisInfoString.
 * 'argv' and 'argc' are list of arguments for INFO.
 * 'defaults' is an optional null terminated list of default sections.
 * 'out_all' and 'out_everything' are optional.
 * The resulting dictionary should be released with releaseInfoSectionDict. */
dict *genInfoSectionDict(robj **argv, int argc, char **defaults, int *out_all, int *out_everything) {
    char *default_sections[] = {
        "server", "clients", "memory", "persistence", "stats", "replication",
        "cpu", "module_list", "errorstats", "cluster", "keyspace", NULL};
    if (!defaults)
        defaults = default_sections;

    if (argc == 0) {
        /* In this case we know the dict is not gonna be modified, so we cache
         * it as an optimization for a common case. */
        if (cached_default_info_sections)
            return cached_default_info_sections;
        cached_default_info_sections = dictCreate(&stringSetDictType);
        dictExpand(cached_default_info_sections, 16);
        addInfoSectionsToDict(cached_default_info_sections, defaults);
        return cached_default_info_sections;
    }

    dict *section_dict = dictCreate(&stringSetDictType);
    dictExpand(section_dict, min(argc,16));
    for (int i = 0; i < argc; i++) {
        if (!strcasecmp(argv[i]->ptr,"default")) {
            addInfoSectionsToDict(section_dict, defaults);
        } else if (!strcasecmp(argv[i]->ptr,"all")) {
            if (out_all) *out_all = 1;
        } else if (!strcasecmp(argv[i]->ptr,"everything")) {
            if (out_everything) *out_everything = 1;
            if (out_all) *out_all = 1;
        } else {
            sds section = sdsnew(argv[i]->ptr);
            if (dictAdd(section_dict, section, NULL) != DICT_OK)
                sdsfree(section);
        }
    }
    return section_dict;
}

/* sets blocking_keys to the total number of keys which has at least one client blocked on them.
 * sets blocking_keys_on_nokey to the total number of keys which has at least one client
 * blocked on them to be written or deleted.
 * sets watched_keys to the total number of keys which has at least on client watching on them. */
void totalNumberOfStatefulKeys(unsigned long *blocking_keys, unsigned long *blocking_keys_on_nokey, unsigned long *watched_keys) {
    unsigned long bkeys=0, bkeys_on_nokey=0, wkeys=0;
    for (int j = 0; j < server.dbnum; j++) {
        bkeys += dictSize(server.db[j].blocking_keys);
        bkeys_on_nokey += dictSize(server.db[j].blocking_keys_unblock_on_nokey);
        wkeys += dictSize(server.db[j].watched_keys);
    }
    if (blocking_keys)
        *blocking_keys = bkeys;
    if (blocking_keys_on_nokey)
        *blocking_keys_on_nokey = bkeys_on_nokey;
    if (watched_keys)
        *watched_keys = wkeys;
}

/* Create the string returned by the INFO command. This is decoupled
 * by the INFO command itself as we need to report the same information
 * on memory corruption problems. */
sds genRedisInfoString(dict *section_dict, int all_sections, int everything) {
    sds info = sdsempty();
    time_t uptime = server.unixtime-server.stat_starttime;
    int j;
    int sections = 0;
    if (everything) all_sections = 1;

    /* Server */
    if (all_sections || (dictFind(section_dict,"server") != NULL)) {
        static int call_uname = 1;
        static struct utsname name;
        char *mode;
        char *supervised;

        if (server.cluster_enabled) mode = "cluster";
        else if (server.sentinel_mode) mode = "sentinel";
        else mode = "standalone";

        if (server.supervised) {
            if (server.supervised_mode == SUPERVISED_UPSTART) supervised = "upstart";
            else if (server.supervised_mode == SUPERVISED_SYSTEMD) supervised = "systemd";
            else supervised = "unknown";
        } else {
            supervised = "no";
        }

        if (sections++) info = sdscat(info,"\r\n");

        if (call_uname) {
            /* Uname can be slow and is always the same output. Cache it. */
            uname(&name);
            call_uname = 0;
        }

        info = sdscatfmt(info, "# Server\r\n" FMTARGS(
            "redis_version:%s\r\n", REDIS_VERSION,
<<<<<<< HEAD
            "server_name:%s\r\n", SERVER_NAME,
            "server_version:%s\r\n", SERVER_VERSION,
            "redis_git_sha1:%s\r\n", redisGitSHA1(),
            "redis_git_dirty:%i\r\n", strtol(redisGitDirty(),NULL,10) > 0,
            "redis_build_id:%s\r\n", redisBuildIdString(),
=======
            "redis_git_sha1:%s\r\n", serverGitSHA1(),
            "redis_git_dirty:%i\r\n", strtol(serverGitDirty(),NULL,10) > 0,
            "redis_build_id:%s\r\n", serverBuildIdString(),
>>>>>>> 125a2987
            "redis_mode:%s\r\n", mode,
            "os:%s", name.sysname,
            " %s", name.release,
            " %s\r\n", name.machine,
            "arch_bits:%i\r\n", server.arch_bits,
            "monotonic_clock:%s\r\n", monotonicInfoString(),
            "multiplexing_api:%s\r\n", aeGetApiName(),
            "atomicvar_api:%s\r\n", REDIS_ATOMIC_API,
            "gcc_version:%s\r\n", GNUC_VERSION_STR,
            "process_id:%I\r\n", (int64_t) getpid(),
            "process_supervised:%s\r\n", supervised,
            "run_id:%s\r\n", server.runid,
            "tcp_port:%i\r\n", server.port ? server.port : server.tls_port,
            "server_time_usec:%I\r\n", (int64_t)server.ustime,
            "uptime_in_seconds:%I\r\n", (int64_t)uptime,
            "uptime_in_days:%I\r\n", (int64_t)(uptime/(3600*24)),
            "hz:%i\r\n", server.hz,
            "configured_hz:%i\r\n", server.config_hz,
            "lru_clock:%u\r\n", server.lruclock,
            "executable:%s\r\n", server.executable ? server.executable : "",
            "config_file:%s\r\n", server.configfile ? server.configfile : "",
            "io_threads_active:%i\r\n", server.io_threads_active));

        /* Conditional properties */
        if (isShutdownInitiated()) {
            info = sdscatfmt(info,
                "shutdown_in_milliseconds:%I\r\n",
                (int64_t)(server.shutdown_mstime - commandTimeSnapshot()));
        }

        /* get all the listeners information */
        info = getListensInfoString(info);
    }

    /* Clients */
    if (all_sections || (dictFind(section_dict,"clients") != NULL)) {
        size_t maxin, maxout;
        unsigned long blocking_keys, blocking_keys_on_nokey, watched_keys;
        getExpansiveClientsInfo(&maxin,&maxout);
        totalNumberOfStatefulKeys(&blocking_keys, &blocking_keys_on_nokey, &watched_keys);
        if (sections++) info = sdscat(info,"\r\n");
        info = sdscatprintf(info, "# Clients\r\n" FMTARGS(
            "connected_clients:%lu\r\n", listLength(server.clients) - listLength(server.slaves),
            "cluster_connections:%lu\r\n", getClusterConnectionsCount(),
            "maxclients:%u\r\n", server.maxclients,
            "client_recent_max_input_buffer:%zu\r\n", maxin,
            "client_recent_max_output_buffer:%zu\r\n", maxout,
            "blocked_clients:%d\r\n", server.blocked_clients,
            "tracking_clients:%d\r\n", server.tracking_clients,
            "pubsub_clients:%d\r\n", server.pubsub_clients,
            "watching_clients:%d\r\n", server.watching_clients,
            "clients_in_timeout_table:%llu\r\n", (unsigned long long) raxSize(server.clients_timeout_table),
            "total_watched_keys:%lu\r\n", watched_keys,
            "total_blocking_keys:%lu\r\n", blocking_keys,
            "total_blocking_keys_on_nokey:%lu\r\n", blocking_keys_on_nokey));
    }

    /* Memory */
    if (all_sections || (dictFind(section_dict,"memory") != NULL)) {
        char hmem[64];
        char peak_hmem[64];
        char total_system_hmem[64];
        char used_memory_lua_hmem[64];
        char used_memory_vm_total_hmem[64];
        char used_memory_scripts_hmem[64];
        char used_memory_rss_hmem[64];
        char maxmemory_hmem[64];
        size_t zmalloc_used = zmalloc_used_memory();
        size_t total_system_mem = server.system_memory_size;
        const char *evict_policy = evictPolicyToString();
        long long memory_lua = evalMemory();
        long long memory_functions = functionsMemory();
        struct serverMemOverhead *mh = getMemoryOverheadData();

        /* Peak memory is updated from time to time by serverCron() so it
         * may happen that the instantaneous value is slightly bigger than
         * the peak value. This may confuse users, so we update the peak
         * if found smaller than the current memory usage. */
        if (zmalloc_used > server.stat_peak_memory)
            server.stat_peak_memory = zmalloc_used;

        bytesToHuman(hmem,sizeof(hmem),zmalloc_used);
        bytesToHuman(peak_hmem,sizeof(peak_hmem),server.stat_peak_memory);
        bytesToHuman(total_system_hmem,sizeof(total_system_hmem),total_system_mem);
        bytesToHuman(used_memory_lua_hmem,sizeof(used_memory_lua_hmem),memory_lua);
        bytesToHuman(used_memory_vm_total_hmem,sizeof(used_memory_vm_total_hmem),memory_functions + memory_lua);
        bytesToHuman(used_memory_scripts_hmem,sizeof(used_memory_scripts_hmem),mh->lua_caches + mh->functions_caches);
        bytesToHuman(used_memory_rss_hmem,sizeof(used_memory_rss_hmem),server.cron_malloc_stats.process_rss);
        bytesToHuman(maxmemory_hmem,sizeof(maxmemory_hmem),server.maxmemory);

        if (sections++) info = sdscat(info,"\r\n");
        info = sdscatprintf(info, "# Memory\r\n" FMTARGS(
            "used_memory:%zu\r\n", zmalloc_used,
            "used_memory_human:%s\r\n", hmem,
            "used_memory_rss:%zu\r\n", server.cron_malloc_stats.process_rss,
            "used_memory_rss_human:%s\r\n", used_memory_rss_hmem,
            "used_memory_peak:%zu\r\n", server.stat_peak_memory,
            "used_memory_peak_human:%s\r\n", peak_hmem,
            "used_memory_peak_perc:%.2f%%\r\n", mh->peak_perc,
            "used_memory_overhead:%zu\r\n", mh->overhead_total,
            "used_memory_startup:%zu\r\n", mh->startup_allocated,
            "used_memory_dataset:%zu\r\n", mh->dataset,
            "used_memory_dataset_perc:%.2f%%\r\n", mh->dataset_perc,
            "allocator_allocated:%zu\r\n", server.cron_malloc_stats.allocator_allocated,
            "allocator_active:%zu\r\n", server.cron_malloc_stats.allocator_active,
            "allocator_resident:%zu\r\n", server.cron_malloc_stats.allocator_resident,
            "allocator_muzzy:%zu\r\n", server.cron_malloc_stats.allocator_muzzy,
            "total_system_memory:%lu\r\n", (unsigned long)total_system_mem,
            "total_system_memory_human:%s\r\n", total_system_hmem,
            "used_memory_lua:%lld\r\n", memory_lua, /* deprecated, renamed to used_memory_vm_eval */
            "used_memory_vm_eval:%lld\r\n", memory_lua,
            "used_memory_lua_human:%s\r\n", used_memory_lua_hmem, /* deprecated */
            "used_memory_scripts_eval:%lld\r\n", (long long)mh->lua_caches,
            "number_of_cached_scripts:%lu\r\n", dictSize(evalScriptsDict()),
            "number_of_functions:%lu\r\n", functionsNum(),
            "number_of_libraries:%lu\r\n", functionsLibNum(),
            "used_memory_vm_functions:%lld\r\n", memory_functions,
            "used_memory_vm_total:%lld\r\n", memory_functions + memory_lua,
            "used_memory_vm_total_human:%s\r\n", used_memory_vm_total_hmem,
            "used_memory_functions:%lld\r\n", (long long)mh->functions_caches,
            "used_memory_scripts:%lld\r\n", (long long)mh->lua_caches + (long long)mh->functions_caches,
            "used_memory_scripts_human:%s\r\n", used_memory_scripts_hmem,
            "maxmemory:%lld\r\n", server.maxmemory,
            "maxmemory_human:%s\r\n", maxmemory_hmem,
            "maxmemory_policy:%s\r\n", evict_policy,
            "allocator_frag_ratio:%.2f\r\n", mh->allocator_frag,
            "allocator_frag_bytes:%zu\r\n", mh->allocator_frag_bytes,
            "allocator_rss_ratio:%.2f\r\n", mh->allocator_rss,
            "allocator_rss_bytes:%zd\r\n", mh->allocator_rss_bytes,
            "rss_overhead_ratio:%.2f\r\n", mh->rss_extra,
            "rss_overhead_bytes:%zd\r\n", mh->rss_extra_bytes,
            /* The next field (mem_fragmentation_ratio) is the total RSS
             * overhead, including fragmentation, but not just it. This field
             * (and the next one) is named like that just for backward
             * compatibility. */
            "mem_fragmentation_ratio:%.2f\r\n", mh->total_frag,
            "mem_fragmentation_bytes:%zd\r\n", mh->total_frag_bytes,
            "mem_not_counted_for_evict:%zu\r\n", freeMemoryGetNotCountedMemory(),
            "mem_replication_backlog:%zu\r\n", mh->repl_backlog,
            "mem_total_replication_buffers:%zu\r\n", server.repl_buffer_mem,
            "mem_clients_slaves:%zu\r\n", mh->clients_slaves,
            "mem_clients_normal:%zu\r\n", mh->clients_normal,
            "mem_cluster_links:%zu\r\n", mh->cluster_links,
            "mem_aof_buffer:%zu\r\n", mh->aof_buffer,
            "mem_allocator:%s\r\n", ZMALLOC_LIB,
            "mem_overhead_db_hashtable_rehashing:%zu\r\n", mh->overhead_db_hashtable_rehashing,
            "active_defrag_running:%d\r\n", server.active_defrag_running,
            "lazyfree_pending_objects:%zu\r\n", lazyfreeGetPendingObjectsCount(),
            "lazyfreed_objects:%zu\r\n", lazyfreeGetFreedObjectsCount()));
        freeMemoryOverheadData(mh);
    }

    /* Persistence */
    if (all_sections || (dictFind(section_dict,"persistence") != NULL)) {
        if (sections++) info = sdscat(info,"\r\n");
        double fork_perc = 0;
        if (server.stat_module_progress) {
            fork_perc = server.stat_module_progress * 100;
        } else if (server.stat_current_save_keys_total) {
            fork_perc = ((double)server.stat_current_save_keys_processed / server.stat_current_save_keys_total) * 100;
        }
        int aof_bio_fsync_status;
        atomicGet(server.aof_bio_fsync_status,aof_bio_fsync_status);

        info = sdscatprintf(info, "# Persistence\r\n" FMTARGS(
            "loading:%d\r\n", (int)(server.loading && !server.async_loading),
            "async_loading:%d\r\n", (int)server.async_loading,
            "current_cow_peak:%zu\r\n", server.stat_current_cow_peak,
            "current_cow_size:%zu\r\n", server.stat_current_cow_bytes,
            "current_cow_size_age:%lu\r\n", (server.stat_current_cow_updated ?
                                             (unsigned long) elapsedMs(server.stat_current_cow_updated) / 1000 : 0),
            "current_fork_perc:%.2f\r\n", fork_perc,
            "current_save_keys_processed:%zu\r\n", server.stat_current_save_keys_processed,
            "current_save_keys_total:%zu\r\n", server.stat_current_save_keys_total,
            "rdb_changes_since_last_save:%lld\r\n", server.dirty,
            "rdb_bgsave_in_progress:%d\r\n", server.child_type == CHILD_TYPE_RDB,
            "rdb_last_save_time:%jd\r\n", (intmax_t)server.lastsave,
            "rdb_last_bgsave_status:%s\r\n", (server.lastbgsave_status == C_OK) ? "ok" : "err",
            "rdb_last_bgsave_time_sec:%jd\r\n", (intmax_t)server.rdb_save_time_last,
            "rdb_current_bgsave_time_sec:%jd\r\n", (intmax_t)((server.child_type != CHILD_TYPE_RDB) ?
                                                              -1 : time(NULL)-server.rdb_save_time_start),
            "rdb_saves:%lld\r\n", server.stat_rdb_saves,
            "rdb_last_cow_size:%zu\r\n", server.stat_rdb_cow_bytes,
            "rdb_last_load_keys_expired:%lld\r\n", server.rdb_last_load_keys_expired,
            "rdb_last_load_keys_loaded:%lld\r\n", server.rdb_last_load_keys_loaded,
            "aof_enabled:%d\r\n", server.aof_state != AOF_OFF,
            "aof_rewrite_in_progress:%d\r\n", server.child_type == CHILD_TYPE_AOF,
            "aof_rewrite_scheduled:%d\r\n", server.aof_rewrite_scheduled,
            "aof_last_rewrite_time_sec:%jd\r\n", (intmax_t)server.aof_rewrite_time_last,
            "aof_current_rewrite_time_sec:%jd\r\n", (intmax_t)((server.child_type != CHILD_TYPE_AOF) ?
                                                               -1 : time(NULL)-server.aof_rewrite_time_start),
            "aof_last_bgrewrite_status:%s\r\n", (server.aof_lastbgrewrite_status == C_OK ?
                                                 "ok" : "err"),
            "aof_rewrites:%lld\r\n", server.stat_aof_rewrites,
            "aof_rewrites_consecutive_failures:%lld\r\n", server.stat_aofrw_consecutive_failures,
            "aof_last_write_status:%s\r\n", (server.aof_last_write_status == C_OK &&
                                             aof_bio_fsync_status == C_OK) ? "ok" : "err",
            "aof_last_cow_size:%zu\r\n", server.stat_aof_cow_bytes,
            "module_fork_in_progress:%d\r\n", server.child_type == CHILD_TYPE_MODULE,
            "module_fork_last_cow_size:%zu\r\n", server.stat_module_cow_bytes));

        if (server.aof_enabled) {
            info = sdscatprintf(info, FMTARGS(
                "aof_current_size:%lld\r\n", (long long) server.aof_current_size,
                "aof_base_size:%lld\r\n", (long long) server.aof_rewrite_base_size,
                "aof_pending_rewrite:%d\r\n", server.aof_rewrite_scheduled,
                "aof_buffer_length:%zu\r\n", sdslen(server.aof_buf),
                "aof_pending_bio_fsync:%lu\r\n", bioPendingJobsOfType(BIO_AOF_FSYNC),
                "aof_delayed_fsync:%lu\r\n", server.aof_delayed_fsync));
        }

        if (server.loading) {
            double perc = 0;
            time_t eta, elapsed;
            off_t remaining_bytes = 1;

            if (server.loading_total_bytes) {
                perc = ((double)server.loading_loaded_bytes / server.loading_total_bytes) * 100;
                remaining_bytes = server.loading_total_bytes - server.loading_loaded_bytes;
            } else if(server.loading_rdb_used_mem) {
                perc = ((double)server.loading_loaded_bytes / server.loading_rdb_used_mem) * 100;
                remaining_bytes = server.loading_rdb_used_mem - server.loading_loaded_bytes;
                /* used mem is only a (bad) estimation of the rdb file size, avoid going over 100% */
                if (perc > 99.99) perc = 99.99;
                if (remaining_bytes < 1) remaining_bytes = 1;
            }

            elapsed = time(NULL)-server.loading_start_time;
            if (elapsed == 0) {
                eta = 1; /* A fake 1 second figure if we don't have
                            enough info */
            } else {
                eta = (elapsed*remaining_bytes)/(server.loading_loaded_bytes+1);
            }

            info = sdscatprintf(info, FMTARGS(
                "loading_start_time:%jd\r\n", (intmax_t) server.loading_start_time,
                "loading_total_bytes:%llu\r\n", (unsigned long long) server.loading_total_bytes,
                "loading_rdb_used_mem:%llu\r\n", (unsigned long long) server.loading_rdb_used_mem,
                "loading_loaded_bytes:%llu\r\n", (unsigned long long) server.loading_loaded_bytes,
                "loading_loaded_perc:%.2f\r\n", perc,
                "loading_eta_seconds:%jd\r\n", (intmax_t)eta));
        }
    }

    /* Stats */
    if (all_sections  || (dictFind(section_dict,"stats") != NULL)) {
        long long stat_total_reads_processed, stat_total_writes_processed;
        long long stat_net_input_bytes, stat_net_output_bytes;
        long long stat_net_repl_input_bytes, stat_net_repl_output_bytes;
        long long current_eviction_exceeded_time = server.stat_last_eviction_exceeded_time ?
            (long long) elapsedUs(server.stat_last_eviction_exceeded_time): 0;
        long long current_active_defrag_time = server.stat_last_active_defrag_time ?
            (long long) elapsedUs(server.stat_last_active_defrag_time): 0;
        long long stat_client_qbuf_limit_disconnections;
        atomicGet(server.stat_total_reads_processed, stat_total_reads_processed);
        atomicGet(server.stat_total_writes_processed, stat_total_writes_processed);
        atomicGet(server.stat_net_input_bytes, stat_net_input_bytes);
        atomicGet(server.stat_net_output_bytes, stat_net_output_bytes);
        atomicGet(server.stat_net_repl_input_bytes, stat_net_repl_input_bytes);
        atomicGet(server.stat_net_repl_output_bytes, stat_net_repl_output_bytes);
        atomicGet(server.stat_client_qbuf_limit_disconnections, stat_client_qbuf_limit_disconnections);

        if (sections++) info = sdscat(info,"\r\n");
        info = sdscatprintf(info, "# Stats\r\n" FMTARGS(
            "total_connections_received:%lld\r\n", server.stat_numconnections,
            "total_commands_processed:%lld\r\n", server.stat_numcommands,
            "instantaneous_ops_per_sec:%lld\r\n", getInstantaneousMetric(STATS_METRIC_COMMAND),
            "total_net_input_bytes:%lld\r\n", stat_net_input_bytes + stat_net_repl_input_bytes,
            "total_net_output_bytes:%lld\r\n", stat_net_output_bytes + stat_net_repl_output_bytes,
            "total_net_repl_input_bytes:%lld\r\n", stat_net_repl_input_bytes,
            "total_net_repl_output_bytes:%lld\r\n", stat_net_repl_output_bytes,
            "instantaneous_input_kbps:%.2f\r\n", (float)getInstantaneousMetric(STATS_METRIC_NET_INPUT)/1024,
            "instantaneous_output_kbps:%.2f\r\n", (float)getInstantaneousMetric(STATS_METRIC_NET_OUTPUT)/1024,
            "instantaneous_input_repl_kbps:%.2f\r\n", (float)getInstantaneousMetric(STATS_METRIC_NET_INPUT_REPLICATION)/1024,
            "instantaneous_output_repl_kbps:%.2f\r\n", (float)getInstantaneousMetric(STATS_METRIC_NET_OUTPUT_REPLICATION)/1024,
            "rejected_connections:%lld\r\n", server.stat_rejected_conn,
            "sync_full:%lld\r\n", server.stat_sync_full,
            "sync_partial_ok:%lld\r\n", server.stat_sync_partial_ok,
            "sync_partial_err:%lld\r\n", server.stat_sync_partial_err,
            "expired_keys:%lld\r\n", server.stat_expiredkeys,
            "expired_stale_perc:%.2f\r\n", server.stat_expired_stale_perc*100,
            "expired_time_cap_reached_count:%lld\r\n", server.stat_expired_time_cap_reached_count,
            "expire_cycle_cpu_milliseconds:%lld\r\n", server.stat_expire_cycle_time_used/1000,
            "evicted_keys:%lld\r\n", server.stat_evictedkeys,
            "evicted_clients:%lld\r\n", server.stat_evictedclients,
            "evicted_scripts:%lld\r\n", server.stat_evictedscripts,
            "total_eviction_exceeded_time:%lld\r\n", (server.stat_total_eviction_exceeded_time + current_eviction_exceeded_time) / 1000,
            "current_eviction_exceeded_time:%lld\r\n", current_eviction_exceeded_time / 1000,
            "keyspace_hits:%lld\r\n", server.stat_keyspace_hits,
            "keyspace_misses:%lld\r\n", server.stat_keyspace_misses,
            "pubsub_channels:%llu\r\n", kvstoreSize(server.pubsub_channels),
            "pubsub_patterns:%lu\r\n", dictSize(server.pubsub_patterns),
            "pubsubshard_channels:%llu\r\n", kvstoreSize(server.pubsubshard_channels),
            "latest_fork_usec:%lld\r\n", server.stat_fork_time,
            "total_forks:%lld\r\n", server.stat_total_forks,
            "migrate_cached_sockets:%ld\r\n", dictSize(server.migrate_cached_sockets),
            "slave_expires_tracked_keys:%zu\r\n", getSlaveKeyWithExpireCount(),
            "active_defrag_hits:%lld\r\n", server.stat_active_defrag_hits,
            "active_defrag_misses:%lld\r\n", server.stat_active_defrag_misses,
            "active_defrag_key_hits:%lld\r\n", server.stat_active_defrag_key_hits,
            "active_defrag_key_misses:%lld\r\n", server.stat_active_defrag_key_misses,
            "total_active_defrag_time:%lld\r\n", (server.stat_total_active_defrag_time + current_active_defrag_time) / 1000,
            "current_active_defrag_time:%lld\r\n", current_active_defrag_time / 1000,
            "tracking_total_keys:%lld\r\n", (unsigned long long) trackingGetTotalKeys(),
            "tracking_total_items:%lld\r\n", (unsigned long long) trackingGetTotalItems(),
            "tracking_total_prefixes:%lld\r\n", (unsigned long long) trackingGetTotalPrefixes(),
            "unexpected_error_replies:%lld\r\n", server.stat_unexpected_error_replies,
            "total_error_replies:%lld\r\n", server.stat_total_error_replies,
            "dump_payload_sanitizations:%lld\r\n", server.stat_dump_payload_sanitizations,
            "total_reads_processed:%lld\r\n", stat_total_reads_processed,
            "total_writes_processed:%lld\r\n", stat_total_writes_processed,
            "io_threaded_reads_processed:%lld\r\n", server.stat_io_reads_processed,
            "io_threaded_writes_processed:%lld\r\n", server.stat_io_writes_processed,
            "client_query_buffer_limit_disconnections:%lld\r\n", stat_client_qbuf_limit_disconnections,
            "client_output_buffer_limit_disconnections:%lld\r\n", server.stat_client_outbuf_limit_disconnections,
            "reply_buffer_shrinks:%lld\r\n", server.stat_reply_buffer_shrinks,
            "reply_buffer_expands:%lld\r\n", server.stat_reply_buffer_expands,
            "eventloop_cycles:%llu\r\n", server.duration_stats[EL_DURATION_TYPE_EL].cnt,
            "eventloop_duration_sum:%llu\r\n", server.duration_stats[EL_DURATION_TYPE_EL].sum,
            "eventloop_duration_cmd_sum:%llu\r\n", server.duration_stats[EL_DURATION_TYPE_CMD].sum,
            "instantaneous_eventloop_cycles_per_sec:%llu\r\n", getInstantaneousMetric(STATS_METRIC_EL_CYCLE),
            "instantaneous_eventloop_duration_usec:%llu\r\n", getInstantaneousMetric(STATS_METRIC_EL_DURATION)));
        info = genRedisInfoStringACLStats(info);
    }

    /* Replication */
    if (all_sections || (dictFind(section_dict,"replication") != NULL)) {
        if (sections++) info = sdscat(info,"\r\n");
        info = sdscatprintf(info,
            "# Replication\r\n"
            "role:%s\r\n",
            server.masterhost == NULL ? "master" : "slave");
        if (server.masterhost) {
            long long slave_repl_offset = 1;
            long long slave_read_repl_offset = 1;

            if (server.master) {
                slave_repl_offset = server.master->reploff;
                slave_read_repl_offset = server.master->read_reploff;
            } else if (server.cached_master) {
                slave_repl_offset = server.cached_master->reploff;
                slave_read_repl_offset = server.cached_master->read_reploff;
            }

            info = sdscatprintf(info, FMTARGS(
                "master_host:%s\r\n", server.masterhost,
                "master_port:%d\r\n", server.masterport,
                "master_link_status:%s\r\n", (server.repl_state == REPL_STATE_CONNECTED) ? "up" : "down",
                "master_last_io_seconds_ago:%d\r\n", server.master ? ((int)(server.unixtime-server.master->lastinteraction)) : -1,
                "master_sync_in_progress:%d\r\n", server.repl_state == REPL_STATE_TRANSFER,
                "slave_read_repl_offset:%lld\r\n", slave_read_repl_offset,
                "slave_repl_offset:%lld\r\n", slave_repl_offset));

            if (server.repl_state == REPL_STATE_TRANSFER) {
                double perc = 0;
                if (server.repl_transfer_size) {
                    perc = ((double)server.repl_transfer_read / server.repl_transfer_size) * 100;
                }
                info = sdscatprintf(info, FMTARGS(
                    "master_sync_total_bytes:%lld\r\n", (long long) server.repl_transfer_size,
                    "master_sync_read_bytes:%lld\r\n", (long long) server.repl_transfer_read,
                    "master_sync_left_bytes:%lld\r\n", (long long) (server.repl_transfer_size - server.repl_transfer_read),
                    "master_sync_perc:%.2f\r\n", perc,
                    "master_sync_last_io_seconds_ago:%d\r\n", (int)(server.unixtime-server.repl_transfer_lastio)));
            }

            if (server.repl_state != REPL_STATE_CONNECTED) {
                info = sdscatprintf(info,
                    "master_link_down_since_seconds:%jd\r\n",
                    server.repl_down_since ?
                    (intmax_t)(server.unixtime-server.repl_down_since) : -1);
            }
            info = sdscatprintf(info, FMTARGS(
                "slave_priority:%d\r\n", server.slave_priority,
                "slave_read_only:%d\r\n", server.repl_slave_ro,
                "replica_announced:%d\r\n", server.replica_announced));
        }

        info = sdscatprintf(info,
            "connected_slaves:%lu\r\n",
            listLength(server.slaves));

        /* If min-slaves-to-write is active, write the number of slaves
         * currently considered 'good'. */
        if (server.repl_min_slaves_to_write &&
            server.repl_min_slaves_max_lag) {
            info = sdscatprintf(info,
                "min_slaves_good_slaves:%d\r\n",
                server.repl_good_slaves_count);
        }

        if (listLength(server.slaves)) {
            int slaveid = 0;
            listNode *ln;
            listIter li;

            listRewind(server.slaves,&li);
            while((ln = listNext(&li))) {
                client *slave = listNodeValue(ln);
                char ip[NET_IP_STR_LEN], *slaveip = slave->slave_addr;
                int port;
                long lag = 0;

                if (!slaveip) {
                    if (connAddrPeerName(slave->conn,ip,sizeof(ip),&port) == -1)
                        continue;
                    slaveip = ip;
                }
                const char *state = replstateToString(slave->replstate);
                if (state[0] == '\0') continue;
                if (slave->replstate == SLAVE_STATE_ONLINE)
                    lag = time(NULL) - slave->repl_ack_time;

                info = sdscatprintf(info,
                    "slave%d:ip=%s,port=%d,state=%s,"
                    "offset=%lld,lag=%ld\r\n",
                    slaveid,slaveip,slave->slave_listening_port,state,
                    slave->repl_ack_off, lag);
                slaveid++;
            }
        }
        info = sdscatprintf(info, FMTARGS(
            "master_failover_state:%s\r\n", getFailoverStateString(),
            "master_replid:%s\r\n", server.replid,
            "master_replid2:%s\r\n", server.replid2,
            "master_repl_offset:%lld\r\n", server.master_repl_offset,
            "second_repl_offset:%lld\r\n", server.second_replid_offset,
            "repl_backlog_active:%d\r\n", server.repl_backlog != NULL,
            "repl_backlog_size:%lld\r\n", server.repl_backlog_size,
            "repl_backlog_first_byte_offset:%lld\r\n", server.repl_backlog ? server.repl_backlog->offset : 0,
            "repl_backlog_histlen:%lld\r\n", server.repl_backlog ? server.repl_backlog->histlen : 0));
    }

    /* CPU */
    if (all_sections || (dictFind(section_dict,"cpu") != NULL)) {
        if (sections++) info = sdscat(info,"\r\n");

        struct rusage self_ru, c_ru;
        getrusage(RUSAGE_SELF, &self_ru);
        getrusage(RUSAGE_CHILDREN, &c_ru);
        info = sdscatprintf(info,
        "# CPU\r\n"
        "used_cpu_sys:%ld.%06ld\r\n"
        "used_cpu_user:%ld.%06ld\r\n"
        "used_cpu_sys_children:%ld.%06ld\r\n"
        "used_cpu_user_children:%ld.%06ld\r\n",
        (long)self_ru.ru_stime.tv_sec, (long)self_ru.ru_stime.tv_usec,
        (long)self_ru.ru_utime.tv_sec, (long)self_ru.ru_utime.tv_usec,
        (long)c_ru.ru_stime.tv_sec, (long)c_ru.ru_stime.tv_usec,
        (long)c_ru.ru_utime.tv_sec, (long)c_ru.ru_utime.tv_usec);
#ifdef RUSAGE_THREAD
        struct rusage m_ru;
        getrusage(RUSAGE_THREAD, &m_ru);
        info = sdscatprintf(info,
            "used_cpu_sys_main_thread:%ld.%06ld\r\n"
            "used_cpu_user_main_thread:%ld.%06ld\r\n",
            (long)m_ru.ru_stime.tv_sec, (long)m_ru.ru_stime.tv_usec,
            (long)m_ru.ru_utime.tv_sec, (long)m_ru.ru_utime.tv_usec);
#endif  /* RUSAGE_THREAD */
    }

    /* Modules */
    if (all_sections || (dictFind(section_dict,"module_list") != NULL) || (dictFind(section_dict,"modules") != NULL)) {
        if (sections++) info = sdscat(info,"\r\n");
        info = sdscatprintf(info,"# Modules\r\n");
        info = genModulesInfoString(info);
    }

    /* Command statistics */
    if (all_sections || (dictFind(section_dict,"commandstats") != NULL)) {
        if (sections++) info = sdscat(info,"\r\n");
        info = sdscatprintf(info, "# Commandstats\r\n");
        info = genRedisInfoStringCommandStats(info, server.commands);
    }

    /* Error statistics */
    if (all_sections || (dictFind(section_dict,"errorstats") != NULL)) {
        if (sections++) info = sdscat(info,"\r\n");
        info = sdscat(info, "# Errorstats\r\n");
        raxIterator ri;
        raxStart(&ri,server.errors);
        raxSeek(&ri,"^",NULL,0);
        struct serverError *e;
        while(raxNext(&ri)) {
            char *tmpsafe;
            e = (struct serverError *) ri.data;
            info = sdscatprintf(info,
                "errorstat_%.*s:count=%lld\r\n",
                (int)ri.key_len, getSafeInfoString((char *) ri.key, ri.key_len, &tmpsafe), e->count);
            if (tmpsafe != NULL) zfree(tmpsafe);
        }
        raxStop(&ri);
    }

    /* Latency by percentile distribution per command */
    if (all_sections || (dictFind(section_dict,"latencystats") != NULL)) {
        if (sections++) info = sdscat(info,"\r\n");
        info = sdscatprintf(info, "# Latencystats\r\n");
        if (server.latency_tracking_enabled) {
            info = genRedisInfoStringLatencyStats(info, server.commands);
        }
    }

    /* Cluster */
    if (all_sections || (dictFind(section_dict,"cluster") != NULL)) {
        if (sections++) info = sdscat(info,"\r\n");
        info = sdscatprintf(info,
        "# Cluster\r\n"
        "cluster_enabled:%d\r\n",
        server.cluster_enabled);
    }

    /* Key space */
    if (all_sections || (dictFind(section_dict,"keyspace") != NULL)) {
        if (sections++) info = sdscat(info,"\r\n");
        info = sdscatprintf(info, "# Keyspace\r\n");
        for (j = 0; j < server.dbnum; j++) {
            long long keys, vkeys;

            keys = kvstoreSize(server.db[j].keys);
            vkeys = kvstoreSize(server.db[j].expires);
            if (keys || vkeys) {
                info = sdscatprintf(info,
                    "db%d:keys=%lld,expires=%lld,avg_ttl=%lld\r\n",
                    j, keys, vkeys, server.db[j].avg_ttl);
            }
        }
    }

    /* Get info from modules.
     * Returned when the user asked for "everything", "modules", or a specific module section.
     * We're not aware of the module section names here, and we rather avoid the search when we can.
     * so we proceed if there's a requested section name that's not found yet, or when the user asked
     * for "all" with any additional section names. */
    if (everything || dictFind(section_dict, "modules") != NULL || sections < (int)dictSize(section_dict) ||
        (all_sections && dictSize(section_dict)))
    {

        info = modulesCollectInfo(info,
                                  everything || dictFind(section_dict, "modules") != NULL ? NULL: section_dict,
                                  0, /* not a crash report */
                                  sections);
    }

    if (dictFind(section_dict, "debug") != NULL) {
        if (sections++) info = sdscat(info,"\r\n");
        info = sdscatprintf(info, "# Debug\r\n" FMTARGS(
            "eventloop_duration_aof_sum:%llu\r\n", server.duration_stats[EL_DURATION_TYPE_AOF].sum,
            "eventloop_duration_cron_sum:%llu\r\n", server.duration_stats[EL_DURATION_TYPE_CRON].sum,
            "eventloop_duration_max:%llu\r\n", server.duration_stats[EL_DURATION_TYPE_EL].max,
            "eventloop_cmd_per_cycle_max:%lld\r\n", server.el_cmd_cnt_max));
    }

    return info;
}

/* INFO [<section> [<section> ...]] */
void infoCommand(client *c) {
    if (server.sentinel_mode) {
        sentinelInfoCommand(c);
        return;
    }
    int all_sections = 0;
    int everything = 0;
    dict *sections_dict = genInfoSectionDict(c->argv+1, c->argc-1, NULL, &all_sections, &everything);
    sds info = genRedisInfoString(sections_dict, all_sections, everything);
    addReplyVerbatim(c,info,sdslen(info),"txt");
    sdsfree(info);
    releaseInfoSectionDict(sections_dict);
    return;
}

void monitorCommand(client *c) {
    if (c->flags & CLIENT_DENY_BLOCKING) {
        /**
         * A client that has CLIENT_DENY_BLOCKING flag on
         * expects a reply per command and so can't execute MONITOR. */
        addReplyError(c, "MONITOR isn't allowed for DENY BLOCKING client");
        return;
    }

    /* ignore MONITOR if already slave or in monitor mode */
    if (c->flags & CLIENT_SLAVE) return;

    c->flags |= (CLIENT_SLAVE|CLIENT_MONITOR);
    listAddNodeTail(server.monitors,c);
    addReply(c,shared.ok);
}

/* =================================== Main! ================================ */

int checkIgnoreWarning(const char *warning) {
    int argc, j;
    sds *argv = sdssplitargs(server.ignore_warnings, &argc);
    if (argv == NULL)
        return 0;

    for (j = 0; j < argc; j++) {
        char *flag = argv[j];
        if (!strcasecmp(flag, warning))
            break;
    }
    sdsfreesplitres(argv,argc);
    return j < argc;
}

#ifdef __linux__
#include <sys/prctl.h>
/* since linux-3.5, kernel supports to set the state of the "THP disable" flag
 * for the calling thread. PR_SET_THP_DISABLE is defined in linux/prctl.h */
static int THPDisable(void) {
    int ret = -EINVAL;

    if (!server.disable_thp)
        return ret;

#ifdef PR_SET_THP_DISABLE
    ret = prctl(PR_SET_THP_DISABLE, 1, 0, 0, 0);
#endif

    return ret;
}

void linuxMemoryWarnings(void) {
    sds err_msg = NULL;
    if (checkOvercommit(&err_msg) < 0) {
        serverLog(LL_WARNING,"WARNING %s", err_msg);
        sdsfree(err_msg);
    }
    if (checkTHPEnabled(&err_msg) < 0) {
        server.thp_enabled = 1;
        if (THPDisable() == 0) {
            server.thp_enabled = 0;
        } else {
            serverLog(LL_WARNING, "WARNING %s", err_msg);
        }
        sdsfree(err_msg);
    }
}
#endif /* __linux__ */

void createPidFile(void) {
    /* If pidfile requested, but no pidfile defined, use
     * default pidfile path */
    if (!server.pidfile) server.pidfile = zstrdup(CONFIG_DEFAULT_PID_FILE);

    /* Try to write the pid file in a best-effort way. */
    FILE *fp = fopen(server.pidfile,"w");
    if (fp) {
        fprintf(fp,"%d\n",(int)getpid());
        fclose(fp);
    } else {
        serverLog(LL_WARNING, "Failed to write PID file: %s", strerror(errno));
    }
}

void daemonize(void) {
    int fd;

    if (fork() != 0) exit(0); /* parent exits */
    setsid(); /* create a new session */

    /* Every output goes to /dev/null. If Redis is daemonized but
     * the 'logfile' is set to 'stdout' in the configuration file
     * it will not log at all. */
    if ((fd = open("/dev/null", O_RDWR, 0)) != -1) {
        dup2(fd, STDIN_FILENO);
        dup2(fd, STDOUT_FILENO);
        dup2(fd, STDERR_FILENO);
        if (fd > STDERR_FILENO) close(fd);
    }
}

sds getVersion(void) {
    sds version = sdscatprintf(sdsempty(),
        "v=%s sha=%s:%d malloc=%s bits=%d build=%llx",
<<<<<<< HEAD
        SERVER_VERSION,
        redisGitSHA1(),
        atoi(redisGitDirty()) > 0,
=======
        REDIS_VERSION,
        serverGitSHA1(),
        atoi(serverGitDirty()) > 0,
>>>>>>> 125a2987
        ZMALLOC_LIB,
        sizeof(long) == 4 ? 32 : 64,
        (unsigned long long) serverBuildId());
    return version;
}

void usage(void) {
    fprintf(stderr,"Usage: ./redis-server [/path/to/valkey.conf] [options] [-]\n");
    fprintf(stderr,"       ./redis-server - (read config from stdin)\n");
    fprintf(stderr,"       ./redis-server -v or --version\n");
    fprintf(stderr,"       ./redis-server -h or --help\n");
    fprintf(stderr,"       ./redis-server --test-memory <megabytes>\n");
    fprintf(stderr,"       ./redis-server --check-system\n");
    fprintf(stderr,"\n");
    fprintf(stderr,"Examples:\n");
    fprintf(stderr,"       ./redis-server (run the server with default conf)\n");
    fprintf(stderr,"       echo 'maxmemory 128mb' | ./redis-server -\n");
    fprintf(stderr,"       ./redis-server /etc/valkey/6379.conf\n");
    fprintf(stderr,"       ./redis-server --port 7777\n");
    fprintf(stderr,"       ./redis-server --port 7777 --replicaof 127.0.0.1 8888\n");
    fprintf(stderr,"       ./redis-server /etc/myvalkey.conf --loglevel verbose -\n");
    fprintf(stderr,"       ./redis-server /etc/myvalkey.conf --loglevel verbose\n\n");
    fprintf(stderr,"Sentinel mode:\n");
    fprintf(stderr,"       ./redis-server /etc/sentinel.conf --sentinel\n");
    exit(1);
}

void redisAsciiArt(void) {
#include "asciilogo.h"
    char *buf = zmalloc(1024*16);
    char *mode;

    if (server.cluster_enabled) mode = "cluster";
    else if (server.sentinel_mode) mode = "sentinel";
    else mode = "standalone";

    /* Show the ASCII logo if: log file is stdout AND stdout is a
     * tty AND syslog logging is disabled. Also show logo if the user
     * forced us to do so via valkey.conf. */
    int show_logo = ((!server.syslog_enabled &&
                      server.logfile[0] == '\0' &&
                      isatty(fileno(stdout))) ||
                     server.always_show_logo);

    if (!show_logo) {
        serverLog(LL_NOTICE,
            "Running mode=%s, port=%d.",
            mode, server.port ? server.port : server.tls_port
        );
    } else {
        snprintf(buf,1024*16,ascii_logo,
<<<<<<< HEAD
            SERVER_VERSION,
            redisGitSHA1(),
            strtol(redisGitDirty(),NULL,10) > 0,
=======
            REDIS_VERSION,
            serverGitSHA1(),
            strtol(serverGitDirty(),NULL,10) > 0,
>>>>>>> 125a2987
            (sizeof(long) == 8) ? "64" : "32",
            mode, server.port ? server.port : server.tls_port,
            (long) getpid()
        );
        serverLogRaw(LL_NOTICE|LL_RAW,buf);
    }
    zfree(buf);
}

/* Get the server listener by type name */
connListener *listenerByType(const char *typename) {
    int conn_index;

    conn_index = connectionIndexByType(typename);
    if (conn_index < 0)
        return NULL;

    return &server.listeners[conn_index];
}

/* Close original listener, re-create a new listener from the updated bind address & port */
int changeListener(connListener *listener) {
    /* Close old servers */
    closeListener(listener);

    /* Just close the server if port disabled */
    if (listener->port == 0) {
        if (server.set_proc_title) serverSetProcTitle(NULL);
        return C_OK;
    }

    /* Re-create listener */
    if (connListen(listener) != C_OK) {
        return C_ERR;
    }

    /* Create event handlers */
    if (createSocketAcceptHandler(listener, listener->ct->accept_handler) != C_OK) {
        serverPanic("Unrecoverable error creating %s accept handler.", listener->ct->get_type(NULL));
    }

    if (server.set_proc_title) serverSetProcTitle(NULL);

    return C_OK;
}

static void sigShutdownHandler(int sig) {
    char *msg;

    switch (sig) {
    case SIGINT:
        msg = "Received SIGINT scheduling shutdown...";
        break;
    case SIGTERM:
        msg = "Received SIGTERM scheduling shutdown...";
        break;
    default:
        msg = "Received shutdown signal, scheduling shutdown...";
    };

    /* SIGINT is often delivered via Ctrl+C in an interactive session.
     * If we receive the signal the second time, we interpret this as
     * the user really wanting to quit ASAP without waiting to persist
     * on disk and without waiting for lagging replicas. */
    if (server.shutdown_asap && sig == SIGINT) {
        serverLogRawFromHandler(LL_WARNING, "You insist... exiting now.");
        rdbRemoveTempFile(getpid(), 1);
        exit(1); /* Exit with an error since this was not a clean shutdown. */
    } else if (server.loading) {
        msg = "Received shutdown signal during loading, scheduling shutdown.";
    }

    serverLogRawFromHandler(LL_WARNING, msg);
    server.shutdown_asap = 1;
    server.last_sig_received = sig;
}

void setupSignalHandlers(void) {
    struct sigaction act;

    sigemptyset(&act.sa_mask);
    act.sa_flags = 0;
    act.sa_handler = sigShutdownHandler;
    sigaction(SIGTERM, &act, NULL);
    sigaction(SIGINT, &act, NULL);

    setupDebugSigHandlers();
}

/* This is the signal handler for children process. It is currently useful
 * in order to track the SIGUSR1, that we send to a child in order to terminate
 * it in a clean way, without the parent detecting an error and stop
 * accepting writes because of a write error condition. */
static void sigKillChildHandler(int sig) {
    UNUSED(sig);
    int level = server.in_fork_child == CHILD_TYPE_MODULE? LL_VERBOSE: LL_WARNING;
    serverLogRawFromHandler(level, "Received SIGUSR1 in child, exiting now.");
    exitFromChild(SERVER_CHILD_NOERROR_RETVAL);
}

void setupChildSignalHandlers(void) {
    struct sigaction act;

    /* When the SA_SIGINFO flag is set in sa_flags then sa_sigaction is used.
     * Otherwise, sa_handler is used. */
    sigemptyset(&act.sa_mask);
    act.sa_flags = 0;
    act.sa_handler = sigKillChildHandler;
    sigaction(SIGUSR1, &act, NULL);
}

/* After fork, the child process will inherit the resources
 * of the parent process, e.g. fd(socket or flock) etc.
 * should close the resources not used by the child process, so that if the
 * parent restarts it can bind/lock despite the child possibly still running. */
void closeChildUnusedResourceAfterFork(void) {
    closeListeningSockets(0);
    if (server.cluster_enabled && server.cluster_config_file_lock_fd != -1)
        close(server.cluster_config_file_lock_fd);  /* don't care if this fails */

    /* Clear server.pidfile, this is the parent pidfile which should not
     * be touched (or deleted) by the child (on exit / crash) */
    zfree(server.pidfile);
    server.pidfile = NULL;
}

/* purpose is one of CHILD_TYPE_ types */
int serverFork(int purpose) {
    if (isMutuallyExclusiveChildType(purpose)) {
        if (hasActiveChildProcess()) {
            errno = EEXIST;
            return -1;
        }

        openChildInfoPipe();
    }

    int childpid;
    long long start = ustime();
    if ((childpid = fork()) == 0) {
        /* Child.
         *
         * The order of setting things up follows some reasoning:
         * Setup signal handlers first because a signal could fire at any time.
         * Adjust OOM score before everything else to assist the OOM killer if
         * memory resources are low.
         */
        server.in_fork_child = purpose;
        setupChildSignalHandlers();
        setOOMScoreAdj(CONFIG_OOM_BGCHILD);
        updateDictResizePolicy();
        dismissMemoryInChild();
        closeChildUnusedResourceAfterFork();
        /* Close the reading part, so that if the parent crashes, the child will
         * get a write error and exit. */
        if (server.child_info_pipe[0] != -1)
            close(server.child_info_pipe[0]);
    } else {
        /* Parent */
        if (childpid == -1) {
            int fork_errno = errno;
            if (isMutuallyExclusiveChildType(purpose)) closeChildInfoPipe();
            errno = fork_errno;
            return -1;
        }

        server.stat_total_forks++;
        server.stat_fork_time = ustime()-start;
        server.stat_fork_rate = (double) zmalloc_used_memory() * 1000000 / server.stat_fork_time / (1024*1024*1024); /* GB per second. */
        latencyAddSampleIfNeeded("fork",server.stat_fork_time/1000);

        /* The child_pid and child_type are only for mutually exclusive children.
         * other child types should handle and store their pid's in dedicated variables.
         *
         * Today, we allows CHILD_TYPE_LDB to run in parallel with the other fork types:
         * - it isn't used for production, so it will not make the server be less efficient
         * - used for debugging, and we don't want to block it from running while other
         *   forks are running (like RDB and AOF) */
        if (isMutuallyExclusiveChildType(purpose)) {
            server.child_pid = childpid;
            server.child_type = purpose;
            server.stat_current_cow_peak = 0;
            server.stat_current_cow_bytes = 0;
            server.stat_current_cow_updated = 0;
            server.stat_current_save_keys_processed = 0;
            server.stat_module_progress = 0;
            server.stat_current_save_keys_total = dbTotalServerKeyCount();
        }

        updateDictResizePolicy();
        moduleFireServerEvent(REDISMODULE_EVENT_FORK_CHILD,
                              REDISMODULE_SUBEVENT_FORK_CHILD_BORN,
                              NULL);
    }
    return childpid;
}

void sendChildCowInfo(childInfoType info_type, char *pname) {
    sendChildInfoGeneric(info_type, 0, -1, pname);
}

void sendChildInfo(childInfoType info_type, size_t keys, char *pname) {
    sendChildInfoGeneric(info_type, keys, -1, pname);
}

/* Try to release pages back to the OS directly (bypassing the allocator),
 * in an effort to decrease CoW during fork. For small allocations, we can't
 * release any full page, so in an effort to avoid getting the size of the
 * allocation from the allocator (malloc_size) when we already know it's small,
 * we check the size_hint. If the size is not already known, passing a size_hint
 * of 0 will lead the checking the real size of the allocation.
 * Also please note that the size may be not accurate, so in order to make this
 * solution effective, the judgement for releasing memory pages should not be
 * too strict. */
void dismissMemory(void* ptr, size_t size_hint) {
    if (ptr == NULL) return;

    /* madvise(MADV_DONTNEED) can not release pages if the size of memory
     * is too small, we try to release only for the memory which the size
     * is more than half of page size. */
    if (size_hint && size_hint <= server.page_size/2) return;

    zmadvise_dontneed(ptr);
}

/* Dismiss big chunks of memory inside a client structure, see dismissMemory() */
void dismissClientMemory(client *c) {
    /* Dismiss client query buffer and static reply buffer. */
    dismissMemory(c->buf, c->buf_usable_size);
    dismissSds(c->querybuf);
    /* Dismiss argv array only if we estimate it contains a big buffer. */
    if (c->argc && c->argv_len_sum/c->argc >= server.page_size) {
        for (int i = 0; i < c->argc; i++) {
            dismissObject(c->argv[i], 0);
        }
    }
    if (c->argc) dismissMemory(c->argv, c->argc*sizeof(robj*));

    /* Dismiss the reply array only if the average buffer size is bigger
     * than a page. */
    if (listLength(c->reply) &&
        c->reply_bytes/listLength(c->reply) >= server.page_size)
    {
        listIter li;
        listNode *ln;
        listRewind(c->reply, &li);
        while ((ln = listNext(&li))) {
            clientReplyBlock *bulk = listNodeValue(ln);
            /* Default bulk size is 16k, actually it has extra data, maybe it
             * occupies 20k according to jemalloc bin size if using jemalloc. */
            if (bulk) dismissMemory(bulk, bulk->size);
        }
    }
}

/* In the child process, we don't need some buffers anymore, and these are
 * likely to change in the parent when there's heavy write traffic.
 * We dismiss them right away, to avoid CoW.
 * see dismissMemory(). */
void dismissMemoryInChild(void) {
    /* madvise(MADV_DONTNEED) may not work if Transparent Huge Pages is enabled. */
    if (server.thp_enabled) return;

    /* Currently we use zmadvise_dontneed only when we use jemalloc with Linux.
     * so we avoid these pointless loops when they're not going to do anything. */
#if defined(USE_JEMALLOC) && defined(__linux__)
    listIter li;
    listNode *ln;

    /* Dismiss replication buffer. We don't need to separately dismiss replication
     * backlog and replica' output buffer, because they just reference the global
     * replication buffer but don't cost real memory. */
    listRewind(server.repl_buffer_blocks, &li);
    while((ln = listNext(&li))) {
        replBufBlock *o = listNodeValue(ln);
        dismissMemory(o, o->size);
    }

    /* Dismiss all clients memory. */
    listRewind(server.clients, &li);
    while((ln = listNext(&li))) {
        client *c = listNodeValue(ln);
        dismissClientMemory(c);
    }
#endif
}

void memtest(size_t megabytes, int passes);

/* Returns 1 if there is --sentinel among the arguments or if
 * executable name contains "valkey-sentinel". */
int checkForSentinelMode(int argc, char **argv, char *exec_name) {
    if (strstr(exec_name,"valkey-sentinel") != NULL) return 1;

    for (int j = 1; j < argc; j++)
        if (!strcmp(argv[j],"--sentinel")) return 1;
    return 0;
}

/* Function called at startup to load RDB or AOF file in memory. */
void loadDataFromDisk(void) {
    long long start = ustime();
    if (server.aof_state == AOF_ON) {
        int ret = loadAppendOnlyFiles(server.aof_manifest);
        if (ret == AOF_FAILED || ret == AOF_OPEN_ERR)
            exit(1);
        if (ret != AOF_NOT_EXIST)
            serverLog(LL_NOTICE, "DB loaded from append only file: %.3f seconds", (float)(ustime()-start)/1000000);
    } else {
        rdbSaveInfo rsi = RDB_SAVE_INFO_INIT;
        int rsi_is_valid = 0;
        errno = 0; /* Prevent a stale value from affecting error checking */
        int rdb_flags = RDBFLAGS_NONE;
        if (iAmMaster()) {
            /* Master may delete expired keys when loading, we should
             * propagate expire to replication backlog. */
            createReplicationBacklog();
            rdb_flags |= RDBFLAGS_FEED_REPL;
        }
        int rdb_load_ret = rdbLoad(server.rdb_filename, &rsi, rdb_flags);
        if (rdb_load_ret == RDB_OK) {
            serverLog(LL_NOTICE,"DB loaded from disk: %.3f seconds",
                (float)(ustime()-start)/1000000);

            /* Restore the replication ID / offset from the RDB file. */
            if (rsi.repl_id_is_set &&
                rsi.repl_offset != -1 &&
                /* Note that older implementations may save a repl_stream_db
                 * of -1 inside the RDB file in a wrong way, see more
                 * information in function rdbPopulateSaveInfo. */
                rsi.repl_stream_db != -1)
            {
                rsi_is_valid = 1;
                if (!iAmMaster()) {
                    memcpy(server.replid,rsi.repl_id,sizeof(server.replid));
                    server.master_repl_offset = rsi.repl_offset;
                    /* If this is a replica, create a cached master from this
                     * information, in order to allow partial resynchronizations
                     * with masters. */
                    replicationCacheMasterUsingMyself();
                    selectDb(server.cached_master,rsi.repl_stream_db);
                } else {
                    /* If this is a master, we can save the replication info
                     * as secondary ID and offset, in order to allow replicas
                     * to partial resynchronizations with masters. */
                    memcpy(server.replid2,rsi.repl_id,sizeof(server.replid));
                    server.second_replid_offset = rsi.repl_offset+1;
                    /* Rebase master_repl_offset from rsi.repl_offset. */
                    server.master_repl_offset += rsi.repl_offset;
                    serverAssert(server.repl_backlog);
                    server.repl_backlog->offset = server.master_repl_offset -
                              server.repl_backlog->histlen + 1;
                    rebaseReplicationBuffer(rsi.repl_offset);
                    server.repl_no_slaves_since = time(NULL);
                }
            }
        } else if (rdb_load_ret != RDB_NOT_EXIST) {
            serverLog(LL_WARNING, "Fatal error loading the DB, check server logs. Exiting.");
            exit(1);
        }

        /* We always create replication backlog if server is a master, we need
         * it because we put DELs in it when loading expired keys in RDB, but
         * if RDB doesn't have replication info or there is no rdb, it is not
         * possible to support partial resynchronization, to avoid extra memory
         * of replication backlog, we drop it. */
        if (!rsi_is_valid && server.repl_backlog)
            freeReplicationBacklog();
    }
}

void redisOutOfMemoryHandler(size_t allocation_size) {
    serverLog(LL_WARNING,"Out Of Memory allocating %zu bytes!",
        allocation_size);
    serverPanic("Redis aborting for OUT OF MEMORY. Allocating %zu bytes!",
        allocation_size);
}

/* Callback for sdstemplate on proc-title-template. See valkey.conf for
 * supported variables.
 */
static sds redisProcTitleGetVariable(const sds varname, void *arg)
{
    if (!strcmp(varname, "title")) {
        return sdsnew(arg);
    } else if (!strcmp(varname, "listen-addr")) {
        if (server.port || server.tls_port)
            return sdscatprintf(sdsempty(), "%s:%u",
                                server.bindaddr_count ? server.bindaddr[0] : "*",
                                server.port ? server.port : server.tls_port);
        else
            return sdscatprintf(sdsempty(), "unixsocket:%s", server.unixsocket);
    } else if (!strcmp(varname, "server-mode")) {
        if (server.cluster_enabled) return sdsnew("[cluster]");
        else if (server.sentinel_mode) return sdsnew("[sentinel]");
        else return sdsempty();
    } else if (!strcmp(varname, "config-file")) {
        return sdsnew(server.configfile ? server.configfile : "-");
    } else if (!strcmp(varname, "port")) {
        return sdscatprintf(sdsempty(), "%u", server.port);
    } else if (!strcmp(varname, "tls-port")) {
        return sdscatprintf(sdsempty(), "%u", server.tls_port);
    } else if (!strcmp(varname, "unixsocket")) {
        return sdsnew(server.unixsocket);
    } else
        return NULL;    /* Unknown variable name */
}

/* Expand the specified proc-title-template string and return a newly
 * allocated sds, or NULL. */
static sds expandProcTitleTemplate(const char *template, const char *title) {
    sds res = sdstemplate(template, redisProcTitleGetVariable, (void *) title);
    if (!res)
        return NULL;
    return sdstrim(res, " ");
}
/* Validate the specified template, returns 1 if valid or 0 otherwise. */
int validateProcTitleTemplate(const char *template) {
    int ok = 1;
    sds res = expandProcTitleTemplate(template, "");
    if (!res)
        return 0;
    if (sdslen(res) == 0) ok = 0;
    sdsfree(res);
    return ok;
}

int serverSetProcTitle(char *title) {
#ifdef USE_SETPROCTITLE
    if (!title) title = server.exec_argv[0];
    sds proc_title = expandProcTitleTemplate(server.proc_title_template, title);
    if (!proc_title) return C_ERR;  /* Not likely, proc_title_template is validated */

    setproctitle("%s", proc_title);
    sdsfree(proc_title);
#else
    UNUSED(title);
#endif

    return C_OK;
}

void serverSetCpuAffinity(const char *cpulist) {
#ifdef USE_SETCPUAFFINITY
    setcpuaffinity(cpulist);
#else
    UNUSED(cpulist);
#endif
}

/* Send a notify message to systemd. Returns sd_notify return code which is
 * a positive number on success. */
int serverCommunicateSystemd(const char *sd_notify_msg) {
#ifdef HAVE_LIBSYSTEMD
    int ret = sd_notify(0, sd_notify_msg);

    if (ret == 0)
        serverLog(LL_WARNING, "systemd supervision error: NOTIFY_SOCKET not found!");
    else if (ret < 0)
        serverLog(LL_WARNING, "systemd supervision error: sd_notify: %d", ret);
    return ret;
#else
    UNUSED(sd_notify_msg);
    return 0;
#endif
}

/* Attempt to set up upstart supervision. Returns 1 if successful. */
static int redisSupervisedUpstart(void) {
    const char *upstart_job = getenv("UPSTART_JOB");

    if (!upstart_job) {
        serverLog(LL_WARNING,
                "upstart supervision requested, but UPSTART_JOB not found!");
        return 0;
    }

    serverLog(LL_NOTICE, "supervised by upstart, will stop to signal readiness.");
    raise(SIGSTOP);
    unsetenv("UPSTART_JOB");
    return 1;
}

/* Attempt to set up systemd supervision. Returns 1 if successful. */
static int redisSupervisedSystemd(void) {
#ifndef HAVE_LIBSYSTEMD
    serverLog(LL_WARNING,
            "systemd supervision requested or auto-detected, but Redis is compiled without libsystemd support!");
    return 0;
#else
    if (serverCommunicateSystemd("STATUS=Redis is loading...\n") <= 0)
        return 0;
    serverLog(LL_NOTICE,
        "Supervised by systemd. Please make sure you set appropriate values for TimeoutStartSec and TimeoutStopSec in your service unit.");
    return 1;
#endif
}

int redisIsSupervised(int mode) {
    int ret = 0;

    if (mode == SUPERVISED_AUTODETECT) {
        if (getenv("UPSTART_JOB")) {
            serverLog(LL_VERBOSE, "Upstart supervision detected.");
            mode = SUPERVISED_UPSTART;
        } else if (getenv("NOTIFY_SOCKET")) {
            serverLog(LL_VERBOSE, "Systemd supervision detected.");
            mode = SUPERVISED_SYSTEMD;
        }
    }

    switch (mode) {
        case SUPERVISED_UPSTART:
            ret = redisSupervisedUpstart();
            break;
        case SUPERVISED_SYSTEMD:
            ret = redisSupervisedSystemd();
            break;
        default:
            break;
    }

    if (ret)
        server.supervised_mode = mode;

    return ret;
}

int iAmMaster(void) {
    return ((!server.cluster_enabled && server.masterhost == NULL) ||
            (server.cluster_enabled && clusterNodeIsMaster(getMyClusterNode())));
}

#ifdef SERVER_TEST
#include "testhelp.h"
#include "intset.h"  /* Compact integer set structure */

int __failed_tests = 0;
int __test_num = 0;

/* The flags are the following:
* --accurate:     Runs tests with more iterations.
* --large-memory: Enables tests that consume more than 100mb. */
typedef int redisTestProc(int argc, char **argv, int flags);
struct redisTest {
    char *name;
    redisTestProc *proc;
    int failed;
} redisTests[] = {
    {"ziplist", ziplistTest},
    {"quicklist", quicklistTest},
    {"intset", intsetTest},
    {"zipmap", zipmapTest},
    {"sha1test", sha1Test},
    {"util", utilTest},
    {"endianconv", endianconvTest},
    {"crc64", crc64Test},
    {"zmalloc", zmalloc_test},
    {"sds", sdsTest},
    {"dict", dictTest},
    {"listpack", listpackTest},
    {"kvstore", kvstoreTest},
};
redisTestProc *getTestProcByName(const char *name) {
    int numtests = sizeof(redisTests)/sizeof(struct redisTest);
    for (int j = 0; j < numtests; j++) {
        if (!strcasecmp(name,redisTests[j].name)) {
            return redisTests[j].proc;
        }
    }
    return NULL;
}
#endif

int main(int argc, char **argv) {
    struct timeval tv;
    int j;
    char config_from_stdin = 0;

#ifdef SERVER_TEST
    monotonicInit(); /* Required for dict tests, that are relying on monotime during dict rehashing. */
    if (argc >= 3 && !strcasecmp(argv[1], "test")) {
        int flags = 0;
        for (j = 3; j < argc; j++) {
            char *arg = argv[j];
            if (!strcasecmp(arg, "--accurate")) flags |= REDIS_TEST_ACCURATE;
            else if (!strcasecmp(arg, "--large-memory")) flags |= REDIS_TEST_LARGE_MEMORY;
            else if (!strcasecmp(arg, "--valgrind")) flags |= REDIS_TEST_VALGRIND;
        }

        if (!strcasecmp(argv[2], "all")) {
            int numtests = sizeof(redisTests)/sizeof(struct redisTest);
            for (j = 0; j < numtests; j++) {
                redisTests[j].failed = (redisTests[j].proc(argc,argv,flags) != 0);
            }

            /* Report tests result */
            int failed_num = 0;
            for (j = 0; j < numtests; j++) {
                if (redisTests[j].failed) {
                    failed_num++;
                    printf("[failed] Test - %s\n", redisTests[j].name);
                } else {
                    printf("[ok] Test - %s\n", redisTests[j].name);
                }
            }

            printf("%d tests, %d passed, %d failed\n", numtests,
                   numtests-failed_num, failed_num);

            return failed_num == 0 ? 0 : 1;
        } else {
            redisTestProc *proc = getTestProcByName(argv[2]);
            if (!proc) return -1; /* test not found */
            return proc(argc,argv,flags);
        }

        return 0;
    }
#endif

    /* We need to initialize our libraries, and the server configuration. */
#ifdef INIT_SETPROCTITLE_REPLACEMENT
    spt_init(argc, argv);
#endif
    tzset(); /* Populates 'timezone' global. */
    zmalloc_set_oom_handler(redisOutOfMemoryHandler);

    /* To achieve entropy, in case of containers, their time() and getpid() can
     * be the same. But value of tv_usec is fast enough to make the difference */
    gettimeofday(&tv,NULL);
    srand(time(NULL)^getpid()^tv.tv_usec);
    srandom(time(NULL)^getpid()^tv.tv_usec);
    init_genrand64(((long long) tv.tv_sec * 1000000 + tv.tv_usec) ^ getpid());
    crc64_init();

    /* Store umask value. Because umask(2) only offers a set-and-get API we have
     * to reset it and restore it back. We do this early to avoid a potential
     * race condition with threads that could be creating files or directories.
     */
    umask(server.umask = umask(0777));

    uint8_t hashseed[16];
    getRandomBytes(hashseed,sizeof(hashseed));
    dictSetHashFunctionSeed(hashseed);

    char *exec_name = strrchr(argv[0], '/');
    if (exec_name == NULL) exec_name = argv[0];
    server.sentinel_mode = checkForSentinelMode(argc,argv, exec_name);
    initServerConfig();
    ACLInit(); /* The ACL subsystem must be initialized ASAP because the
                  basic networking code and client creation depends on it. */
    moduleInitModulesSystem();
    connTypeInitialize();

    /* Store the executable path and arguments in a safe place in order
     * to be able to restart the server later. */
    server.executable = getAbsolutePath(argv[0]);
    server.exec_argv = zmalloc(sizeof(char*)*(argc+1));
    server.exec_argv[argc] = NULL;
    for (j = 0; j < argc; j++) server.exec_argv[j] = zstrdup(argv[j]);

    /* We need to init sentinel right now as parsing the configuration file
     * in sentinel mode will have the effect of populating the sentinel
     * data structures with master nodes to monitor. */
    if (server.sentinel_mode) {
        initSentinelConfig();
        initSentinel();
    }

    /* Check if we need to start in redis-check-rdb/aof mode. We just execute
     * the program main. However the program is part of the Redis executable
     * so that we can easily execute an RDB check on loading errors. */
    if (strstr(exec_name,"valkey-check-rdb") != NULL)
        redis_check_rdb_main(argc,argv,NULL);
    else if (strstr(exec_name,"valkey-check-aof") != NULL)
        redis_check_aof_main(argc,argv);

    if (argc >= 2) {
        j = 1; /* First option to parse in argv[] */
        sds options = sdsempty();

        /* Handle special options --help and --version */
        if (strcmp(argv[1], "-v") == 0 ||
            strcmp(argv[1], "--version") == 0)
        {
            sds version = getVersion();
            printf("Redis server %s\n", version);
            sdsfree(version);
            exit(0);
        }
        if (strcmp(argv[1], "--help") == 0 ||
            strcmp(argv[1], "-h") == 0) usage();
        if (strcmp(argv[1], "--test-memory") == 0) {
            if (argc == 3) {
                memtest(atoi(argv[2]),50);
                exit(0);
            } else {
                fprintf(stderr,"Please specify the amount of memory to test in megabytes.\n");
                fprintf(stderr,"Example: ./redis-server --test-memory 4096\n\n");
                exit(1);
            }
        } if (strcmp(argv[1], "--check-system") == 0) {
            exit(syscheck() ? 0 : 1);
        }
        /* Parse command line options
         * Precedence wise, File, stdin, explicit options -- last config is the one that matters.
         *
         * First argument is the config file name? */
        if (argv[1][0] != '-') {
            /* Replace the config file in server.exec_argv with its absolute path. */
            server.configfile = getAbsolutePath(argv[1]);
            zfree(server.exec_argv[1]);
            server.exec_argv[1] = zstrdup(server.configfile);
            j = 2; // Skip this arg when parsing options
        }
        sds *argv_tmp;
        int argc_tmp;
        int handled_last_config_arg = 1;
        while(j < argc) {
            /* Either first or last argument - Should we read config from stdin? */
            if (argv[j][0] == '-' && argv[j][1] == '\0' && (j == 1 || j == argc-1)) {
                config_from_stdin = 1;
            }
            /* All the other options are parsed and conceptually appended to the
             * configuration file. For instance --port 6380 will generate the
             * string "port 6380\n" to be parsed after the actual config file
             * and stdin input are parsed (if they exist).
             * Only consider that if the last config has at least one argument. */
            else if (handled_last_config_arg && argv[j][0] == '-' && argv[j][1] == '-') {
                /* Option name */
                if (sdslen(options)) options = sdscat(options,"\n");
                /* argv[j]+2 for removing the preceding `--` */
                options = sdscat(options,argv[j]+2);
                options = sdscat(options," ");

                argv_tmp = sdssplitargs(argv[j], &argc_tmp);
                if (argc_tmp == 1) {
                    /* Means that we only have one option name, like --port or "--port " */
                    handled_last_config_arg = 0;

                    if ((j != argc-1) && argv[j+1][0] == '-' && argv[j+1][1] == '-' &&
                        !strcasecmp(argv[j], "--save"))
                    {
                        /* Special case: handle some things like `--save --config value`.
                         * In this case, if next argument starts with `--`, we will reset
                         * handled_last_config_arg flag and append an empty "" config value
                         * to the options, so it will become `--save "" --config value`.
                         * We are doing it to be compatible with pre 7.0 behavior (which we
                         * break it in #10660, 7.0.1), since there might be users who generate
                         * a command line from an array and when it's empty that's what they produce. */
                        options = sdscat(options, "\"\"");
                        handled_last_config_arg = 1;
                    }
                    else if ((j == argc-1) && !strcasecmp(argv[j], "--save")) {
                        /* Special case: when empty save is the last argument.
                         * In this case, we append an empty "" config value to the options,
                         * so it will become `--save ""` and will follow the same reset thing. */
                        options = sdscat(options, "\"\"");
                    }
                    else if ((j != argc-1) && argv[j+1][0] == '-' && argv[j+1][1] == '-' &&
                        !strcasecmp(argv[j], "--sentinel"))
                    {
                        /* Special case: handle some things like `--sentinel --config value`.
                         * It is a pseudo config option with no value. In this case, if next
                         * argument starts with `--`, we will reset handled_last_config_arg flag.
                         * We are doing it to be compatible with pre 7.0 behavior (which we
                         * break it in #10660, 7.0.1). */
                        options = sdscat(options, "");
                        handled_last_config_arg = 1;
                    }
                    else if ((j == argc-1) && !strcasecmp(argv[j], "--sentinel")) {
                        /* Special case: when --sentinel is the last argument.
                         * It is a pseudo config option with no value. In this case, do nothing.
                         * We are doing it to be compatible with pre 7.0 behavior (which we
                         * break it in #10660, 7.0.1). */
                        options = sdscat(options, "");
                    }
                } else {
                    /* Means that we are passing both config name and it's value in the same arg,
                     * like "--port 6380", so we need to reset handled_last_config_arg flag. */
                    handled_last_config_arg = 1;
                }
                sdsfreesplitres(argv_tmp, argc_tmp);
            } else {
                /* Option argument */
                options = sdscatrepr(options,argv[j],strlen(argv[j]));
                options = sdscat(options," ");
                handled_last_config_arg = 1;
            }
            j++;
        }

        loadServerConfig(server.configfile, config_from_stdin, options);
        if (server.sentinel_mode) loadSentinelConfigFromQueue();
        sdsfree(options);
    }
    if (server.sentinel_mode) sentinelCheckConfigFile();

    /* Do system checks */
#ifdef __linux__
    linuxMemoryWarnings();
    sds err_msg = NULL;
    if (checkXenClocksource(&err_msg) < 0) {
        serverLog(LL_WARNING, "WARNING %s", err_msg);
        sdsfree(err_msg);
    }
#if defined (__arm64__)
    int ret;
    if ((ret = checkLinuxMadvFreeForkBug(&err_msg)) <= 0) {
        if (ret < 0) {
            serverLog(LL_WARNING, "WARNING %s", err_msg);
            sdsfree(err_msg);
        } else
            serverLog(LL_WARNING, "Failed to test the kernel for a bug that could lead to data corruption during background save. "
                                  "Your system could be affected, please report this error.");
        if (!checkIgnoreWarning("ARM64-COW-BUG")) {
            serverLog(LL_WARNING,"Redis will now exit to prevent data corruption. "
                                 "Note that it is possible to suppress this warning by setting the following config: ignore-warnings ARM64-COW-BUG");
            exit(1);
        }
    }
#endif /* __arm64__ */
#endif /* __linux__ */

    /* Daemonize if needed */
    server.supervised = redisIsSupervised(server.supervised_mode);
    int background = server.daemonize && !server.supervised;
    if (background) daemonize();

    serverLog(LL_NOTICE, "oO0OoO0OoO0Oo Redis is starting oO0OoO0OoO0Oo");
    serverLog(LL_NOTICE, SERVER_NAME " version=%s, bits=%d, commit=%s, modified=%d, pid=%d, just started",
            SERVER_VERSION,
            (sizeof(long) == 8) ? 64 : 32,
            serverGitSHA1(),
            strtol(serverGitDirty(),NULL,10) > 0,
            (int)getpid());

    if (argc == 1) {
        serverLog(LL_WARNING, "Warning: no config file specified, using the default config. In order to specify a config file use %s /path/to/redis.conf", argv[0]);
    } else {
        serverLog(LL_NOTICE, "Configuration loaded");
    }

    initServer();
    if (background || server.pidfile) createPidFile();
    if (server.set_proc_title) serverSetProcTitle(NULL);
    redisAsciiArt();
    checkTcpBacklogSettings();
    if (server.cluster_enabled) {
        clusterInit();
    }
    if (!server.sentinel_mode) {
        moduleInitModulesSystemLast();
        moduleLoadFromQueue();
    }
    ACLLoadUsersAtStartup();
    initListeners();
    if (server.cluster_enabled) {
        clusterInitLast();
    }
    InitServerLast();

    if (!server.sentinel_mode) {
        /* Things not needed when running in Sentinel mode. */
        serverLog(LL_NOTICE,"Server initialized");
        aofLoadManifestFromDisk();
        loadDataFromDisk();
        aofOpenIfNeededOnServerStart();
        aofDelHistoryFiles();
        if (server.cluster_enabled) {
            serverAssert(verifyClusterConfigWithData() == C_OK);
        }

        for (j = 0; j < CONN_TYPE_MAX; j++) {
            connListener *listener = &server.listeners[j];
            if (listener->ct == NULL)
                continue;

            serverLog(LL_NOTICE,"Ready to accept connections %s", listener->ct->get_type(NULL));
        }

        if (server.supervised_mode == SUPERVISED_SYSTEMD) {
            if (!server.masterhost) {
                serverCommunicateSystemd("STATUS=Ready to accept connections\n");
            } else {
                serverCommunicateSystemd("STATUS=Ready to accept connections in read-only mode. Waiting for MASTER <-> REPLICA sync\n");
            }
            serverCommunicateSystemd("READY=1\n");
        }
    } else {
        sentinelIsRunning();
        if (server.supervised_mode == SUPERVISED_SYSTEMD) {
            serverCommunicateSystemd("STATUS=Ready to accept connections\n");
            serverCommunicateSystemd("READY=1\n");
        }
    }

    /* Warning the user about suspicious maxmemory setting. */
    if (server.maxmemory > 0 && server.maxmemory < 1024*1024) {
        serverLog(LL_WARNING,"WARNING: You specified a maxmemory value that is less than 1MB (current value is %llu bytes). Are you sure this is what you really want?", server.maxmemory);
    }

    serverSetCpuAffinity(server.server_cpulist);
    setOOMScoreAdj(-1);

    aeMain(server.el);
    aeDeleteEventLoop(server.el);
    return 0;
}

/* The End */<|MERGE_RESOLUTION|>--- conflicted
+++ resolved
@@ -5585,17 +5585,11 @@
 
         info = sdscatfmt(info, "# Server\r\n" FMTARGS(
             "redis_version:%s\r\n", REDIS_VERSION,
-<<<<<<< HEAD
             "server_name:%s\r\n", SERVER_NAME,
             "server_version:%s\r\n", SERVER_VERSION,
-            "redis_git_sha1:%s\r\n", redisGitSHA1(),
+            "redis_git_sha1:%s\r\n", serverGitSHA1(),
             "redis_git_dirty:%i\r\n", strtol(redisGitDirty(),NULL,10) > 0,
-            "redis_build_id:%s\r\n", redisBuildIdString(),
-=======
-            "redis_git_sha1:%s\r\n", serverGitSHA1(),
-            "redis_git_dirty:%i\r\n", strtol(serverGitDirty(),NULL,10) > 0,
             "redis_build_id:%s\r\n", serverBuildIdString(),
->>>>>>> 125a2987
             "redis_mode:%s\r\n", mode,
             "os:%s", name.sysname,
             " %s", name.release,
@@ -6273,15 +6267,9 @@
 sds getVersion(void) {
     sds version = sdscatprintf(sdsempty(),
         "v=%s sha=%s:%d malloc=%s bits=%d build=%llx",
-<<<<<<< HEAD
         SERVER_VERSION,
-        redisGitSHA1(),
+        serverGitSHA1(),
         atoi(redisGitDirty()) > 0,
-=======
-        REDIS_VERSION,
-        serverGitSHA1(),
-        atoi(serverGitDirty()) > 0,
->>>>>>> 125a2987
         ZMALLOC_LIB,
         sizeof(long) == 4 ? 32 : 64,
         (unsigned long long) serverBuildId());
@@ -6333,15 +6321,9 @@
         );
     } else {
         snprintf(buf,1024*16,ascii_logo,
-<<<<<<< HEAD
             SERVER_VERSION,
-            redisGitSHA1(),
+            serverGitSHA1(),
             strtol(redisGitDirty(),NULL,10) > 0,
-=======
-            REDIS_VERSION,
-            serverGitSHA1(),
-            strtol(serverGitDirty(),NULL,10) > 0,
->>>>>>> 125a2987
             (sizeof(long) == 8) ? "64" : "32",
             mode, server.port ? server.port : server.tls_port,
             (long) getpid()
