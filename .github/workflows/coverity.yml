# Creates and uploads a Coverity build on a schedule
name: Coverity Scan
on:
  schedule:
  # Run once daily, since below 500k LOC can have 21 builds per week, per https://scan.coverity.com/faq#frequency
  - cron: '0 0 * * *'
  # Support manual execution
  workflow_dispatch:
jobs:
  coverity:
    if: github.repository == 'valkey-io/valkey'
    runs-on: ubuntu-latest
    steps:
    - uses: actions/checkout@main
    - name: Download and extract the Coverity Build Tool
      run: |
<<<<<<< HEAD
          wget -q https://scan.coverity.com/download/cxx/linux64 --post-data "token=${{ secrets.COVERITY_SCAN_TOKEN }}&project=valkey-unstable" -O cov-analysis-linux64.tar.gz
          mkdir cov-analysis-linux64
          tar xzf cov-analysis-linux64.tar.gz --strip 1 -C cov-analysis-linux64
    - name: Install Valkey dependencies
      run: sudo apt install -y gcc tcl8.6 tclx procps libssl-dev
=======
          wget -q https://scan.coverity.com/download/cxx/linux64 --post-data "token=${{ secrets.COVERITY_SCAN_TOKEN }}&project=valkey-io%2Fvalkey" -O cov-analysis-linux64.tar.gz
          mkdir cov-analysis-linux64
          tar xzf cov-analysis-linux64.tar.gz --strip 1 -C cov-analysis-linux64
    - name: Install Valkey dependencies
      run: sudo apt install -y gcc procps libssl-dev
>>>>>>> 1629e28f
    - name: Build with cov-build
      run: cov-analysis-linux64/bin/cov-build --dir cov-int make
    - name: Upload the result
      run: |
          tar czvf cov-int.tgz cov-int
          curl \
<<<<<<< HEAD
            --form project=valkey-unstable \
=======
>>>>>>> 1629e28f
            --form email=${{ secrets.COVERITY_SCAN_EMAIL }} \
            --form token=${{ secrets.COVERITY_SCAN_TOKEN }} \
            --form file=@cov-int.tgz \
            https://scan.coverity.com/builds?project=valkey-io%2Fvalkey<|MERGE_RESOLUTION|>--- conflicted
+++ resolved
@@ -14,29 +14,17 @@
     - uses: actions/checkout@main
     - name: Download and extract the Coverity Build Tool
       run: |
-<<<<<<< HEAD
-          wget -q https://scan.coverity.com/download/cxx/linux64 --post-data "token=${{ secrets.COVERITY_SCAN_TOKEN }}&project=valkey-unstable" -O cov-analysis-linux64.tar.gz
-          mkdir cov-analysis-linux64
-          tar xzf cov-analysis-linux64.tar.gz --strip 1 -C cov-analysis-linux64
-    - name: Install Valkey dependencies
-      run: sudo apt install -y gcc tcl8.6 tclx procps libssl-dev
-=======
           wget -q https://scan.coverity.com/download/cxx/linux64 --post-data "token=${{ secrets.COVERITY_SCAN_TOKEN }}&project=valkey-io%2Fvalkey" -O cov-analysis-linux64.tar.gz
           mkdir cov-analysis-linux64
           tar xzf cov-analysis-linux64.tar.gz --strip 1 -C cov-analysis-linux64
     - name: Install Valkey dependencies
       run: sudo apt install -y gcc procps libssl-dev
->>>>>>> 1629e28f
     - name: Build with cov-build
       run: cov-analysis-linux64/bin/cov-build --dir cov-int make
     - name: Upload the result
       run: |
           tar czvf cov-int.tgz cov-int
           curl \
-<<<<<<< HEAD
-            --form project=valkey-unstable \
-=======
->>>>>>> 1629e28f
             --form email=${{ secrets.COVERITY_SCAN_EMAIL }} \
             --form token=${{ secrets.COVERITY_SCAN_TOKEN }} \
             --form file=@cov-int.tgz \
