/*
 * Copyright (c) 2009-2016, Salvatore Sanfilippo <antirez at gmail dot com>
 * All rights reserved.
 *
 * Redistribution and use in source and binary forms, with or without
 * modification, are permitted provided that the following conditions are met:
 *
 *   * Redistributions of source code must retain the above copyright notice,
 *     this list of conditions and the following disclaimer.
 *   * Redistributions in binary form must reproduce the above copyright
 *     notice, this list of conditions and the following disclaimer in the
 *     documentation and/or other materials provided with the distribution.
 *   * Neither the name of Redis nor the names of its contributors may be used
 *     to endorse or promote products derived from this software without
 *     specific prior written permission.
 *
 * THIS SOFTWARE IS PROVIDED BY THE COPYRIGHT HOLDERS AND CONTRIBUTORS "AS IS"
 * AND ANY EXPRESS OR IMPLIED WARRANTIES, INCLUDING, BUT NOT LIMITED TO, THE
 * IMPLIED WARRANTIES OF MERCHANTABILITY AND FITNESS FOR A PARTICULAR PURPOSE
 * ARE DISCLAIMED. IN NO EVENT SHALL THE COPYRIGHT OWNER OR CONTRIBUTORS BE
 * LIABLE FOR ANY DIRECT, INDIRECT, INCIDENTAL, SPECIAL, EXEMPLARY, OR
 * CONSEQUENTIAL DAMAGES (INCLUDING, BUT NOT LIMITED TO, PROCUREMENT OF
 * SUBSTITUTE GOODS OR SERVICES; LOSS OF USE, DATA, OR PROFITS; OR BUSINESS
 * INTERRUPTION) HOWEVER CAUSED AND ON ANY THEORY OF LIABILITY, WHETHER IN
 * CONTRACT, STRICT LIABILITY, OR TORT (INCLUDING NEGLIGENCE OR OTHERWISE)
 * ARISING IN ANY WAY OUT OF THE USE OF THIS SOFTWARE, EVEN IF ADVISED OF THE
 * POSSIBILITY OF SUCH DAMAGE.
 */

#include "server.h"
#include "monotonic.h"
#include "cluster.h"
#include "cluster_slot_stats.h"
#include "slowlog.h"
#include "bio.h"
#include "latency.h"
#include "mt19937-64.h"
#include "functions.h"
#include "hdr_histogram.h"
#include "syscheck.h"
#include "threads_mngr.h"
#include "fmtargs.h"
<<<<<<< HEAD
#include "io_uring.h"
=======
#include "io_threads.h"
>>>>>>> b728e417

#include <time.h>
#include <signal.h>
#include <sys/wait.h>
#include <errno.h>
#include <ctype.h>
#include <stdarg.h>
#include <arpa/inet.h>
#include <sys/stat.h>
#include <fcntl.h>
#include <sys/file.h>
#include <sys/time.h>
#include <sys/resource.h>
#include <sys/uio.h>
#include <sys/un.h>
#include <limits.h>
#include <float.h>
#include <math.h>
#include <sys/utsname.h>
#include <locale.h>
#include <sys/socket.h>

#ifdef __linux__
#include <sys/mman.h>
#endif

#if defined(HAVE_SYSCTL_KIPC_SOMAXCONN) || defined(HAVE_SYSCTL_KERN_SOMAXCONN)
#include <sys/sysctl.h>
#endif

#ifdef __GNUC__
#define GNUC_VERSION_STR STRINGIFY(__GNUC__) "." STRINGIFY(__GNUC_MINOR__) "." STRINGIFY(__GNUC_PATCHLEVEL__)
#else
#define GNUC_VERSION_STR "0.0.0"
#endif

/* Our shared "common" objects */

struct sharedObjectsStruct shared;

/* Global vars that are actually used as constants. The following double
 * values are used for double on-disk serialization, and are initialized
 * at runtime to avoid strange compiler optimizations. */

double R_Zero, R_PosInf, R_NegInf, R_Nan;

/*================================= Globals ================================= */

/* Global vars */
struct valkeyServer server; /* Server global state */

/*============================ Internal prototypes ========================== */

static inline int isShutdownInitiated(void);
int isReadyToShutdown(void);
int finishShutdown(void);
const char *replstateToString(int replstate);

/*============================ Utility functions ============================ */

/* This macro tells if we are in the context of loading an AOF. */
#define isAOFLoadingContext() ((server.current_client && server.current_client->id == CLIENT_ID_AOF) ? 1 : 0)

/* We use a private localtime implementation which is fork-safe. The logging
 * function of the server may be called from other threads. */
void nolocks_localtime(struct tm *tmp, time_t t, time_t tz, int dst);

/* Low level logging. To use only for very big messages, otherwise
 * serverLog() is to prefer. */
void serverLogRaw(int level, const char *msg) {
    const int syslogLevelMap[] = {LOG_DEBUG, LOG_INFO, LOG_NOTICE, LOG_WARNING};
    const char *c = ".-*#";
    FILE *fp;
    char buf[64];
    int rawmode = (level & LL_RAW);
    int log_to_stdout = server.logfile[0] == '\0';

    level &= 0xff; /* clear flags */
    if (level < server.verbosity) return;

    fp = log_to_stdout ? stdout : fopen(server.logfile, "a");
    if (!fp) return;

    if (rawmode) {
        fprintf(fp, "%s", msg);
    } else {
        int off;
        struct timeval tv;
        int role_char;
        pid_t pid = getpid();

        gettimeofday(&tv, NULL);
        struct tm tm;
        nolocks_localtime(&tm, tv.tv_sec, server.timezone, server.daylight_active);
        off = strftime(buf, sizeof(buf), "%d %b %Y %H:%M:%S.", &tm);
        snprintf(buf + off, sizeof(buf) - off, "%03d", (int)tv.tv_usec / 1000);
        if (server.sentinel_mode) {
            role_char = 'X'; /* Sentinel. */
        } else if (pid != server.pid) {
            role_char = 'C'; /* RDB / AOF writing child. */
        } else {
            role_char = (server.primary_host ? 'S' : 'M'); /* replica or Primary. */
        }
        fprintf(fp, "%d:%c %s %c %s\n", (int)getpid(), role_char, buf, c[level], msg);
    }
    fflush(fp);

    if (!log_to_stdout) fclose(fp);
    if (server.syslog_enabled) syslog(syslogLevelMap[level], "%s", msg);
}

/* Like serverLogRaw() but with printf-alike support. This is the function that
 * is used across the code. The raw version is only used in order to dump
 * the INFO output on crash. */
void _serverLog(int level, const char *fmt, ...) {
    va_list ap;
    char msg[LOG_MAX_LEN];

    va_start(ap, fmt);
    vsnprintf(msg, sizeof(msg), fmt, ap);
    va_end(ap);

    serverLogRaw(level, msg);
}

/* Low level logging from signal handler. Should be used with pre-formatted strings.
   See serverLogFromHandler. */
void serverLogRawFromHandler(int level, const char *msg) {
    int fd;
    int log_to_stdout = server.logfile[0] == '\0';
    char buf[64];

    if ((level & 0xff) < server.verbosity || (log_to_stdout && server.daemonize)) return;
    fd = log_to_stdout ? STDOUT_FILENO : open(server.logfile, O_APPEND | O_CREAT | O_WRONLY, 0644);
    if (fd == -1) return;
    if (level & LL_RAW) {
        if (write(fd, msg, strlen(msg)) == -1) goto err;
    } else {
        ll2string(buf, sizeof(buf), getpid());
        if (write(fd, buf, strlen(buf)) == -1) goto err;
        if (write(fd, ":signal-handler (", 17) == -1) goto err;
        ll2string(buf, sizeof(buf), time(NULL));
        if (write(fd, buf, strlen(buf)) == -1) goto err;
        if (write(fd, ") ", 2) == -1) goto err;
        if (write(fd, msg, strlen(msg)) == -1) goto err;
        if (write(fd, "\n", 1) == -1) goto err;
    }
err:
    if (!log_to_stdout) close(fd);
}

/* An async-signal-safe version of serverLog. if LL_RAW is not included in level flags,
 * The message format is: <pid>:signal-handler (<time>) <msg> \n
 * with LL_RAW flag only the msg is printed (with no new line at the end)
 *
 * We actually use this only for signals that are not fatal from the point
 * of view of the server. Signals that are going to kill the server anyway and
 * where we need printf-alike features are served by serverLog(). */
void serverLogFromHandler(int level, const char *fmt, ...) {
    va_list ap;
    char msg[LOG_MAX_LEN];

    va_start(ap, fmt);
    vsnprintf_async_signal_safe(msg, sizeof(msg), fmt, ap);
    va_end(ap);

    serverLogRawFromHandler(level, msg);
}

/* Return the UNIX time in microseconds */
long long ustime(void) {
    struct timeval tv;
    long long ust;

    gettimeofday(&tv, NULL);
    ust = ((long long)tv.tv_sec) * 1000000;
    ust += tv.tv_usec;
    return ust;
}

/* Return the UNIX time in milliseconds */
mstime_t mstime(void) {
    return ustime() / 1000;
}

/* Return the command time snapshot in milliseconds.
 * The time the command started is the logical time it runs,
 * and all the time readings during the execution time should
 * reflect the same time.
 * More details can be found in the comments below. */
mstime_t commandTimeSnapshot(void) {
    /* When we are in the middle of a command execution, we want to use a
     * reference time that does not change: in that case we just use the
     * cached time, that we update before each call in the call() function.
     * This way we avoid that commands such as RPOPLPUSH or similar, that
     * may re-open the same key multiple times, can invalidate an already
     * open object in a next call, if the next call will see the key expired,
     * while the first did not.
     * This is specifically important in the context of scripts, where we
     * pretend that time freezes. This way a key can expire only the first time
     * it is accessed and not in the middle of the script execution, making
     * propagation to replicas / AOF consistent. See issue #1525 for more info.
     * Note that we cannot use the cached server.mstime because it can change
     * in processEventsWhileBlocked etc. */
    return server.cmd_time_snapshot;
}

/* After an RDB dump or AOF rewrite we exit from children using _exit() instead of
 * exit(), because the latter may interact with the same file objects used by
 * the parent process. However if we are testing the coverage normal exit() is
 * used in order to obtain the right coverage information. */
void exitFromChild(int retcode) {
#ifdef COVERAGE_TEST
    exit(retcode);
#else
    _exit(retcode);
#endif
}

/*====================== Hash table type implementation  ==================== */

/* This is a hash table type that uses the SDS dynamic strings library as
 * keys and Objects as values (Objects can hold SDS strings,
 * lists, sets). */

void dictVanillaFree(dict *d, void *val) {
    UNUSED(d);
    zfree(val);
}

void dictListDestructor(dict *d, void *val) {
    UNUSED(d);
    listRelease((list *)val);
}

void dictDictDestructor(dict *d, void *val) {
    UNUSED(d);
    dictRelease((dict *)val);
}

int dictSdsKeyCompare(dict *d, const void *key1, const void *key2) {
    int l1, l2;
    UNUSED(d);

    l1 = sdslen((sds)key1);
    l2 = sdslen((sds)key2);
    if (l1 != l2) return 0;
    return memcmp(key1, key2, l1) == 0;
}

size_t dictSdsEmbedKey(unsigned char *buf, size_t buf_len, const void *key, uint8_t *key_offset) {
    return sdscopytobuffer(buf, buf_len, (sds)key, key_offset);
}

/* A case insensitive version used for the command lookup table and other
 * places where case insensitive non binary-safe comparison is needed. */
int dictSdsKeyCaseCompare(dict *d, const void *key1, const void *key2) {
    UNUSED(d);
    return strcasecmp(key1, key2) == 0;
}

void dictObjectDestructor(dict *d, void *val) {
    UNUSED(d);
    if (val == NULL) return; /* Lazy freeing will set value to NULL. */
    decrRefCount(val);
}

void dictSdsDestructor(dict *d, void *val) {
    UNUSED(d);
    sdsfree(val);
}

void *dictSdsDup(dict *d, const void *key) {
    UNUSED(d);
    return sdsdup((const sds)key);
}

int dictObjKeyCompare(dict *d, const void *key1, const void *key2) {
    const robj *o1 = key1, *o2 = key2;
    return dictSdsKeyCompare(d, o1->ptr, o2->ptr);
}

uint64_t dictObjHash(const void *key) {
    const robj *o = key;
    return dictGenHashFunction(o->ptr, sdslen((sds)o->ptr));
}

uint64_t dictSdsHash(const void *key) {
    return dictGenHashFunction((unsigned char *)key, sdslen((char *)key));
}

uint64_t dictSdsCaseHash(const void *key) {
    return dictGenCaseHashFunction((unsigned char *)key, sdslen((char *)key));
}

/* Dict hash function for null terminated string */
uint64_t dictCStrHash(const void *key) {
    return dictGenHashFunction((unsigned char *)key, strlen((char *)key));
}

/* Dict hash function for null terminated string */
uint64_t dictCStrCaseHash(const void *key) {
    return dictGenCaseHashFunction((unsigned char *)key, strlen((char *)key));
}

/* Dict hash function for client */
uint64_t dictClientHash(const void *key) {
    return ((client *)key)->id;
}

/* Dict compare function for client */
int dictClientKeyCompare(dict *d, const void *key1, const void *key2) {
    UNUSED(d);
    return ((client *)key1)->id == ((client *)key2)->id;
}

/* Dict compare function for null terminated string */
int dictCStrKeyCompare(dict *d, const void *key1, const void *key2) {
    int l1, l2;
    UNUSED(d);

    l1 = strlen((char *)key1);
    l2 = strlen((char *)key2);
    if (l1 != l2) return 0;
    return memcmp(key1, key2, l1) == 0;
}

/* Dict case insensitive compare function for null terminated string */
int dictCStrKeyCaseCompare(dict *d, const void *key1, const void *key2) {
    UNUSED(d);
    return strcasecmp(key1, key2) == 0;
}

int dictEncObjKeyCompare(dict *d, const void *key1, const void *key2) {
    robj *o1 = (robj *)key1, *o2 = (robj *)key2;
    int cmp;

    if (o1->encoding == OBJ_ENCODING_INT && o2->encoding == OBJ_ENCODING_INT) return o1->ptr == o2->ptr;

    /* Due to OBJ_STATIC_REFCOUNT, we avoid calling getDecodedObject() without
     * good reasons, because it would incrRefCount() the object, which
     * is invalid. So we check to make sure dictFind() works with static
     * objects as well. */
    if (o1->refcount != OBJ_STATIC_REFCOUNT) o1 = getDecodedObject(o1);
    if (o2->refcount != OBJ_STATIC_REFCOUNT) o2 = getDecodedObject(o2);
    cmp = dictSdsKeyCompare(d, o1->ptr, o2->ptr);
    if (o1->refcount != OBJ_STATIC_REFCOUNT) decrRefCount(o1);
    if (o2->refcount != OBJ_STATIC_REFCOUNT) decrRefCount(o2);
    return cmp;
}

uint64_t dictEncObjHash(const void *key) {
    robj *o = (robj *)key;

    if (sdsEncodedObject(o)) {
        return dictGenHashFunction(o->ptr, sdslen((sds)o->ptr));
    } else if (o->encoding == OBJ_ENCODING_INT) {
        char buf[32];
        int len;

        len = ll2string(buf, 32, (long)o->ptr);
        return dictGenHashFunction((unsigned char *)buf, len);
    } else {
        serverPanic("Unknown string encoding");
    }
}

/* Return 1 if currently we allow dict to expand. Dict may allocate huge
 * memory to contain hash buckets when dict expands, that may lead the server to
 * reject user's requests or evict some keys, we can stop dict to expand
 * provisionally if used memory will be over maxmemory after dict expands,
 * but to guarantee the performance of the server, we still allow dict to expand
 * if dict load factor exceeds HASHTABLE_MAX_LOAD_FACTOR. */
int dictResizeAllowed(size_t moreMem, double usedRatio) {
    /* for debug purposes: dict is not allowed to be resized. */
    if (!server.dict_resizing) return 0;

    if (usedRatio <= HASHTABLE_MAX_LOAD_FACTOR) {
        return !overMaxmemoryAfterAlloc(moreMem);
    } else {
        return 1;
    }
}

/* Generic hash table type where keys are Objects, Values
 * dummy pointers. */
dictType objectKeyPointerValueDictType = {
    dictEncObjHash,       /* hash function */
    NULL,                 /* key dup */
    dictEncObjKeyCompare, /* key compare */
    dictObjectDestructor, /* key destructor */
    NULL,                 /* val destructor */
    NULL                  /* allow to expand */
};

/* Like objectKeyPointerValueDictType(), but values can be destroyed, if
 * not NULL, calling zfree(). */
dictType objectKeyHeapPointerValueDictType = {
    dictEncObjHash,       /* hash function */
    NULL,                 /* key dup */
    dictEncObjKeyCompare, /* key compare */
    dictObjectDestructor, /* key destructor */
    dictVanillaFree,      /* val destructor */
    NULL                  /* allow to expand */
};

/* Set dictionary type. Keys are SDS strings, values are not used. */
dictType setDictType = {
    dictSdsHash,       /* hash function */
    NULL,              /* key dup */
    dictSdsKeyCompare, /* key compare */
    dictSdsDestructor, /* key destructor */
    NULL,              /* val destructor */
    NULL,              /* allow to expand */
    .no_value = 1,     /* no values in this dict */
    .keys_are_odd = 1  /* an SDS string is always an odd pointer */
};

/* Sorted sets hash (note: a skiplist is used in addition to the hash table) */
dictType zsetDictType = {
    dictSdsHash,       /* hash function */
    NULL,              /* key dup */
    dictSdsKeyCompare, /* key compare */
    NULL,              /* Note: SDS string shared & freed by skiplist */
    NULL,              /* val destructor */
    NULL,              /* allow to expand */
};

/* Db->dict, keys are sds strings, vals are Objects. */
dictType dbDictType = {
    dictSdsHash,          /* hash function */
    NULL,                 /* key dup */
    dictSdsKeyCompare,    /* key compare */
    NULL,                 /* key is embedded in the dictEntry and freed internally */
    dictObjectDestructor, /* val destructor */
    dictResizeAllowed,    /* allow to resize */
    .embedKey = dictSdsEmbedKey,
    .embedded_entry = 1,
};

/* Db->expires */
dictType dbExpiresDictType = {
    dictSdsHash,       /* hash function */
    NULL,              /* key dup */
    dictSdsKeyCompare, /* key compare */
    NULL,              /* key destructor */
    NULL,              /* val destructor */
    dictResizeAllowed, /* allow to resize */
};

/* Command table. sds string -> command struct pointer. */
dictType commandTableDictType = {
    dictSdsCaseHash,            /* hash function */
    NULL,                       /* key dup */
    dictSdsKeyCaseCompare,      /* key compare */
    dictSdsDestructor,          /* key destructor */
    NULL,                       /* val destructor */
    NULL,                       /* allow to expand */
    .no_incremental_rehash = 1, /* no incremental rehash as the command table may be accessed from IO threads. */
};

/* Hash type hash table (note that small hashes are represented with listpacks) */
dictType hashDictType = {
    dictSdsHash,       /* hash function */
    NULL,              /* key dup */
    dictSdsKeyCompare, /* key compare */
    dictSdsDestructor, /* key destructor */
    dictSdsDestructor, /* val destructor */
    NULL,              /* allow to expand */
};

/* Dict type without destructor */
dictType sdsReplyDictType = {
    dictSdsHash,       /* hash function */
    NULL,              /* key dup */
    dictSdsKeyCompare, /* key compare */
    NULL,              /* key destructor */
    NULL,              /* val destructor */
    NULL               /* allow to expand */
};

/* Keylist hash table type has unencoded Objects as keys and
 * lists as values. It's used for blocking operations (BLPOP) and to
 * map swapped keys to a list of clients waiting for this keys to be loaded. */
dictType keylistDictType = {
    dictObjHash,          /* hash function */
    NULL,                 /* key dup */
    dictObjKeyCompare,    /* key compare */
    dictObjectDestructor, /* key destructor */
    dictListDestructor,   /* val destructor */
    NULL                  /* allow to expand */
};

/* KeyDict hash table type has unencoded Objects as keys and
 * dicts as values. It's used for PUBSUB command to track clients subscribing the channels. */
dictType objToDictDictType = {
    dictObjHash,          /* hash function */
    NULL,                 /* key dup */
    dictObjKeyCompare,    /* key compare */
    dictObjectDestructor, /* key destructor */
    dictDictDestructor,   /* val destructor */
    NULL                  /* allow to expand */
};

/* Modules system dictionary type. Keys are module name,
 * values are pointer to ValkeyModule struct. */
dictType modulesDictType = {
    dictSdsCaseHash,       /* hash function */
    NULL,                  /* key dup */
    dictSdsKeyCaseCompare, /* key compare */
    dictSdsDestructor,     /* key destructor */
    NULL,                  /* val destructor */
    NULL                   /* allow to expand */
};

/* Migrate cache dict type. */
dictType migrateCacheDictType = {
    dictSdsHash,       /* hash function */
    NULL,              /* key dup */
    dictSdsKeyCompare, /* key compare */
    dictSdsDestructor, /* key destructor */
    NULL,              /* val destructor */
    NULL               /* allow to expand */
};

/* Dict for for case-insensitive search using null terminated C strings.
 * The keys stored in dict are sds though. */
dictType stringSetDictType = {
    dictCStrCaseHash,       /* hash function */
    NULL,                   /* key dup */
    dictCStrKeyCaseCompare, /* key compare */
    dictSdsDestructor,      /* key destructor */
    NULL,                   /* val destructor */
    NULL                    /* allow to expand */
};

/* Dict for for case-insensitive search using null terminated C strings.
 * The key and value do not have a destructor. */
dictType externalStringType = {
    dictCStrCaseHash,       /* hash function */
    NULL,                   /* key dup */
    dictCStrKeyCaseCompare, /* key compare */
    NULL,                   /* key destructor */
    NULL,                   /* val destructor */
    NULL                    /* allow to expand */
};

/* Dict for case-insensitive search using sds objects with a zmalloc
 * allocated object as the value. */
dictType sdsHashDictType = {
    dictSdsCaseHash,       /* hash function */
    NULL,                  /* key dup */
    dictSdsKeyCaseCompare, /* key compare */
    dictSdsDestructor,     /* key destructor */
    dictVanillaFree,       /* val destructor */
    NULL                   /* allow to expand */
};

/* Client Set dictionary type. Keys are client, values are not used. */
dictType clientDictType = {
    dictClientHash,       /* hash function */
    NULL,                 /* key dup */
    dictClientKeyCompare, /* key compare */
    .no_value = 1         /* no values in this dict */
};

/* This function is called once a background process of some kind terminates,
 * as we want to avoid resizing the hash tables when there is a child in order
 * to play well with copy-on-write (otherwise when a resize happens lots of
 * memory pages are copied). The goal of this function is to update the ability
 * for dict.c to resize or rehash the tables accordingly to the fact we have an
 * active fork child running. */
void updateDictResizePolicy(void) {
    if (server.in_fork_child != CHILD_TYPE_NONE)
        dictSetResizeEnabled(DICT_RESIZE_FORBID);
    else if (hasActiveChildProcess())
        dictSetResizeEnabled(DICT_RESIZE_AVOID);
    else
        dictSetResizeEnabled(DICT_RESIZE_ENABLE);
}

const char *strChildType(int type) {
    switch (type) {
    case CHILD_TYPE_RDB: return "RDB";
    case CHILD_TYPE_AOF: return "AOF";
    case CHILD_TYPE_LDB: return "LDB";
    case CHILD_TYPE_MODULE: return "MODULE";
    default: return "Unknown";
    }
}

/* Return true if there are active children processes doing RDB saving,
 * AOF rewriting, or some side process spawned by a loaded module. */
int hasActiveChildProcess(void) {
    return server.child_pid != -1;
}

void resetChildState(void) {
    server.child_type = CHILD_TYPE_NONE;
    server.child_pid = -1;
    server.stat_current_cow_peak = 0;
    server.stat_current_cow_bytes = 0;
    server.stat_current_cow_updated = 0;
    server.stat_current_save_keys_processed = 0;
    server.stat_module_progress = 0;
    server.stat_current_save_keys_total = 0;
    updateDictResizePolicy();
    closeChildInfoPipe();
    moduleFireServerEvent(VALKEYMODULE_EVENT_FORK_CHILD, VALKEYMODULE_SUBEVENT_FORK_CHILD_DIED, NULL);
}

/* Return if child type is mutually exclusive with other fork children */
int isMutuallyExclusiveChildType(int type) {
    return type == CHILD_TYPE_RDB || type == CHILD_TYPE_AOF || type == CHILD_TYPE_MODULE;
}

/* Returns true when we're inside a long command that yielded to the event loop. */
int isInsideYieldingLongCommand(void) {
    return scriptIsTimedout() || server.busy_module_yield_flags;
}

/* Return true if this instance has persistence completely turned off:
 * both RDB and AOF are disabled. */
int allPersistenceDisabled(void) {
    return server.saveparamslen == 0 && server.aof_state == AOF_OFF;
}

/* ======================= Cron: called every 100 ms ======================== */

/* Add a sample to the instantaneous metric. This function computes the quotient
 * of the increment of value and base, which is useful to record operation count
 * per second, or the average time consumption of an operation.
 *
 * current_value - The dividend
 * current_base - The divisor
 * */
void trackInstantaneousMetric(int metric, long long current_value, long long current_base, long long factor) {
    if (server.inst_metric[metric].last_sample_base > 0) {
        long long base = current_base - server.inst_metric[metric].last_sample_base;
        long long value = current_value - server.inst_metric[metric].last_sample_value;
        long long avg = base > 0 ? (value * factor / base) : 0;
        server.inst_metric[metric].samples[server.inst_metric[metric].idx] = avg;
        server.inst_metric[metric].idx++;
        server.inst_metric[metric].idx %= STATS_METRIC_SAMPLES;
    }
    server.inst_metric[metric].last_sample_base = current_base;
    server.inst_metric[metric].last_sample_value = current_value;
}

/* Return the mean of all the samples. */
long long getInstantaneousMetric(int metric) {
    int j;
    long long sum = 0;

    for (j = 0; j < STATS_METRIC_SAMPLES; j++) sum += server.inst_metric[metric].samples[j];
    return sum / STATS_METRIC_SAMPLES;
}

/* The client query buffer is an sds.c string that can end with a lot of
 * free space not used, this function reclaims space if needed.
 *
 * The function always returns 0 as it never terminates the client. */
int clientsCronResizeQueryBuffer(client *c) {
    /* If the client query buffer is NULL, it is using the shared query buffer and there is nothing to do. */
    if (c->querybuf == NULL) return 0;
    size_t querybuf_size = sdsalloc(c->querybuf);
    time_t idletime = server.unixtime - c->last_interaction;

    /* Only resize the query buffer if the buffer is actually wasting at least a
     * few kbytes */
    if (sdsavail(c->querybuf) > 1024 * 4) {
        /* There are two conditions to resize the query buffer: */
        if (idletime > 2) {
            /* 1) Query is idle for a long time. */
            size_t remaining = sdslen(c->querybuf) - c->qb_pos;
            if (!c->flag.primary && !remaining) {
                /* If the client is not a primary and no data is pending,
                 * The client can safely use the shared query buffer in the next read - free the client's querybuf. */
                sdsfree(c->querybuf);
                /* By setting the querybuf to NULL, the client will use the shared query buffer in the next read.
                 * We don't move the client to the shared query buffer immediately, because if we allocated a private
                 * query buffer for the client, it's likely that the client will use it again soon. */
                c->querybuf = NULL;
            } else {
                c->querybuf = sdsRemoveFreeSpace(c->querybuf, 1);
            }
        } else if (querybuf_size > PROTO_RESIZE_THRESHOLD && querybuf_size / 2 > c->querybuf_peak) {
            /* 2) Query buffer is too big for latest peak and is larger than
             *    resize threshold. Trim excess space but only up to a limit,
             *    not below the recent peak and current c->querybuf (which will
             *    be soon get used). If we're in the middle of a bulk then make
             *    sure not to resize to less than the bulk length. */
            size_t resize = sdslen(c->querybuf);
            if (resize < c->querybuf_peak) resize = c->querybuf_peak;
            if (c->bulklen != -1 && resize < (size_t)c->bulklen + 2) resize = c->bulklen + 2;
            c->querybuf = sdsResize(c->querybuf, resize, 1);
        }
    }

    /* Reset the peak again to capture the peak memory usage in the next
     * cycle. */
    c->querybuf_peak = c->querybuf ? sdslen(c->querybuf) : 0;
    /* We reset to either the current used, or currently processed bulk size,
     * which ever is bigger. */
    if (c->bulklen != -1 && (size_t)c->bulklen + 2 > c->querybuf_peak) c->querybuf_peak = c->bulklen + 2;
    return 0;
}

/* The client output buffer can be adjusted to better fit the memory requirements.
 *
 * the logic is:
 * in case the last observed peak size of the buffer equals the buffer size - we double the size
 * in case the last observed peak size of the buffer is less than half the buffer size - we shrink by half.
 * The buffer peak will be reset back to the buffer position every server.reply_buffer_peak_reset_time milliseconds
 * The function always returns 0 as it never terminates the client. */
int clientsCronResizeOutputBuffer(client *c, mstime_t now_ms) {
    if (c->io_write_state != CLIENT_IDLE) return 0;

    size_t new_buffer_size = 0;
    char *oldbuf = NULL;
    const size_t buffer_target_shrink_size = c->buf_usable_size / 2;
    const size_t buffer_target_expand_size = c->buf_usable_size * 2;

    /* in case the resizing is disabled return immediately */
    if (!server.reply_buffer_resizing_enabled) return 0;

    if (buffer_target_shrink_size >= PROTO_REPLY_MIN_BYTES && c->buf_peak < buffer_target_shrink_size) {
        new_buffer_size = max(PROTO_REPLY_MIN_BYTES, c->buf_peak + 1);
        server.stat_reply_buffer_shrinks++;
    } else if (buffer_target_expand_size < PROTO_REPLY_CHUNK_BYTES * 2 && c->buf_peak == c->buf_usable_size) {
        new_buffer_size = min(PROTO_REPLY_CHUNK_BYTES, buffer_target_expand_size);
        server.stat_reply_buffer_expands++;
    }

    serverAssertWithInfo(c, NULL, (!new_buffer_size) || (new_buffer_size >= (size_t)c->bufpos));

    /* reset the peak value each server.reply_buffer_peak_reset_time seconds. in case the client will be idle
     * it will start to shrink.
     */
    if (server.reply_buffer_peak_reset_time >= 0 &&
        now_ms - c->buf_peak_last_reset_time >= server.reply_buffer_peak_reset_time) {
        c->buf_peak = c->bufpos;
        c->buf_peak_last_reset_time = now_ms;
    }

    if (new_buffer_size) {
        oldbuf = c->buf;
        c->buf = zmalloc_usable(new_buffer_size, &c->buf_usable_size);
        memcpy(c->buf, oldbuf, c->bufpos);
        zfree(oldbuf);
    }
    return 0;
}

/* This function is used in order to track clients using the biggest amount
 * of memory in the latest few seconds. This way we can provide such information
 * in the INFO output (clients section), without having to do an O(N) scan for
 * all the clients.
 *
 * This is how it works. We have an array of CLIENTS_PEAK_MEM_USAGE_SLOTS slots
 * where we track, for each, the biggest client output and input buffers we
 * saw in that slot. Every slot corresponds to one of the latest seconds, since
 * the array is indexed by doing UNIXTIME % CLIENTS_PEAK_MEM_USAGE_SLOTS.
 *
 * When we want to know what was recently the peak memory usage, we just scan
 * such few slots searching for the maximum value. */
#define CLIENTS_PEAK_MEM_USAGE_SLOTS 8
size_t ClientsPeakMemInput[CLIENTS_PEAK_MEM_USAGE_SLOTS] = {0};
size_t ClientsPeakMemOutput[CLIENTS_PEAK_MEM_USAGE_SLOTS] = {0};

int clientsCronTrackExpansiveClients(client *c, int time_idx) {
    size_t qb_size = c->querybuf ? sdsZmallocSize(c->querybuf) : 0;
    size_t argv_size = c->argv ? zmalloc_size(c->argv) : 0;
    size_t in_usage = qb_size + c->argv_len_sum + argv_size;
    size_t out_usage = getClientOutputBufferMemoryUsage(c);

    /* Track the biggest values observed so far in this slot. */
    if (in_usage > ClientsPeakMemInput[time_idx]) ClientsPeakMemInput[time_idx] = in_usage;
    if (out_usage > ClientsPeakMemOutput[time_idx]) ClientsPeakMemOutput[time_idx] = out_usage;

    return 0; /* This function never terminates the client. */
}

/* All normal clients are placed in one of the "mem usage buckets" according
 * to how much memory they currently use. We use this function to find the
 * appropriate bucket based on a given memory usage value. The algorithm simply
 * does a log2(mem) to ge the bucket. This means, for examples, that if a
 * client's memory usage doubles it's moved up to the next bucket, if it's
 * halved we move it down a bucket.
 * For more details see CLIENT_MEM_USAGE_BUCKETS documentation in server.h. */
static inline clientMemUsageBucket *getMemUsageBucket(size_t mem) {
    int size_in_bits = 8 * (int)sizeof(mem);
    int clz = mem > 0 ? __builtin_clzl(mem) : size_in_bits;
    int bucket_idx = size_in_bits - clz;
    if (bucket_idx > CLIENT_MEM_USAGE_BUCKET_MAX_LOG)
        bucket_idx = CLIENT_MEM_USAGE_BUCKET_MAX_LOG;
    else if (bucket_idx < CLIENT_MEM_USAGE_BUCKET_MIN_LOG)
        bucket_idx = CLIENT_MEM_USAGE_BUCKET_MIN_LOG;
    bucket_idx -= CLIENT_MEM_USAGE_BUCKET_MIN_LOG;
    return &server.client_mem_usage_buckets[bucket_idx];
}

/*
 * This method updates the client memory usage and update the
 * server stats for client type.
 *
 * This method is called from the clientsCron to have updated
 * stats for non CLIENT_TYPE_NORMAL/PUBSUB clients to accurately
 * provide information around clients memory usage.
 *
 * It is also used in updateClientMemUsageAndBucket to have latest
 * client memory usage information to place it into appropriate client memory
 * usage bucket.
 */
void updateClientMemoryUsage(client *c) {
    serverAssert(c->conn);
    size_t mem = getClientMemoryUsage(c, NULL);
    int type = getClientType(c);
    /* Now that we have the memory used by the client, remove the old
     * value from the old category, and add it back. */
    server.stat_clients_type_memory[c->last_memory_type] -= c->last_memory_usage;
    server.stat_clients_type_memory[type] += mem;
    /* Remember what we added and where, to remove it next time. */
    c->last_memory_type = type;
    c->last_memory_usage = mem;
}

int clientEvictionAllowed(client *c) {
    if (server.maxmemory_clients == 0 || c->flag.no_evict || !c->conn) {
        return 0;
    }
    int type = getClientType(c);
    return (type == CLIENT_TYPE_NORMAL || type == CLIENT_TYPE_PUBSUB);
}


/* This function is used to cleanup the client's previously tracked memory usage.
 * This is called during incremental client memory usage tracking as well as
 * used to reset when client to bucket allocation is not required when
 * client eviction is disabled.  */
void removeClientFromMemUsageBucket(client *c, int allow_eviction) {
    if (c->mem_usage_bucket) {
        c->mem_usage_bucket->mem_usage_sum -= c->last_memory_usage;
        /* If this client can't be evicted then remove it from the mem usage
         * buckets */
        if (!allow_eviction) {
            listDelNode(c->mem_usage_bucket->clients, c->mem_usage_bucket_node);
            c->mem_usage_bucket = NULL;
            c->mem_usage_bucket_node = NULL;
        }
    }
}

/* This is called only if explicit clients when something changed their buffers,
 * so we can track clients' memory and enforce clients' maxmemory in real time.
 *
 * This also adds the client to the correct memory usage bucket. Each bucket contains
 * all clients with roughly the same amount of memory. This way we group
 * together clients consuming about the same amount of memory and can quickly
 * free them in case we reach maxmemory-clients (client eviction).
 *
 * Note: This function filters clients of type no-evict, primary or replica regardless
 * of whether the eviction is enabled or not, so the memory usage we get from these
 * types of clients via the INFO command may be out of date.
 *
 * returns 1 if client eviction for this client is allowed, 0 otherwise.
 */
int updateClientMemUsageAndBucket(client *c) {
    int allow_eviction = clientEvictionAllowed(c);
    removeClientFromMemUsageBucket(c, allow_eviction);

    if (!allow_eviction) {
        return 0;
    }

    /* Update client memory usage. */
    updateClientMemoryUsage(c);

    /* Update the client in the mem usage buckets */
    clientMemUsageBucket *bucket = getMemUsageBucket(c->last_memory_usage);
    bucket->mem_usage_sum += c->last_memory_usage;
    if (bucket != c->mem_usage_bucket) {
        if (c->mem_usage_bucket) listDelNode(c->mem_usage_bucket->clients, c->mem_usage_bucket_node);
        c->mem_usage_bucket = bucket;
        listAddNodeTail(bucket->clients, c);
        c->mem_usage_bucket_node = listLast(bucket->clients);
    }
    return 1;
}

/* Return the max samples in the memory usage of clients tracked by
 * the function clientsCronTrackExpansiveClients(). */
void getExpansiveClientsInfo(size_t *in_usage, size_t *out_usage) {
    size_t i = 0, o = 0;
    for (int j = 0; j < CLIENTS_PEAK_MEM_USAGE_SLOTS; j++) {
        if (ClientsPeakMemInput[j] > i) i = ClientsPeakMemInput[j];
        if (ClientsPeakMemOutput[j] > o) o = ClientsPeakMemOutput[j];
    }
    *in_usage = i;
    *out_usage = o;
}

/* This function is called by serverCron() and is used in order to perform
 * operations on clients that are important to perform constantly. For instance
 * we use this function in order to disconnect clients after a timeout, including
 * clients blocked in some blocking command with a non-zero timeout.
 *
 * The function makes some effort to process all the clients every second, even
 * if this cannot be strictly guaranteed, since serverCron() may be called with
 * an actual frequency lower than server.hz in case of latency events like slow
 * commands.
 *
 * It is very important for this function, and the functions it calls, to be
 * very fast: sometimes the server has tens of hundreds of connected clients, and the
 * default server.hz value is 10, so sometimes here we need to process thousands
 * of clients per second, turning this function into a source of latency.
 */
#define CLIENTS_CRON_MIN_ITERATIONS 5
void clientsCron(void) {
    /* Try to process at least numclients/server.hz of clients
     * per call. Since normally (if there are no big latency events) this
     * function is called server.hz times per second, in the average case we
     * process all the clients in 1 second. */
    int numclients = listLength(server.clients);
    int iterations = numclients / server.hz;
    mstime_t now = mstime();

    /* Process at least a few clients while we are at it, even if we need
     * to process less than CLIENTS_CRON_MIN_ITERATIONS to meet our contract
     * of processing each client once per second. */
    if (iterations < CLIENTS_CRON_MIN_ITERATIONS)
        iterations = (numclients < CLIENTS_CRON_MIN_ITERATIONS) ? numclients : CLIENTS_CRON_MIN_ITERATIONS;


    int curr_peak_mem_usage_slot = server.unixtime % CLIENTS_PEAK_MEM_USAGE_SLOTS;
    /* Always zero the next sample, so that when we switch to that second, we'll
     * only register samples that are greater in that second without considering
     * the history of such slot.
     *
     * Note: our index may jump to any random position if serverCron() is not
     * called for some reason with the normal frequency, for instance because
     * some slow command is called taking multiple seconds to execute. In that
     * case our array may end containing data which is potentially older
     * than CLIENTS_PEAK_MEM_USAGE_SLOTS seconds: however this is not a problem
     * since here we want just to track if "recently" there were very expansive
     * clients from the POV of memory usage. */
    int zeroidx = (curr_peak_mem_usage_slot + 1) % CLIENTS_PEAK_MEM_USAGE_SLOTS;
    ClientsPeakMemInput[zeroidx] = 0;
    ClientsPeakMemOutput[zeroidx] = 0;


    while (listLength(server.clients) && iterations--) {
        client *c;
        listNode *head;

        /* Take the current head, process, and then rotate the head to tail.
         * This way we can fairly iterate all clients step by step. */
        head = listFirst(server.clients);
        c = listNodeValue(head);
        listRotateHeadToTail(server.clients);
        if (c->io_read_state != CLIENT_IDLE || c->io_write_state != CLIENT_IDLE) continue;
        /* The following functions do different service checks on the client.
         * The protocol is that they return non-zero if the client was
         * terminated. */
        if (clientsCronHandleTimeout(c, now)) continue;
        if (clientsCronResizeQueryBuffer(c)) continue;
        if (clientsCronResizeOutputBuffer(c, now)) continue;

        if (clientsCronTrackExpansiveClients(c, curr_peak_mem_usage_slot)) continue;

        /* Iterating all the clients in getMemoryOverheadData() is too slow and
         * in turn would make the INFO command too slow. So we perform this
         * computation incrementally and track the (not instantaneous but updated
         * to the second) total memory used by clients using clientsCron() in
         * a more incremental way (depending on server.hz).
         * If client eviction is enabled, update the bucket as well. */
        if (!updateClientMemUsageAndBucket(c)) updateClientMemoryUsage(c);

        if (closeClientOnOutputBufferLimitReached(c, 0)) continue;
    }
}

/* This function handles 'background' operations we are required to do
 * incrementally in the databases, such as active key expiring, resizing,
 * rehashing. */
void databasesCron(void) {
    /* Expire keys by random sampling. Not required for replicas
     * as primary will synthesize DELs for us. */
    if (server.active_expire_enabled) {
        if (iAmPrimary()) {
            activeExpireCycle(ACTIVE_EXPIRE_CYCLE_SLOW);
        } else {
            expireReplicaKeys();
        }
    }

    /* Defrag keys gradually. */
    activeDefragCycle();

    /* Perform hash tables rehashing if needed, but only if there are no
     * other processes saving the DB on disk. Otherwise rehashing is bad
     * as will cause a lot of copy-on-write of memory pages. */
    if (!hasActiveChildProcess()) {
        /* We use global counters so if we stop the computation at a given
         * DB we'll be able to start from the successive in the next
         * cron loop iteration. */
        static unsigned int resize_db = 0;
        static unsigned int rehash_db = 0;
        int dbs_per_call = CRON_DBS_PER_CALL;
        int j;

        /* Don't test more DBs than we have. */
        if (dbs_per_call > server.dbnum) dbs_per_call = server.dbnum;

        for (j = 0; j < dbs_per_call; j++) {
            serverDb *db = &server.db[resize_db % server.dbnum];
            kvstoreTryResizeDicts(db->keys, CRON_DICTS_PER_DB);
            kvstoreTryResizeDicts(db->expires, CRON_DICTS_PER_DB);
            resize_db++;
        }

        /* Rehash */
        if (server.activerehashing) {
            uint64_t elapsed_us = 0;
            for (j = 0; j < dbs_per_call; j++) {
                serverDb *db = &server.db[rehash_db % server.dbnum];
                elapsed_us += kvstoreIncrementallyRehash(db->keys, INCREMENTAL_REHASHING_THRESHOLD_US - elapsed_us);
                if (elapsed_us >= INCREMENTAL_REHASHING_THRESHOLD_US) break;
                elapsed_us += kvstoreIncrementallyRehash(db->expires, INCREMENTAL_REHASHING_THRESHOLD_US - elapsed_us);
                if (elapsed_us >= INCREMENTAL_REHASHING_THRESHOLD_US) break;
                rehash_db++;
            }
        }
    }
}

static inline void updateCachedTimeWithUs(int update_daylight_info, const long long ustime) {
    server.ustime = ustime;
    server.mstime = server.ustime / 1000;
    server.unixtime = server.mstime / 1000;

    /* To get information about daylight saving time, we need to call
     * localtime_r and cache the result. However calling localtime_r in this
     * context is safe since we will never fork() while here, in the main
     * thread. The logging function will call a thread safe version of
     * localtime that has no locks. */
    if (update_daylight_info) {
        struct tm tm;
        time_t ut = server.unixtime;
        localtime_r(&ut, &tm);
        server.daylight_active = tm.tm_isdst;
    }
}

/* We take a cached value of the unix time in the global state because with
 * virtual memory and aging there is to store the current time in objects at
 * every object access, and accuracy is not needed. To access a global var is
 * a lot faster than calling time(NULL).
 *
 * This function should be fast because it is called at every command execution
 * in call(), so it is possible to decide if to update the daylight saving
 * info or not using the 'update_daylight_info' argument. Normally we update
 * such info only when calling this function from serverCron() but not when
 * calling it from call(). */
void updateCachedTime(int update_daylight_info) {
    const long long us = ustime();
    updateCachedTimeWithUs(update_daylight_info, us);
}

/* Performing required operations in order to enter an execution unit.
 * In general, if we are already inside an execution unit then there is nothing to do,
 * otherwise we need to update cache times so the same cached time will be used all over
 * the execution unit.
 * update_cached_time - if 0, will not update the cached time even if required.
 * us - if not zero, use this time for cached time, otherwise get current time. */
void enterExecutionUnit(int update_cached_time, long long us) {
    if (server.execution_nesting++ == 0 && update_cached_time) {
        if (us == 0) {
            us = ustime();
        }
        updateCachedTimeWithUs(0, us);
        server.cmd_time_snapshot = server.mstime;
    }
}

void exitExecutionUnit(void) {
    --server.execution_nesting;
}

void checkChildrenDone(void) {
    int statloc = 0;
    pid_t pid;

    if ((pid = waitpid(-1, &statloc, WNOHANG)) != 0) {
        int exitcode = WIFEXITED(statloc) ? WEXITSTATUS(statloc) : -1;
        int bysignal = 0;

        if (WIFSIGNALED(statloc)) bysignal = WTERMSIG(statloc);

        /* sigKillChildHandler catches the signal and calls exit(), but we
         * must make sure not to flag lastbgsave_status, etc incorrectly.
         * We could directly terminate the child process via SIGUSR1
         * without handling it */
        if (exitcode == SERVER_CHILD_NOERROR_RETVAL) {
            bysignal = SIGUSR1;
            exitcode = 1;
        }

        if (pid == -1) {
            serverLog(LL_WARNING,
                      "waitpid() returned an error: %s. "
                      "child_type: %s, child_pid = %d",
                      strerror(errno), strChildType(server.child_type), (int)server.child_pid);
        } else if (pid == server.child_pid) {
            if (server.child_type == CHILD_TYPE_RDB) {
                backgroundSaveDoneHandler(exitcode, bysignal);
            } else if (server.child_type == CHILD_TYPE_AOF) {
                backgroundRewriteDoneHandler(exitcode, bysignal);
            } else if (server.child_type == CHILD_TYPE_MODULE) {
                ModuleForkDoneHandler(exitcode, bysignal);
            } else {
                serverPanic("Unknown child type %d for child pid %d", server.child_type, server.child_pid);
                exit(1);
            }
            if (!bysignal && exitcode == 0) receiveChildInfo();
            resetChildState();
        } else {
            if (!ldbRemoveChild(pid)) {
                serverLog(LL_WARNING, "Warning, detected child with unmatched pid: %ld", (long)pid);
            }
        }

        /* start any pending forks immediately. */
        replicationStartPendingFork();
    }
}

/* Called from serverCron and cronUpdateMemoryStats to update cached memory metrics. */
void cronUpdateMemoryStats(void) {
    /* Record the max memory used since the server was started. */
    if (zmalloc_used_memory() > server.stat_peak_memory) server.stat_peak_memory = zmalloc_used_memory();

    run_with_period(100) {
        /* Sample the RSS and other metrics here since this is a relatively slow call.
         * We must sample the zmalloc_used at the same time we take the rss, otherwise
         * the frag ratio calculate may be off (ratio of two samples at different times) */
        server.cron_malloc_stats.process_rss = zmalloc_get_rss();
        server.cron_malloc_stats.zmalloc_used = zmalloc_used_memory();
        /* Sampling the allocator info can be slow too.
         * The fragmentation ratio it'll show is potentially more accurate
         * it excludes other RSS pages such as: shared libraries, LUA and other non-zmalloc
         * allocations, and allocator reserved pages that can be pursed (all not actual frag) */
        zmalloc_get_allocator_info(
            &server.cron_malloc_stats.allocator_allocated, &server.cron_malloc_stats.allocator_active,
            &server.cron_malloc_stats.allocator_resident, NULL, &server.cron_malloc_stats.allocator_muzzy,
            &server.cron_malloc_stats.allocator_frag_smallbins_bytes);
        /* in case the allocator isn't providing these stats, fake them so that
         * fragmentation info still shows some (inaccurate metrics) */
        if (!server.cron_malloc_stats.allocator_resident) {
            /* LUA memory isn't part of zmalloc_used, but it is part of the process RSS,
             * so we must deduct it in order to be able to calculate correct
             * "allocator fragmentation" ratio */
            size_t lua_memory = evalMemory();
            server.cron_malloc_stats.allocator_resident = server.cron_malloc_stats.process_rss - lua_memory;
        }
        if (!server.cron_malloc_stats.allocator_active)
            server.cron_malloc_stats.allocator_active = server.cron_malloc_stats.allocator_resident;
        if (!server.cron_malloc_stats.allocator_allocated)
            server.cron_malloc_stats.allocator_allocated = server.cron_malloc_stats.zmalloc_used;
    }
}

/* This is our timer interrupt, called server.hz times per second.
 * Here is where we do a number of things that need to be done asynchronously.
 * For instance:
 *
 * - Active expired keys collection (it is also performed in a lazy way on
 *   lookup).
 * - Software watchdog.
 * - Update some statistic.
 * - Incremental rehashing of the DBs hash tables.
 * - Triggering BGSAVE / AOF rewrite, and handling of terminated children.
 * - Clients timeout of different kinds.
 * - Replication reconnection.
 * - Many more...
 *
 * Everything directly called here will be called server.hz times per second,
 * so in order to throttle execution of things we want to do less frequently
 * a macro is used: run_with_period(milliseconds) { .... }
 */

int serverCron(struct aeEventLoop *eventLoop, long long id, void *clientData) {
    int j;
    UNUSED(eventLoop);
    UNUSED(id);
    UNUSED(clientData);

    /* Software watchdog: deliver the SIGALRM that will reach the signal
     * handler if we don't return here fast enough. */
    if (server.watchdog_period) watchdogScheduleSignal(server.watchdog_period);

    server.hz = server.config_hz;
    /* Adapt the server.hz value to the number of configured clients. If we have
     * many clients, we want to call serverCron() with an higher frequency. */
    if (server.dynamic_hz) {
        while (listLength(server.clients) / server.hz > MAX_CLIENTS_PER_CLOCK_TICK) {
            server.hz *= 2;
            if (server.hz > CONFIG_MAX_HZ) {
                server.hz = CONFIG_MAX_HZ;
                break;
            }
        }
    }

    /* for debug purposes: skip actual cron work if pause_cron is on */
    if (server.pause_cron) return 1000 / server.hz;

    monotime cron_start = getMonotonicUs();

    run_with_period(100) {
        monotime current_time = getMonotonicUs();
        long long factor = 1000000; // us
        trackInstantaneousMetric(STATS_METRIC_COMMAND, server.stat_numcommands, current_time, factor);
        trackInstantaneousMetric(STATS_METRIC_NET_INPUT, server.stat_net_input_bytes + server.stat_net_repl_input_bytes,
                                 current_time, factor);
        trackInstantaneousMetric(STATS_METRIC_NET_OUTPUT,
                                 server.stat_net_output_bytes + server.stat_net_repl_output_bytes, current_time,
                                 factor);
        trackInstantaneousMetric(STATS_METRIC_NET_INPUT_REPLICATION, server.stat_net_repl_input_bytes, current_time,
                                 factor);
        trackInstantaneousMetric(STATS_METRIC_NET_OUTPUT_REPLICATION, server.stat_net_repl_output_bytes, current_time,
                                 factor);
        trackInstantaneousMetric(STATS_METRIC_EL_CYCLE, server.duration_stats[EL_DURATION_TYPE_EL].cnt, current_time,
                                 factor);
        trackInstantaneousMetric(STATS_METRIC_EL_DURATION, server.duration_stats[EL_DURATION_TYPE_EL].sum,
                                 server.duration_stats[EL_DURATION_TYPE_EL].cnt, 1);
    }

    /* We have just LRU_BITS bits per object for LRU information.
     * So we use an (eventually wrapping) LRU clock.
     *
     * Note that even if the counter wraps it's not a big problem,
     * everything will still work but some object will appear younger
     * to the server. However for this to happen a given object should never be
     * touched for all the time needed to the counter to wrap, which is
     * not likely.
     *
     * Note that you can change the resolution altering the
     * LRU_CLOCK_RESOLUTION define. */
    server.lruclock = getLRUClock();

    cronUpdateMemoryStats();

    /* We received a SIGTERM or SIGINT, shutting down here in a safe way, as it is
     * not ok doing so inside the signal handler. */
    if (server.shutdown_asap && !isShutdownInitiated()) {
        int shutdownFlags = SHUTDOWN_NOFLAGS;
        if (server.last_sig_received == SIGINT && server.shutdown_on_sigint)
            shutdownFlags = server.shutdown_on_sigint;
        else if (server.last_sig_received == SIGTERM && server.shutdown_on_sigterm)
            shutdownFlags = server.shutdown_on_sigterm;

        if (prepareForShutdown(shutdownFlags) == C_OK) exit(0);
    } else if (isShutdownInitiated()) {
        if (server.mstime >= server.shutdown_mstime || isReadyToShutdown()) {
            if (finishShutdown() == C_OK) exit(0);
            /* Shutdown failed. Continue running. An error has been logged. */
        }
    }

    /* Show some info about non-empty databases */
    if (server.verbosity <= LL_VERBOSE) {
        run_with_period(5000) {
            for (j = 0; j < server.dbnum; j++) {
                long long size, used, vkeys;

                size = kvstoreBuckets(server.db[j].keys);
                used = kvstoreSize(server.db[j].keys);
                vkeys = kvstoreSize(server.db[j].expires);
                if (used || vkeys) {
                    serverLog(LL_VERBOSE, "DB %d: %lld keys (%lld volatile) in %lld slots HT.", j, used, vkeys, size);
                }
            }
        }
    }

    /* Show information about connected clients */
    if (!server.sentinel_mode) {
        run_with_period(5000) {
            serverLog(LL_DEBUG, "%lu clients connected (%lu replicas), %zu bytes in use",
                      listLength(server.clients) - listLength(server.replicas), listLength(server.replicas),
                      zmalloc_used_memory());
        }
    }

    /* We need to do a few operations on clients asynchronously. */
    clientsCron();

    /* Handle background operations on databases. */
    databasesCron();

    /* Start a scheduled AOF rewrite if this was requested by the user while
     * a BGSAVE was in progress. */
    if (!hasActiveChildProcess() && server.aof_rewrite_scheduled && !aofRewriteLimited()) {
        rewriteAppendOnlyFileBackground();
    }

    /* Check if a background saving or AOF rewrite in progress terminated. */
    if (hasActiveChildProcess() || ldbPendingChildren()) {
        run_with_period(1000) receiveChildInfo();
        checkChildrenDone();
    } else {
        /* If there is not a background saving/rewrite in progress check if
         * we have to save/rewrite now. */
        for (j = 0; j < server.saveparamslen; j++) {
            struct saveparam *sp = server.saveparams + j;

            /* Save if we reached the given amount of changes,
             * the given amount of seconds, and if the latest bgsave was
             * successful or if, in case of an error, at least
             * CONFIG_BGSAVE_RETRY_DELAY seconds already elapsed. */
            if (server.dirty >= sp->changes && server.unixtime - server.lastsave > sp->seconds &&
                (server.unixtime - server.lastbgsave_try > CONFIG_BGSAVE_RETRY_DELAY ||
                 server.lastbgsave_status == C_OK)) {
                serverLog(LL_NOTICE, "%d changes in %d seconds. Saving...", sp->changes, (int)sp->seconds);
                rdbSaveInfo rsi, *rsiptr;
                rsiptr = rdbPopulateSaveInfo(&rsi);
                rdbSaveBackground(REPLICA_REQ_NONE, server.rdb_filename, rsiptr, RDBFLAGS_NONE);
                break;
            }
        }

        /* Trigger an AOF rewrite if needed. */
        if (server.aof_state == AOF_ON && !hasActiveChildProcess() && server.aof_rewrite_perc &&
            server.aof_current_size > server.aof_rewrite_min_size) {
            long long base = server.aof_rewrite_base_size ? server.aof_rewrite_base_size : 1;
            long long growth = (server.aof_current_size * 100 / base) - 100;
            if (growth >= server.aof_rewrite_perc && !aofRewriteLimited()) {
                serverLog(LL_NOTICE, "Starting automatic rewriting of AOF on %lld%% growth", growth);
                rewriteAppendOnlyFileBackground();
            }
        }
    }
    /* Just for the sake of defensive programming, to avoid forgetting to
     * call this function when needed. */
    updateDictResizePolicy();

    /* AOF postponed flush: Try at every cron cycle if the slow fsync
     * completed. */
    if ((server.aof_state == AOF_ON || server.aof_state == AOF_WAIT_REWRITE) && server.aof_flush_postponed_start) {
        flushAppendOnlyFile(0);
    }

    /* AOF write errors: in this case we have a buffer to flush as well and
     * clear the AOF error in case of success to make the DB writable again,
     * however to try every second is enough in case of 'hz' is set to
     * a higher frequency. */
    run_with_period(1000) {
        if ((server.aof_state == AOF_ON || server.aof_state == AOF_WAIT_REWRITE) &&
            server.aof_last_write_status == C_ERR) {
            flushAppendOnlyFile(0);
        }
    }

    /* Clear the paused actions state if needed. */
    updatePausedActions();

    /* Replication cron function -- used to reconnect to primary,
     * detect transfer failures, start background RDB transfers and so forth.
     *
     * If the server is trying to failover then run the replication cron faster so
     * progress on the handshake happens more quickly. */
    if (server.failover_state != NO_FAILOVER) {
        run_with_period(100) replicationCron();
    } else {
        run_with_period(1000) replicationCron();
    }

    /* Run the Cluster cron. */
    run_with_period(100) {
        if (server.cluster_enabled) clusterCron();
    }

    /* Run the Sentinel timer if we are in sentinel mode. */
    if (server.sentinel_mode) sentinelTimer();

    /* Cleanup expired MIGRATE cached sockets. */
    run_with_period(1000) {
        migrateCloseTimedoutSockets();
    }

    /* Resize tracking keys table if needed. This is also done at every
     * command execution, but we want to be sure that if the last command
     * executed changes the value via CONFIG SET, the server will perform
     * the operation even if completely idle. */
    if (server.tracking_clients) trackingLimitUsedSlots();

    /* Start a scheduled BGSAVE if the corresponding flag is set. This is
     * useful when we are forced to postpone a BGSAVE because an AOF
     * rewrite is in progress.
     *
     * Note: this code must be after the replicationCron() call above so
     * make sure when refactoring this file to keep this order. This is useful
     * because we want to give priority to RDB savings for replication. */
    if (!hasActiveChildProcess() && server.rdb_bgsave_scheduled &&
        (server.unixtime - server.lastbgsave_try > CONFIG_BGSAVE_RETRY_DELAY || server.lastbgsave_status == C_OK)) {
        rdbSaveInfo rsi, *rsiptr;
        rsiptr = rdbPopulateSaveInfo(&rsi);
        if (rdbSaveBackground(REPLICA_REQ_NONE, server.rdb_filename, rsiptr, RDBFLAGS_NONE) == C_OK)
            server.rdb_bgsave_scheduled = 0;
    }

    run_with_period(100) {
        if (moduleCount()) modulesCron();
    }

    /* Fire the cron loop modules event. */
    ValkeyModuleCronLoopV1 ei = {VALKEYMODULE_CRON_LOOP_VERSION, server.hz};
    moduleFireServerEvent(VALKEYMODULE_EVENT_CRON_LOOP, 0, &ei);

    server.cronloops++;

    server.el_cron_duration = getMonotonicUs() - cron_start;

    return 1000 / server.hz;
}


void blockingOperationStarts(void) {
    if (!server.blocking_op_nesting++) {
        updateCachedTime(0);
        server.blocked_last_cron = server.mstime;
    }
}

void blockingOperationEnds(void) {
    if (!(--server.blocking_op_nesting)) {
        server.blocked_last_cron = 0;
    }
}

/* This function fills in the role of serverCron during RDB or AOF loading, and
 * also during blocked scripts.
 * It attempts to do its duties at a similar rate as the configured server.hz,
 * and updates cronloops variable so that similarly to serverCron, the
 * run_with_period can be used. */
void whileBlockedCron(void) {
    /* Here we may want to perform some cron jobs (normally done server.hz times
     * per second). */

    /* Since this function depends on a call to blockingOperationStarts, let's
     * make sure it was done. */
    serverAssert(server.blocked_last_cron);

    /* In case we were called too soon, leave right away. This way one time
     * jobs after the loop below don't need an if. and we don't bother to start
     * latency monitor if this function is called too often. */
    if (server.blocked_last_cron >= server.mstime) return;

    mstime_t latency;
    latencyStartMonitor(latency);

    /* In some cases we may be called with big intervals, so we may need to do
     * extra work here. This is because some of the functions in serverCron rely
     * on the fact that it is performed every 10 ms or so. For instance, if
     * activeDefragCycle needs to utilize 25% cpu, it will utilize 2.5ms, so we
     * need to call it multiple times. */
    long hz_ms = 1000 / server.hz;
    while (server.blocked_last_cron < server.mstime) {
        /* Defrag keys gradually. */
        activeDefragCycle();

        server.blocked_last_cron += hz_ms;

        /* Increment cronloop so that run_with_period works. */
        server.cronloops++;
    }

    /* Other cron jobs do not need to be done in a loop. No need to check
     * server.blocked_last_cron since we have an early exit at the top. */

    /* Update memory stats during loading (excluding blocked scripts) */
    if (server.loading) cronUpdateMemoryStats();

    latencyEndMonitor(latency);
    latencyAddSampleIfNeeded("while-blocked-cron", latency);

    /* We received a SIGTERM during loading, shutting down here in a safe way,
     * as it isn't ok doing so inside the signal handler. */
    if (server.shutdown_asap && server.loading) {
        if (prepareForShutdown(SHUTDOWN_NOSAVE) == C_OK) exit(0);
        serverLog(LL_WARNING,
                  "SIGTERM received but errors trying to shut down the server, check the logs for more information");
        server.shutdown_asap = 0;
        server.last_sig_received = 0;
    }
}

static void sendGetackToReplicas(void) {
    robj *argv[3];
    argv[0] = shared.replconf;
    argv[1] = shared.getack;
    argv[2] = shared.special_asterick; /* Not used argument. */
    replicationFeedReplicas(-1, argv, 3);
}

extern int ProcessingEventsWhileBlocked;

/* This function gets called every time the server is entering the
 * main loop of the event driven library, that is, before to sleep
 * for ready file descriptors.
 *
 * Note: This function is (currently) called from two functions:
 * 1. aeMain - The main server loop
 * 2. processEventsWhileBlocked - Process clients during RDB/AOF load
 *
 * If it was called from processEventsWhileBlocked we don't want
 * to perform all actions (For example, we don't want to expire
 * keys), but we do need to perform some actions.
 *
 * The most important is freeClientsInAsyncFreeQueue but we also
 * call some other low-risk functions. */
void beforeSleep(struct aeEventLoop *eventLoop) {
    UNUSED(eventLoop);

    /* When I/O threads are enabled and there are pending I/O jobs, the poll is offloaded to one of the I/O threads. */
    trySendPollJobToIOThreads();

    size_t zmalloc_used = zmalloc_used_memory();
    if (zmalloc_used > server.stat_peak_memory) server.stat_peak_memory = zmalloc_used;

    /* Just call a subset of vital functions in case we are re-entering
     * the event loop from processEventsWhileBlocked(). Note that in this
     * case we keep track of the number of events we are processing, since
     * processEventsWhileBlocked() wants to stop ASAP if there are no longer
     * events to handle. */
    if (ProcessingEventsWhileBlocked) {
        uint64_t processed = 0;
        processed += processIOThreadsReadDone();
        processed += connTypeProcessPendingData();
        if (server.aof_state == AOF_ON || server.aof_state == AOF_WAIT_REWRITE) flushAppendOnlyFile(0);
        processed += handleClientsWithPendingWrites();
        int last_procssed = 0;
        do {
            /* Try to process all the pending IO events. */
            last_procssed = processIOThreadsReadDone() + processIOThreadsWriteDone();
            processed += last_procssed;
        } while (last_procssed != 0);
        processed += freeClientsInAsyncFreeQueue();
        server.events_processed_while_blocked += processed;
        return;
    }

    /* We should handle pending reads clients ASAP after event loop. */
    processIOThreadsReadDone();

    /* Handle pending data(typical TLS). (must be done before flushAppendOnlyFile) */
    connTypeProcessPendingData();

    /* If any connection type(typical TLS) still has pending unread data don't sleep at all. */
    int dont_sleep = connTypeHasPendingData();

    /* Call the Cluster before sleep function. Note that this function
     * may change the state of Cluster (from ok to fail or vice versa),
     * so it's a good idea to call it before serving the unblocked clients
     * later in this function, must be done before blockedBeforeSleep. */
    if (server.cluster_enabled) clusterBeforeSleep();

    /* Handle blocked clients.
     * must be done before flushAppendOnlyFile, in case of appendfsync=always,
     * since the unblocked clients may write data. */
    blockedBeforeSleep();

    /* Record cron time in beforeSleep, which is the sum of active-expire, active-defrag and all other
     * tasks done by cron and beforeSleep, but excluding read, write and AOF, that are counted by other
     * sets of metrics. */
    monotime cron_start_time_before_aof = getMonotonicUs();

    /* Run a fast expire cycle (the called function will return
     * ASAP if a fast cycle is not needed). */
    if (server.active_expire_enabled && iAmPrimary()) activeExpireCycle(ACTIVE_EXPIRE_CYCLE_FAST);

    if (moduleCount()) {
        moduleFireServerEvent(VALKEYMODULE_EVENT_EVENTLOOP, VALKEYMODULE_SUBEVENT_EVENTLOOP_BEFORE_SLEEP, NULL);
    }

    /* Send all the replicas an ACK request if at least one client blocked
     * during the previous event loop iteration. Note that we do this after
     * processUnblockedClients(), so if there are multiple pipelined WAITs
     * and the just unblocked WAIT gets blocked again, we don't have to wait
     * a server cron cycle in absence of other event loop events. See #6623.
     *
     * We also don't send the ACKs while clients are paused, since it can
     * increment the replication backlog, they'll be sent after the pause
     * if we are still the primary. */
    if (server.get_ack_from_replicas && !isPausedActionsWithUpdate(PAUSE_ACTION_REPLICA)) {
        sendGetackToReplicas();
        server.get_ack_from_replicas = 0;
    }

    /* We may have received updates from clients about their current offset. NOTE:
     * this can't be done where the ACK is received since failover will disconnect
     * our clients. */
    updateFailoverStatus();

    /* Since we rely on current_client to send scheduled invalidation messages
     * we have to flush them after each command, so when we get here, the list
     * must be empty. */
    serverAssert(listLength(server.tracking_pending_keys) == 0);
    serverAssert(listLength(server.pending_push_messages) == 0);

    /* Send the invalidation messages to clients participating to the
     * client side caching protocol in broadcasting (BCAST) mode. */
    trackingBroadcastInvalidationMessages();

    /* Record time consumption of AOF writing. */
    monotime aof_start_time = getMonotonicUs();
    /* Record cron time in beforeSleep. This does not include the time consumed by AOF writing and IO writing below. */
    monotime duration_before_aof = aof_start_time - cron_start_time_before_aof;
    /* Record the fsync'd offset before flushAppendOnly */
    long long prev_fsynced_reploff = server.fsynced_reploff;

    /* Write the AOF buffer on disk,
     * must be done before handleClientsWithPendingWrites,
     * in case of appendfsync=always. */
    if (server.aof_state == AOF_ON || server.aof_state == AOF_WAIT_REWRITE) flushAppendOnlyFile(0);

    /* Record time consumption of AOF writing. */
    durationAddSample(EL_DURATION_TYPE_AOF, getMonotonicUs() - aof_start_time);

    /* Update the fsynced replica offset.
     * If an initial rewrite is in progress then not all data is guaranteed to have actually been
     * persisted to disk yet, so we cannot update the field. We will wait for the rewrite to complete. */
    if (server.aof_state == AOF_ON && server.fsynced_reploff != -1) {
        long long fsynced_reploff_pending = atomic_load_explicit(&server.fsynced_reploff_pending, memory_order_relaxed);
        server.fsynced_reploff = fsynced_reploff_pending;

        /* If we have blocked [WAIT]AOF clients, and fsynced_reploff changed, we want to try to
         * wake them up ASAP. */
        if (listLength(server.clients_waiting_acks) && prev_fsynced_reploff != server.fsynced_reploff) dont_sleep = 1;
    }

    /* Handle writes with pending output buffers. */
    handleClientsWithPendingWrites();

    /* Try to process more IO reads that are ready to be processed. */
    if (server.aof_fsync != AOF_FSYNC_ALWAYS) {
        processIOThreadsReadDone();
    }

    processIOThreadsWriteDone();

    /* Record cron time in beforeSleep. This does not include the time consumed by AOF writing and IO writing above. */
    monotime cron_start_time_after_write = getMonotonicUs();

    /* Close clients that need to be closed asynchronous */
    freeClientsInAsyncFreeQueue();

    /* Incrementally trim replication backlog, 10 times the normal speed is
     * to free replication backlog as much as possible. */
    if (server.repl_backlog) incrementalTrimReplicationBacklog(10 * REPL_BACKLOG_TRIM_BLOCKS_PER_CALL);

    /* Disconnect some clients if they are consuming too much memory. */
    evictClients();

    /* Record cron time in beforeSleep. */
    monotime duration_after_write = getMonotonicUs() - cron_start_time_after_write;

    /* Record eventloop latency. */
    if (server.el_start > 0) {
        monotime el_duration = getMonotonicUs() - server.el_start;
        durationAddSample(EL_DURATION_TYPE_EL, el_duration);
    }
    server.el_cron_duration += duration_before_aof + duration_after_write;
    durationAddSample(EL_DURATION_TYPE_CRON, server.el_cron_duration);
    server.el_cron_duration = 0;
    /* Record max command count per cycle. */
    if (server.stat_numcommands > server.el_cmd_cnt_start) {
        long long el_command_cnt = server.stat_numcommands - server.el_cmd_cnt_start;
        if (el_command_cnt > server.el_cmd_cnt_max) {
            server.el_cmd_cnt_max = el_command_cnt;
        }
    }

    /* Don't sleep at all before the next beforeSleep() if needed (e.g. a
     * connection has pending data) */
    aeSetDontWait(server.el, dont_sleep);

    /* Before we are going to sleep, let the threads access the dataset by
     * releasing the GIL. The server main thread will not touch anything at this
     * time. */
    if (moduleCount()) moduleReleaseGIL();
    /********************* WARNING ********************
     * Do NOT add anything below moduleReleaseGIL !!! *
     ***************************** ********************/
}

/* This function is called immediately after the event loop multiplexing
 * API returned, and the control is going to soon return to the server by invoking
 * the different events callbacks. */
void afterSleep(struct aeEventLoop *eventLoop, int numevents) {
    UNUSED(eventLoop);
    /********************* WARNING ********************
     * Do NOT add anything above moduleAcquireGIL !!! *
     ***************************** ********************/
    if (!ProcessingEventsWhileBlocked) {
        /* Acquire the modules GIL so that their threads won't touch anything. */
        if (moduleCount()) {
            mstime_t latency;
            latencyStartMonitor(latency);
            atomic_store_explicit(&server.module_gil_acquiring, 1, memory_order_relaxed);
            moduleAcquireGIL();
            atomic_store_explicit(&server.module_gil_acquiring, 0, memory_order_relaxed);
            moduleFireServerEvent(VALKEYMODULE_EVENT_EVENTLOOP, VALKEYMODULE_SUBEVENT_EVENTLOOP_AFTER_SLEEP, NULL);
            latencyEndMonitor(latency);
            latencyAddSampleIfNeeded("module-acquire-GIL", latency);
        }
        /* Set the eventloop start time. */
        server.el_start = getMonotonicUs();
        /* Set the eventloop command count at start. */
        server.el_cmd_cnt_start = server.stat_numcommands;
    }

    /* Update the time cache. */
    updateCachedTime(1);

    /* Update command time snapshot in case it'll be required without a command
     * e.g. somehow used by module timers. Don't update it while yielding to a
     * blocked command, call() will handle that and restore the original time. */
    if (!ProcessingEventsWhileBlocked) {
        server.cmd_time_snapshot = server.mstime;
    }

    adjustIOThreadsByEventLoad(numevents, 0);
}

/* =========================== Server initialization ======================== */

/* These shared strings depend on the extended-redis-compatibility config and is
 * called when the config changes. When the config is phased out, these
 * initializations can be moved back inside createSharedObjects() below. */
void createSharedObjectsWithCompat(void) {
    const char *name = server.extended_redis_compat ? "Redis" : SERVER_TITLE;
    if (shared.loadingerr) decrRefCount(shared.loadingerr);
    shared.loadingerr =
        createObject(OBJ_STRING, sdscatfmt(sdsempty(), "-LOADING %s is loading the dataset in memory\r\n", name));
    if (shared.slowevalerr) decrRefCount(shared.slowevalerr);
    shared.slowevalerr = createObject(
        OBJ_STRING,
        sdscatfmt(sdsempty(),
                  "-BUSY %s is busy running a script. You can only call SCRIPT KILL or SHUTDOWN NOSAVE.\r\n", name));
    if (shared.slowscripterr) decrRefCount(shared.slowscripterr);
    shared.slowscripterr = createObject(
        OBJ_STRING,
        sdscatfmt(sdsempty(),
                  "-BUSY %s is busy running a script. You can only call FUNCTION KILL or SHUTDOWN NOSAVE.\r\n", name));
    if (shared.slowmoduleerr) decrRefCount(shared.slowmoduleerr);
    shared.slowmoduleerr =
        createObject(OBJ_STRING, sdscatfmt(sdsempty(), "-BUSY %s is busy running a module command.\r\n", name));
    if (shared.bgsaveerr) decrRefCount(shared.bgsaveerr);
    shared.bgsaveerr =
        createObject(OBJ_STRING, sdscatfmt(sdsempty(),
                                           "-MISCONF %s is configured to save RDB snapshots, but it's currently"
                                           " unable to persist to disk. Commands that may modify the data set are"
                                           " disabled, because this instance is configured to report errors during"
                                           " writes if RDB snapshotting fails (stop-writes-on-bgsave-error option)."
                                           " Please check the %s logs for details about the RDB error.\r\n",
                                           name, name));
}

void createSharedObjects(void) {
    int j;

    /* Shared command responses */
    shared.ok = createObject(OBJ_STRING, sdsnew("+OK\r\n"));
    shared.emptybulk = createObject(OBJ_STRING, sdsnew("$0\r\n\r\n"));
    shared.czero = createObject(OBJ_STRING, sdsnew(":0\r\n"));
    shared.cone = createObject(OBJ_STRING, sdsnew(":1\r\n"));
    shared.emptyarray = createObject(OBJ_STRING, sdsnew("*0\r\n"));
    shared.pong = createObject(OBJ_STRING, sdsnew("+PONG\r\n"));
    shared.queued = createObject(OBJ_STRING, sdsnew("+QUEUED\r\n"));
    shared.emptyscan = createObject(OBJ_STRING, sdsnew("*2\r\n$1\r\n0\r\n*0\r\n"));
    shared.space = createObject(OBJ_STRING, sdsnew(" "));
    shared.plus = createObject(OBJ_STRING, sdsnew("+"));

    /* Shared command error responses */
    shared.wrongtypeerr =
        createObject(OBJ_STRING, sdsnew("-WRONGTYPE Operation against a key holding the wrong kind of value\r\n"));
    shared.err = createObject(OBJ_STRING, sdsnew("-ERR\r\n"));
    shared.nokeyerr = createObject(OBJ_STRING, sdsnew("-ERR no such key\r\n"));
    shared.syntaxerr = createObject(OBJ_STRING, sdsnew("-ERR syntax error\r\n"));
    shared.sameobjecterr = createObject(OBJ_STRING, sdsnew("-ERR source and destination objects are the same\r\n"));
    shared.outofrangeerr = createObject(OBJ_STRING, sdsnew("-ERR index out of range\r\n"));
    shared.noscripterr = createObject(OBJ_STRING, sdsnew("-NOSCRIPT No matching script.\r\n"));
    createSharedObjectsWithCompat();
    shared.primarydownerr = createObject(
        OBJ_STRING, sdsnew("-MASTERDOWN Link with MASTER is down and replica-serve-stale-data is set to 'no'.\r\n"));
    shared.roreplicaerr =
        createObject(OBJ_STRING, sdsnew("-READONLY You can't write against a read only replica.\r\n"));
    shared.noautherr = createObject(OBJ_STRING, sdsnew("-NOAUTH Authentication required.\r\n"));
    shared.oomerr = createObject(OBJ_STRING, sdsnew("-OOM command not allowed when used memory > 'maxmemory'.\r\n"));
    shared.execaborterr =
        createObject(OBJ_STRING, sdsnew("-EXECABORT Transaction discarded because of previous errors.\r\n"));
    shared.noreplicaserr = createObject(OBJ_STRING, sdsnew("-NOREPLICAS Not enough good replicas to write.\r\n"));
    shared.busykeyerr = createObject(OBJ_STRING, sdsnew("-BUSYKEY Target key name already exists.\r\n"));

    /* The shared NULL depends on the protocol version. */
    shared.null[0] = NULL;
    shared.null[1] = NULL;
    shared.null[2] = createObject(OBJ_STRING, sdsnew("$-1\r\n"));
    shared.null[3] = createObject(OBJ_STRING, sdsnew("_\r\n"));

    shared.nullarray[0] = NULL;
    shared.nullarray[1] = NULL;
    shared.nullarray[2] = createObject(OBJ_STRING, sdsnew("*-1\r\n"));
    shared.nullarray[3] = createObject(OBJ_STRING, sdsnew("_\r\n"));

    shared.emptymap[0] = NULL;
    shared.emptymap[1] = NULL;
    shared.emptymap[2] = createObject(OBJ_STRING, sdsnew("*0\r\n"));
    shared.emptymap[3] = createObject(OBJ_STRING, sdsnew("%0\r\n"));

    shared.emptyset[0] = NULL;
    shared.emptyset[1] = NULL;
    shared.emptyset[2] = createObject(OBJ_STRING, sdsnew("*0\r\n"));
    shared.emptyset[3] = createObject(OBJ_STRING, sdsnew("~0\r\n"));

    for (j = 0; j < PROTO_SHARED_SELECT_CMDS; j++) {
        char dictid_str[64];
        int dictid_len;

        dictid_len = ll2string(dictid_str, sizeof(dictid_str), j);
        shared.select[j] = createObject(
            OBJ_STRING, sdscatprintf(sdsempty(), "*2\r\n$6\r\nSELECT\r\n$%d\r\n%s\r\n", dictid_len, dictid_str));
    }
    shared.messagebulk = createStringObject("$7\r\nmessage\r\n", 13);
    shared.pmessagebulk = createStringObject("$8\r\npmessage\r\n", 14);
    shared.subscribebulk = createStringObject("$9\r\nsubscribe\r\n", 15);
    shared.unsubscribebulk = createStringObject("$11\r\nunsubscribe\r\n", 18);
    shared.ssubscribebulk = createStringObject("$10\r\nssubscribe\r\n", 17);
    shared.sunsubscribebulk = createStringObject("$12\r\nsunsubscribe\r\n", 19);
    shared.smessagebulk = createStringObject("$8\r\nsmessage\r\n", 14);
    shared.psubscribebulk = createStringObject("$10\r\npsubscribe\r\n", 17);
    shared.punsubscribebulk = createStringObject("$12\r\npunsubscribe\r\n", 19);

    /* Shared command names */
    shared.del = createStringObject("DEL", 3);
    shared.unlink = createStringObject("UNLINK", 6);
    shared.rpop = createStringObject("RPOP", 4);
    shared.lpop = createStringObject("LPOP", 4);
    shared.lpush = createStringObject("LPUSH", 5);
    shared.rpoplpush = createStringObject("RPOPLPUSH", 9);
    shared.lmove = createStringObject("LMOVE", 5);
    shared.blmove = createStringObject("BLMOVE", 6);
    shared.zpopmin = createStringObject("ZPOPMIN", 7);
    shared.zpopmax = createStringObject("ZPOPMAX", 7);
    shared.multi = createStringObject("MULTI", 5);
    shared.exec = createStringObject("EXEC", 4);
    shared.hset = createStringObject("HSET", 4);
    shared.srem = createStringObject("SREM", 4);
    shared.xgroup = createStringObject("XGROUP", 6);
    shared.xclaim = createStringObject("XCLAIM", 6);
    shared.script = createStringObject("SCRIPT", 6);
    shared.replconf = createStringObject("REPLCONF", 8);
    shared.pexpireat = createStringObject("PEXPIREAT", 9);
    shared.pexpire = createStringObject("PEXPIRE", 7);
    shared.persist = createStringObject("PERSIST", 7);
    shared.set = createStringObject("SET", 3);
    shared.eval = createStringObject("EVAL", 4);

    /* Shared command argument */
    shared.left = createStringObject("left", 4);
    shared.right = createStringObject("right", 5);
    shared.pxat = createStringObject("PXAT", 4);
    shared.time = createStringObject("TIME", 4);
    shared.retrycount = createStringObject("RETRYCOUNT", 10);
    shared.force = createStringObject("FORCE", 5);
    shared.justid = createStringObject("JUSTID", 6);
    shared.entriesread = createStringObject("ENTRIESREAD", 11);
    shared.lastid = createStringObject("LASTID", 6);
    shared.default_username = createStringObject("default", 7);
    shared.ping = createStringObject("ping", 4);
    shared.setid = createStringObject("SETID", 5);
    shared.keepttl = createStringObject("KEEPTTL", 7);
    shared.absttl = createStringObject("ABSTTL", 6);
    shared.load = createStringObject("LOAD", 4);
    shared.createconsumer = createStringObject("CREATECONSUMER", 14);
    shared.getack = createStringObject("GETACK", 6);
    shared.special_asterick = createStringObject("*", 1);
    shared.special_equals = createStringObject("=", 1);
    shared.redacted = makeObjectShared(createStringObject("(redacted)", 10));

    for (j = 0; j < OBJ_SHARED_INTEGERS; j++) {
        shared.integers[j] = makeObjectShared(createObject(OBJ_STRING, (void *)(long)j));
        initObjectLRUOrLFU(shared.integers[j]);
        shared.integers[j]->encoding = OBJ_ENCODING_INT;
    }
    for (j = 0; j < OBJ_SHARED_BULKHDR_LEN; j++) {
        shared.mbulkhdr[j] = createObject(OBJ_STRING, sdscatprintf(sdsempty(), "*%d\r\n", j));
        shared.bulkhdr[j] = createObject(OBJ_STRING, sdscatprintf(sdsempty(), "$%d\r\n", j));
        shared.maphdr[j] = createObject(OBJ_STRING, sdscatprintf(sdsempty(), "%%%d\r\n", j));
        shared.sethdr[j] = createObject(OBJ_STRING, sdscatprintf(sdsempty(), "~%d\r\n", j));
    }
    /* The following two shared objects, minstring and maxstring, are not
     * actually used for their value but as a special object meaning
     * respectively the minimum possible string and the maximum possible
     * string in string comparisons for the ZRANGEBYLEX command. */
    shared.minstring = sdsnew("minstring");
    shared.maxstring = sdsnew("maxstring");
}

void initServerClientMemUsageBuckets(void) {
    if (server.client_mem_usage_buckets) return;
    server.client_mem_usage_buckets = zmalloc(sizeof(clientMemUsageBucket) * CLIENT_MEM_USAGE_BUCKETS);
    for (int j = 0; j < CLIENT_MEM_USAGE_BUCKETS; j++) {
        server.client_mem_usage_buckets[j].mem_usage_sum = 0;
        server.client_mem_usage_buckets[j].clients = listCreate();
    }
}

void freeServerClientMemUsageBuckets(void) {
    if (!server.client_mem_usage_buckets) return;
    for (int j = 0; j < CLIENT_MEM_USAGE_BUCKETS; j++) listRelease(server.client_mem_usage_buckets[j].clients);
    zfree(server.client_mem_usage_buckets);
    server.client_mem_usage_buckets = NULL;
}

void initServerConfig(void) {
    int j;
    char *default_bindaddr[CONFIG_DEFAULT_BINDADDR_COUNT] = CONFIG_DEFAULT_BINDADDR;

    initConfigValues();
    updateCachedTime(1);
    server.cmd_time_snapshot = server.mstime;
    getRandomHexChars(server.runid, CONFIG_RUN_ID_SIZE);
    server.runid[CONFIG_RUN_ID_SIZE] = '\0';
    changeReplicationId();
    clearReplicationId2();
    server.hz = CONFIG_DEFAULT_HZ;   /* Initialize it ASAP, even if it may get
                                        updated later after loading the config.
                                        This value may be used before the server
                                        is initialized. */
    server.timezone = getTimeZone(); /* Initialized by tzset(). */
    server.configfile = NULL;
    server.executable = NULL;
    server.arch_bits = (sizeof(long) == 8) ? 64 : 32;
    server.bindaddr_count = CONFIG_DEFAULT_BINDADDR_COUNT;
    for (j = 0; j < CONFIG_DEFAULT_BINDADDR_COUNT; j++) server.bindaddr[j] = zstrdup(default_bindaddr[j]);
    memset(server.listeners, 0x00, sizeof(server.listeners));
    server.active_expire_enabled = 1;
    server.lazy_expire_disabled = 0;
    server.skip_checksum_validation = 0;
    server.loading = 0;
    server.async_loading = 0;
    server.loading_rdb_used_mem = 0;
    server.aof_state = AOF_OFF;
    server.aof_rewrite_base_size = 0;
    server.aof_rewrite_scheduled = 0;
    server.aof_flush_sleep = 0;
    server.aof_last_fsync = time(NULL) * 1000;
    server.aof_cur_timestamp = 0;
    atomic_store_explicit(&server.aof_bio_fsync_status, C_OK, memory_order_relaxed);
    server.aof_rewrite_time_last = -1;
    server.aof_rewrite_time_start = -1;
    server.aof_lastbgrewrite_status = C_OK;
    server.aof_delayed_fsync = 0;
    server.aof_fd = -1;
    server.aof_selected_db = -1; /* Make sure the first time will not match */
    server.aof_flush_postponed_start = 0;
    server.aof_last_incr_size = 0;
    server.aof_last_incr_fsync_offset = 0;
    server.active_defrag_running = 0;
    server.active_defrag_configuration_changed = 0;
    server.notify_keyspace_events = 0;
    server.blocked_clients = 0;
    memset(server.blocked_clients_by_type, 0, sizeof(server.blocked_clients_by_type));
    server.shutdown_asap = 0;
    server.shutdown_flags = 0;
    server.shutdown_mstime = 0;
    server.cluster_module_flags = CLUSTER_MODULE_FLAG_NONE;
    server.migrate_cached_sockets = dictCreate(&migrateCacheDictType);
    server.next_client_id = 1; /* Client IDs, start from 1 .*/
    server.page_size = sysconf(_SC_PAGESIZE);
    server.extended_redis_compat = 0;
    server.pause_cron = 0;
    server.dict_resizing = 1;

    server.latency_tracking_info_percentiles_len = 3;
    server.latency_tracking_info_percentiles = zmalloc(sizeof(double) * (server.latency_tracking_info_percentiles_len));
    server.latency_tracking_info_percentiles[0] = 50.0; /* p50 */
    server.latency_tracking_info_percentiles[1] = 99.0; /* p99 */
    server.latency_tracking_info_percentiles[2] = 99.9; /* p999 */

    server.lruclock = getLRUClock();
    resetServerSaveParams();

    appendServerSaveParams(60 * 60, 1); /* save after 1 hour and 1 change */
    appendServerSaveParams(300, 100);   /* save after 5 minutes and 100 changes */
    appendServerSaveParams(60, 10000);  /* save after 1 minute and 10000 changes */

    /* Replication related */
    server.primary_host = NULL;
    server.primary_port = 6379;
    server.primary = NULL;
    server.cached_primary = NULL;
    server.primary_initial_offset = -1;
    server.repl_state = REPL_STATE_NONE;
    server.repl_rdb_channel_state = REPL_DUAL_CHANNEL_STATE_NONE;
    server.repl_transfer_tmpfile = NULL;
    server.repl_transfer_fd = -1;
    server.repl_transfer_s = NULL;
    server.repl_syncio_timeout = CONFIG_REPL_SYNCIO_TIMEOUT;
    server.repl_down_since = 0; /* Never connected, repl is down since EVER. */
    server.primary_repl_offset = 0;
    server.fsynced_reploff_pending = 0;
    server.rdb_client_id = -1;
    server.loading_process_events_interval_ms = LOADING_PROCESS_EVENTS_INTERVAL_DEFAULT;

    /* Replication partial resync backlog */
    server.repl_backlog = NULL;
    server.repl_no_replicas_since = time(NULL);

    /* Failover related */
    server.failover_end_time = 0;
    server.force_failover = 0;
    server.target_replica_host = NULL;
    server.target_replica_port = 0;
    server.failover_state = NO_FAILOVER;

    /* Client output buffer limits */
    for (j = 0; j < CLIENT_TYPE_OBUF_COUNT; j++) server.client_obuf_limits[j] = clientBufferLimitsDefaults[j];

    /* Linux OOM Score config */
    for (j = 0; j < CONFIG_OOM_COUNT; j++) server.oom_score_adj_values[j] = configOOMScoreAdjValuesDefaults[j];

    /* Double constants initialization */
    R_Zero = 0.0;
    R_PosInf = 1.0 / R_Zero;
    R_NegInf = -1.0 / R_Zero;
    R_Nan = R_Zero / R_Zero;

    /* Command table -- we initialize it here as it is part of the
     * initial configuration, since command names may be changed via
     * valkey.conf using the rename-command directive. */
    server.commands = dictCreate(&commandTableDictType);
    server.orig_commands = dictCreate(&commandTableDictType);
    populateCommandTable();

    /* Debugging */
    server.watchdog_period = 0;
}

extern char **environ;

/* Restart the server, executing the same executable that started this
 * instance, with the same arguments and configuration file.
 *
 * The function is designed to directly call execve() so that the new
 * server instance will retain the PID of the previous one.
 *
 * The list of flags, that may be bitwise ORed together, alter the
 * behavior of this function:
 *
 * RESTART_SERVER_NONE              No flags.
 * RESTART_SERVER_GRACEFULLY        Do a proper shutdown before restarting.
 * RESTART_SERVER_CONFIG_REWRITE    Rewrite the config file before restarting.
 *
 * On success the function does not return, because the process turns into
 * a different process. On error C_ERR is returned. */
int restartServer(int flags, mstime_t delay) {
    int j;

    /* Check if we still have accesses to the executable that started this
     * server instance. */
    if (access(server.executable, X_OK) == -1) {
        serverLog(LL_WARNING,
                  "Can't restart: this process has no "
                  "permissions to execute %s",
                  server.executable);
        return C_ERR;
    }

    /* Config rewriting. */
    if (flags & RESTART_SERVER_CONFIG_REWRITE && server.configfile && rewriteConfig(server.configfile, 0) == -1) {
        serverLog(LL_WARNING,
                  "Can't restart: configuration rewrite process "
                  "failed: %s",
                  strerror(errno));
        return C_ERR;
    }

    /* Perform a proper shutdown. We don't wait for lagging replicas though. */
    if (flags & RESTART_SERVER_GRACEFULLY && prepareForShutdown(SHUTDOWN_NOW) != C_OK) {
        serverLog(LL_WARNING, "Can't restart: error preparing for shutdown");
        return C_ERR;
    }

    /* Close all file descriptors, with the exception of stdin, stdout, stderr
     * which are useful if we restart a server which is not daemonized. */
    for (j = 3; j < (int)server.maxclients + 1024; j++) {
        /* Test the descriptor validity before closing it, otherwise
         * Valgrind issues a warning on close(). */
        if (fcntl(j, F_GETFD) != -1) close(j);
    }

    /* Execute the server with the original command line. */
    if (delay) usleep(delay * 1000);
    zfree(server.exec_argv[0]);
    server.exec_argv[0] = zstrdup(server.executable);
    execve(server.executable, server.exec_argv, environ);

    /* If an error occurred here, there is nothing we can do, but exit. */
    _exit(1);

    return C_ERR; /* Never reached. */
}

/* This function will configure the current process's oom_score_adj according
 * to user specified configuration. This is currently implemented on Linux
 * only.
 *
 * A process_class value of -1 implies OOM_CONFIG_PRIMARY or OOM_CONFIG_REPLICA,
 * depending on current role.
 */
int setOOMScoreAdj(int process_class) {
    if (process_class == -1) process_class = (server.primary_host ? CONFIG_OOM_REPLICA : CONFIG_OOM_PRIMARY);

    serverAssert(process_class >= 0 && process_class < CONFIG_OOM_COUNT);

#ifdef HAVE_PROC_OOM_SCORE_ADJ
    /* The following statics are used to indicate the server has changed the process's oom score.
     * And to save the original score so we can restore it later if needed.
     * We need this so when we disabled oom-score-adj (also during configuration rollback
     * when another configuration parameter was invalid and causes a rollback after
     * applying a new oom-score) we can return to the oom-score value from before our
     * adjustments. */
    static int oom_score_adjusted_by_valkey = 0;
    static int oom_score_adj_base = 0;

    int fd;
    int val;
    char buf[64];

    if (server.oom_score_adj != OOM_SCORE_ADJ_NO) {
        if (!oom_score_adjusted_by_valkey) {
            oom_score_adjusted_by_valkey = 1;
            /* Backup base value before enabling the server control over oom score */
            fd = open("/proc/self/oom_score_adj", O_RDONLY);
            if (fd < 0 || read(fd, buf, sizeof(buf)) < 0) {
                serverLog(LL_WARNING, "Unable to read oom_score_adj: %s", strerror(errno));
                if (fd != -1) close(fd);
                return C_ERR;
            }
            oom_score_adj_base = atoi(buf);
            close(fd);
        }

        val = server.oom_score_adj_values[process_class];
        if (server.oom_score_adj == OOM_SCORE_RELATIVE) val += oom_score_adj_base;
        if (val > 1000) val = 1000;
        if (val < -1000) val = -1000;
    } else if (oom_score_adjusted_by_valkey) {
        oom_score_adjusted_by_valkey = 0;
        val = oom_score_adj_base;
    } else {
        return C_OK;
    }

    snprintf(buf, sizeof(buf) - 1, "%d\n", val);

    fd = open("/proc/self/oom_score_adj", O_WRONLY);
    if (fd < 0 || write(fd, buf, strlen(buf)) < 0) {
        serverLog(LL_WARNING, "Unable to write oom_score_adj: %s", strerror(errno));
        if (fd != -1) close(fd);
        return C_ERR;
    }

    close(fd);
    return C_OK;
#else
    /* Unsupported */
    return C_ERR;
#endif
}

/* This function will try to raise the max number of open files accordingly to
 * the configured max number of clients. It also reserves a number of file
 * descriptors (CONFIG_MIN_RESERVED_FDS) for extra operations of
 * persistence, listening sockets, log files and so forth.
 *
 * If it will not be possible to set the limit accordingly to the configured
 * max number of clients, the function will do the reverse setting
 * server.maxclients to the value that we can actually handle. */
void adjustOpenFilesLimit(void) {
    rlim_t maxfiles = server.maxclients + CONFIG_MIN_RESERVED_FDS;
    struct rlimit limit;

    if (getrlimit(RLIMIT_NOFILE, &limit) == -1) {
        serverLog(LL_WARNING,
                  "Unable to obtain the current NOFILE limit (%s), assuming 1024 and setting the max clients "
                  "configuration accordingly.",
                  strerror(errno));
        server.maxclients = 1024 - CONFIG_MIN_RESERVED_FDS;
    } else {
        rlim_t oldlimit = limit.rlim_cur;

        /* Set the max number of files if the current limit is not enough
         * for our needs. */
        if (oldlimit < maxfiles) {
            rlim_t bestlimit;
            int setrlimit_error = 0;

            /* Try to set the file limit to match 'maxfiles' or at least
             * to the higher value supported less than maxfiles. */
            bestlimit = maxfiles;
            while (bestlimit > oldlimit) {
                rlim_t decr_step = 16;

                limit.rlim_cur = bestlimit;
                limit.rlim_max = bestlimit;
                if (setrlimit(RLIMIT_NOFILE, &limit) != -1) break;
                setrlimit_error = errno;

                /* We failed to set file limit to 'bestlimit'. Try with a
                 * smaller limit decrementing by a few FDs per iteration. */
                if (bestlimit < decr_step) {
                    bestlimit = oldlimit;
                    break;
                }
                bestlimit -= decr_step;
            }

            /* Assume that the limit we get initially is still valid if
             * our last try was even lower. */
            if (bestlimit < oldlimit) bestlimit = oldlimit;

            if (bestlimit < maxfiles) {
                unsigned int old_maxclients = server.maxclients;
                server.maxclients = bestlimit - CONFIG_MIN_RESERVED_FDS;
                /* maxclients is unsigned so may overflow: in order
                 * to check if maxclients is now logically less than 1
                 * we test indirectly via bestlimit. */
                if (bestlimit <= CONFIG_MIN_RESERVED_FDS) {
                    serverLog(LL_WARNING,
                              "Your current 'ulimit -n' "
                              "of %llu is not enough for the server to start. "
                              "Please increase your open file limit to at least "
                              "%llu. Exiting.",
                              (unsigned long long)oldlimit, (unsigned long long)maxfiles);
                    exit(1);
                }
                serverLog(LL_WARNING,
                          "You requested maxclients of %d "
                          "requiring at least %llu max file descriptors.",
                          old_maxclients, (unsigned long long)maxfiles);
                serverLog(LL_WARNING,
                          "Server can't set maximum open files "
                          "to %llu because of OS error: %s.",
                          (unsigned long long)maxfiles, strerror(setrlimit_error));
                serverLog(LL_WARNING,
                          "Current maximum open files is %llu. "
                          "maxclients has been reduced to %d to compensate for "
                          "low ulimit. "
                          "If you need higher maxclients increase 'ulimit -n'.",
                          (unsigned long long)bestlimit, server.maxclients);
            } else {
                serverLog(LL_NOTICE,
                          "Increased maximum number of open files "
                          "to %llu (it was originally set to %llu).",
                          (unsigned long long)maxfiles, (unsigned long long)oldlimit);
            }
        }
    }
}

/* Check that server.tcp_backlog can be actually enforced in Linux according
 * to the value of /proc/sys/net/core/somaxconn, or warn about it. */
void checkTcpBacklogSettings(void) {
#if defined(HAVE_PROC_SOMAXCONN)
    FILE *fp = fopen("/proc/sys/net/core/somaxconn", "r");
    char buf[1024];
    if (!fp) return;
    if (fgets(buf, sizeof(buf), fp) != NULL) {
        int somaxconn = atoi(buf);
        if (somaxconn > 0 && somaxconn < server.tcp_backlog) {
            serverLog(LL_WARNING,
                      "WARNING: The TCP backlog setting of %d cannot be enforced because /proc/sys/net/core/somaxconn "
                      "is set to the lower value of %d.",
                      server.tcp_backlog, somaxconn);
        }
    }
    fclose(fp);
#elif defined(HAVE_SYSCTL_KIPC_SOMAXCONN)
    int somaxconn, mib[3];
    size_t len = sizeof(int);

    mib[0] = CTL_KERN;
    mib[1] = KERN_IPC;
    mib[2] = KIPC_SOMAXCONN;

    if (sysctl(mib, 3, &somaxconn, &len, NULL, 0) == 0) {
        if (somaxconn > 0 && somaxconn < server.tcp_backlog) {
            serverLog(LL_WARNING,
                      "WARNING: The TCP backlog setting of %d cannot be enforced because kern.ipc.somaxconn is set to "
                      "the lower value of %d.",
                      server.tcp_backlog, somaxconn);
        }
    }
#elif defined(HAVE_SYSCTL_KERN_SOMAXCONN)
    int somaxconn, mib[2];
    size_t len = sizeof(int);

    mib[0] = CTL_KERN;
    mib[1] = KERN_SOMAXCONN;

    if (sysctl(mib, 2, &somaxconn, &len, NULL, 0) == 0) {
        if (somaxconn > 0 && somaxconn < server.tcp_backlog) {
            serverLog(LL_WARNING,
                      "WARNING: The TCP backlog setting of %d cannot be enforced because kern.somaxconn is set to the "
                      "lower value of %d.",
                      server.tcp_backlog, somaxconn);
        }
    }
#elif defined(SOMAXCONN)
    if (SOMAXCONN < server.tcp_backlog) {
        serverLog(LL_WARNING,
                  "WARNING: The TCP backlog setting of %d cannot be enforced because SOMAXCONN is set to the lower "
                  "value of %d.",
                  server.tcp_backlog, SOMAXCONN);
    }
#endif
}

void closeListener(connListener *sfd) {
    int j;

    for (j = 0; j < sfd->count; j++) {
        if (sfd->fd[j] == -1) continue;

        aeDeleteFileEvent(server.el, sfd->fd[j], AE_READABLE);
        close(sfd->fd[j]);
    }

    sfd->count = 0;
}

/* Create an event handler for accepting new connections in TCP or TLS domain sockets.
 * This works atomically for all socket fds */
int createSocketAcceptHandler(connListener *sfd, aeFileProc *accept_handler) {
    int j;

    for (j = 0; j < sfd->count; j++) {
        if (aeCreateFileEvent(server.el, sfd->fd[j], AE_READABLE, accept_handler, sfd) == AE_ERR) {
            /* Rollback */
            for (j = j - 1; j >= 0; j--) aeDeleteFileEvent(server.el, sfd->fd[j], AE_READABLE);
            return C_ERR;
        }
    }
    return C_OK;
}

/* Initialize a set of file descriptors to listen to the specified 'port'
 * binding the addresses specified in the server configuration.
 *
 * The listening file descriptors are stored in the integer array 'fds'
 * and their number is set in '*count'. Actually @sfd should be 'listener',
 * for the historical reasons, let's keep 'sfd' here.
 *
 * The addresses to bind are specified in the global server.bindaddr array
 * and their number is server.bindaddr_count. If the server configuration
 * contains no specific addresses to bind, this function will try to
 * bind * (all addresses) for both the IPv4 and IPv6 protocols.
 *
 * On success the function returns C_OK.
 *
 * On error the function returns C_ERR. For the function to be on
 * error, at least one of the server.bindaddr addresses was
 * impossible to bind, or no bind addresses were specified in the server
 * configuration but the function is not able to bind * for at least
 * one of the IPv4 or IPv6 protocols. */
int listenToPort(connListener *sfd) {
    int j;
    int port = sfd->port;
    char **bindaddr = sfd->bindaddr;

    /* If we have no bind address, we don't listen on a TCP socket */
    if (sfd->bindaddr_count == 0) return C_OK;

    for (j = 0; j < sfd->bindaddr_count; j++) {
        char *addr = bindaddr[j];
        int optional = *addr == '-';
        if (optional) addr++;
        if (strchr(addr, ':')) {
            /* Bind IPv6 address. */
            sfd->fd[sfd->count] = anetTcp6Server(server.neterr, port, addr, server.tcp_backlog);
        } else {
            /* Bind IPv4 address. */
            sfd->fd[sfd->count] = anetTcpServer(server.neterr, port, addr, server.tcp_backlog);
        }
        if (sfd->fd[sfd->count] == ANET_ERR) {
            int net_errno = errno;
            serverLog(LL_WARNING, "Warning: Could not create server TCP listening socket %s:%d: %s", addr, port,
                      server.neterr);
            if (net_errno == EADDRNOTAVAIL && optional) continue;
            if (net_errno == ENOPROTOOPT || net_errno == EPROTONOSUPPORT || net_errno == ESOCKTNOSUPPORT ||
                net_errno == EPFNOSUPPORT || net_errno == EAFNOSUPPORT)
                continue;

            /* Rollback successful listens before exiting */
            closeListener(sfd);
            return C_ERR;
        }
        if (server.socket_mark_id > 0) anetSetSockMarkId(NULL, sfd->fd[sfd->count], server.socket_mark_id);
        anetNonBlock(NULL, sfd->fd[sfd->count]);
        anetCloexec(sfd->fd[sfd->count]);
        sfd->count++;
    }
    return C_OK;
}

/* Resets the stats that we expose via INFO or other means that we want
 * to reset via CONFIG RESETSTAT. The function is also used in order to
 * initialize these fields in initServer() at server startup. */
void resetServerStats(void) {
    int j;

    server.stat_numcommands = 0;
    server.stat_numconnections = 0;
    server.stat_expiredkeys = 0;
    server.stat_expired_stale_perc = 0;
    server.stat_expired_time_cap_reached_count = 0;
    server.stat_expire_cycle_time_used = 0;
    server.stat_evictedkeys = 0;
    server.stat_evictedclients = 0;
    server.stat_evictedscripts = 0;
    server.stat_total_eviction_exceeded_time = 0;
    server.stat_last_eviction_exceeded_time = 0;
    server.stat_keyspace_misses = 0;
    server.stat_keyspace_hits = 0;
    server.stat_active_defrag_hits = 0;
    server.stat_active_defrag_misses = 0;
    server.stat_active_defrag_key_hits = 0;
    server.stat_active_defrag_key_misses = 0;
    server.stat_active_defrag_scanned = 0;
    server.stat_total_active_defrag_time = 0;
    server.stat_last_active_defrag_time = 0;
    server.stat_fork_time = 0;
    server.stat_fork_rate = 0;
    server.stat_total_forks = 0;
    server.stat_rejected_conn = 0;
    server.stat_sync_full = 0;
    server.stat_sync_partial_ok = 0;
    server.stat_sync_partial_err = 0;
    server.stat_io_reads_processed = 0;
    server.stat_total_reads_processed = 0;
    server.stat_io_writes_processed = 0;
    server.stat_io_freed_objects = 0;
    server.stat_poll_processed_by_io_threads = 0;
    server.stat_total_writes_processed = 0;
    server.stat_client_qbuf_limit_disconnections = 0;
    server.stat_client_outbuf_limit_disconnections = 0;
    for (j = 0; j < STATS_METRIC_COUNT; j++) {
        server.inst_metric[j].idx = 0;
        server.inst_metric[j].last_sample_base = 0;
        server.inst_metric[j].last_sample_value = 0;
        memset(server.inst_metric[j].samples, 0, sizeof(server.inst_metric[j].samples));
    }
    server.stat_aof_rewrites = 0;
    server.stat_rdb_saves = 0;
    server.stat_aofrw_consecutive_failures = 0;
    server.stat_net_input_bytes = 0;
    server.stat_net_output_bytes = 0;
    server.stat_net_repl_input_bytes = 0;
    server.stat_net_repl_output_bytes = 0;
    server.stat_unexpected_error_replies = 0;
    server.stat_total_error_replies = 0;
    server.stat_dump_payload_sanitizations = 0;
    server.aof_delayed_fsync = 0;
    server.stat_reply_buffer_shrinks = 0;
    server.stat_reply_buffer_expands = 0;
    memset(server.duration_stats, 0, sizeof(durationStats) * EL_DURATION_TYPE_NUM);
    server.el_cmd_cnt_max = 0;
    lazyfreeResetStats();
}

/* Make the thread killable at any time, so that kill threads functions
 * can work reliably (default cancellability type is PTHREAD_CANCEL_DEFERRED).
 * Needed for pthread_cancel used by the fast memory test used by the crash report. */
void makeThreadKillable(void) {
    pthread_setcancelstate(PTHREAD_CANCEL_ENABLE, NULL);
    pthread_setcanceltype(PTHREAD_CANCEL_ASYNCHRONOUS, NULL);
}

void initServer(void) {
    int j;

    signal(SIGHUP, SIG_IGN);
    signal(SIGPIPE, SIG_IGN);
    setupSignalHandlers();
    ThreadsManager_init();
    makeThreadKillable();

    if (server.syslog_enabled) {
        openlog(server.syslog_ident, LOG_PID | LOG_NDELAY | LOG_NOWAIT, server.syslog_facility);
    }

    /* Initialization after setting defaults from the config system. */
    server.aof_state = server.aof_enabled ? AOF_ON : AOF_OFF;
    server.fsynced_reploff = server.aof_enabled ? 0 : -1;
    server.hz = server.config_hz;
    server.pid = getpid();
    server.in_fork_child = CHILD_TYPE_NONE;
    server.rdb_pipe_read = -1;
    server.rdb_child_exit_pipe = -1;
    server.main_thread_id = pthread_self();
    server.current_client = NULL;
    server.errors = raxNew();
    server.execution_nesting = 0;
    server.clients = listCreate();
    server.clients_index = raxNew();
    server.clients_to_close = listCreate();
    server.replicas = listCreate();
    server.monitors = listCreate();
    server.replicas_waiting_psync = raxNew();
    server.wait_before_rdb_client_free = DEFAULT_WAIT_BEFORE_RDB_CLIENT_FREE;
    server.clients_pending_write = listCreate();
    server.clients_pending_io_write = listCreate();
    server.clients_pending_io_read = listCreate();
    server.clients_timeout_table = raxNew();
    server.replication_allowed = 1;
    server.replicas_eldb = -1; /* Force to emit the first SELECT command. */
    server.unblocked_clients = listCreate();
    server.ready_keys = listCreate();
    server.tracking_pending_keys = listCreate();
    server.pending_push_messages = listCreate();
    server.clients_waiting_acks = listCreate();
    server.get_ack_from_replicas = 0;
    server.paused_actions = 0;
    memset(server.client_pause_per_purpose, 0, sizeof(server.client_pause_per_purpose));
    server.postponed_clients = listCreate();
    server.events_processed_while_blocked = 0;
    server.system_memory_size = zmalloc_get_memory_size();
    server.blocked_last_cron = 0;
    server.blocking_op_nesting = 0;
    server.thp_enabled = 0;
    server.cluster_drop_packet_filter = -1;
    server.reply_buffer_peak_reset_time = REPLY_BUFFER_DEFAULT_PEAK_RESET_TIME;
    server.reply_buffer_resizing_enabled = 1;
    server.client_mem_usage_buckets = NULL;
    resetReplicationBuffer();

    /* Make sure the locale is set on startup based on the config file. */
    if (setlocale(LC_COLLATE, server.locale_collate) == NULL) {
        serverLog(LL_WARNING, "Failed to configure LOCALE for invalid locale name.");
        exit(1);
    }

    createSharedObjects();
    adjustOpenFilesLimit();
    const char *clk_msg = monotonicInit();
    serverLog(LL_NOTICE, "monotonic clock: %s", clk_msg);
    server.el = aeCreateEventLoop(server.maxclients + CONFIG_FDSET_INCR);
    if (server.el == NULL) {
        serverLog(LL_WARNING, "Failed creating the event loop. Error message: '%s'", strerror(errno));
        exit(1);
    }
    server.db = zmalloc(sizeof(server) * server.dbnum);

    /* Create the databases, and initialize other internal state. */
    int slot_count_bits = 0;
    int flags = KVSTORE_ALLOCATE_DICTS_ON_DEMAND;
    if (server.cluster_enabled) {
        slot_count_bits = CLUSTER_SLOT_MASK_BITS;
        flags |= KVSTORE_FREE_EMPTY_DICTS;
    }
    for (j = 0; j < server.dbnum; j++) {
        server.db[j].keys = kvstoreCreate(&dbDictType, slot_count_bits, flags);
        server.db[j].expires = kvstoreCreate(&dbExpiresDictType, slot_count_bits, flags);
        server.db[j].expires_cursor = 0;
        server.db[j].blocking_keys = dictCreate(&keylistDictType);
        server.db[j].blocking_keys_unblock_on_nokey = dictCreate(&objectKeyPointerValueDictType);
        server.db[j].ready_keys = dictCreate(&objectKeyPointerValueDictType);
        server.db[j].watched_keys = dictCreate(&keylistDictType);
        server.db[j].id = j;
        server.db[j].avg_ttl = 0;
        server.db[j].defrag_later = listCreate();
        listSetFreeMethod(server.db[j].defrag_later, (void (*)(void *))sdsfree);
    }
    evictionPoolAlloc(); /* Initialize the LRU keys pool. */
    /* Note that server.pubsub_channels was chosen to be a kvstore (with only one dict, which
     * seems odd) just to make the code cleaner by making it be the same type as server.pubsubshard_channels
     * (which has to be kvstore), see pubsubtype.serverPubSubChannels */
    server.pubsub_channels = kvstoreCreate(&objToDictDictType, 0, KVSTORE_ALLOCATE_DICTS_ON_DEMAND);
    server.pubsub_patterns = dictCreate(&objToDictDictType);
    server.pubsubshard_channels =
        kvstoreCreate(&objToDictDictType, slot_count_bits, KVSTORE_ALLOCATE_DICTS_ON_DEMAND | KVSTORE_FREE_EMPTY_DICTS);
    server.pubsub_clients = 0;
    server.watching_clients = 0;
    server.cronloops = 0;
    server.in_exec = 0;
    server.busy_module_yield_flags = BUSY_MODULE_YIELD_NONE;
    server.busy_module_yield_reply = NULL;
    server.client_pause_in_transaction = 0;
    server.child_pid = -1;
    server.child_type = CHILD_TYPE_NONE;
    server.rdb_child_type = RDB_CHILD_TYPE_NONE;
    server.rdb_pipe_conns = NULL;
    server.rdb_pipe_numconns = 0;
    server.rdb_pipe_numconns_writing = 0;
    server.rdb_pipe_buff = NULL;
    server.rdb_pipe_bufflen = 0;
    server.rdb_bgsave_scheduled = 0;
    server.child_info_pipe[0] = -1;
    server.child_info_pipe[1] = -1;
    server.child_info_nread = 0;
    server.aof_buf = sdsempty();
    server.lastsave = time(NULL); /* At startup we consider the DB saved. */
    server.lastbgsave_try = 0;    /* At startup we never tried to BGSAVE. */
    server.rdb_save_time_last = -1;
    server.rdb_save_time_start = -1;
    server.rdb_last_load_keys_expired = 0;
    server.rdb_last_load_keys_loaded = 0;
    server.dirty = 0;
    server.crashed = 0;
    resetServerStats();
    /* A few stats we don't want to reset: server startup time, and peak mem. */
    server.stat_starttime = time(NULL);
    server.stat_peak_memory = 0;
    server.stat_current_cow_peak = 0;
    server.stat_current_cow_bytes = 0;
    server.stat_current_cow_updated = 0;
    server.stat_current_save_keys_processed = 0;
    server.stat_current_save_keys_total = 0;
    server.stat_rdb_cow_bytes = 0;
    server.stat_aof_cow_bytes = 0;
    server.stat_module_cow_bytes = 0;
    server.stat_module_progress = 0;
    for (int j = 0; j < CLIENT_TYPE_COUNT; j++) server.stat_clients_type_memory[j] = 0;
    server.stat_cluster_links_memory = 0;
    server.cron_malloc_stats.zmalloc_used = 0;
    server.cron_malloc_stats.process_rss = 0;
    server.cron_malloc_stats.allocator_allocated = 0;
    server.cron_malloc_stats.allocator_active = 0;
    server.cron_malloc_stats.allocator_resident = 0;
    server.lastbgsave_status = C_OK;
    server.aof_last_write_status = C_OK;
    server.aof_last_write_errno = 0;
    server.repl_good_replicas_count = 0;
    server.last_sig_received = 0;

    /* Initiate acl info struct */
    server.acl_info.invalid_cmd_accesses = 0;
    server.acl_info.invalid_key_accesses = 0;
    server.acl_info.user_auth_failures = 0;
    server.acl_info.invalid_channel_accesses = 0;

    /* Create the timer callback, this is our way to process many background
     * operations incrementally, like clients timeout, eviction of unaccessed
     * expired keys and so forth. */
    if (aeCreateTimeEvent(server.el, 1, serverCron, NULL, NULL) == AE_ERR) {
        serverPanic("Can't create event loop timers.");
        exit(1);
    }

    /* Register a readable event for the pipe used to awake the event loop
     * from module threads. */
    if (aeCreateFileEvent(server.el, server.module_pipe[0], AE_READABLE, modulePipeReadable, NULL) == AE_ERR) {
        serverPanic("Error registering the readable event for the module pipe.");
    }

    /* Register before and after sleep handlers (note this needs to be done
     * before loading persistence since it is used by processEventsWhileBlocked. */
    aeSetBeforeSleepProc(server.el, beforeSleep);
    aeSetAfterSleepProc(server.el, afterSleep);

    /* 32 bit instances are limited to 4GB of address space, so if there is
     * no explicit limit in the user provided configuration we set a limit
     * at 3 GB using maxmemory with 'noeviction' policy'. This avoids
     * useless crashes of the instance for out of memory. */
    if (server.arch_bits == 32 && server.maxmemory == 0) {
        serverLog(LL_WARNING, "Warning: 32 bit instance detected but no memory limit set. Setting 3 GB maxmemory limit "
                              "with 'noeviction' policy now.");
        server.maxmemory = 3072LL * (1024 * 1024); /* 3 GB */
        server.maxmemory_policy = MAXMEMORY_NO_EVICTION;
    }

    scriptingInit(1);
    if (functionsInit() == C_ERR) {
        serverPanic("Functions initialization failed, check the server logs.");
        exit(1);
    }
    slowlogInit();
    latencyMonitorInit();
    initSharedQueryBuf();

    /* Initialize ACL default password if it exists */
    ACLUpdateDefaultUserPassword(server.requirepass);

    applyWatchdogPeriod();

    if (server.maxmemory_clients != 0) initServerClientMemUsageBuckets();
}

void initListeners(void) {
    /* Setup listeners from server config for TCP/TLS/Unix */
    int conn_index;
    connListener *listener;
    if (server.port != 0) {
        conn_index = connectionIndexByType(CONN_TYPE_SOCKET);
        if (conn_index < 0) serverPanic("Failed finding connection listener of %s", CONN_TYPE_SOCKET);
        listener = &server.listeners[conn_index];
        listener->bindaddr = server.bindaddr;
        listener->bindaddr_count = server.bindaddr_count;
        listener->port = server.port;
        listener->ct = connectionByType(CONN_TYPE_SOCKET);
    }

    if (server.tls_port || server.tls_replication || server.tls_cluster) {
        ConnectionType *ct_tls = connectionTypeTls();
        if (!ct_tls) {
            serverLog(LL_WARNING, "Failed finding TLS support.");
            exit(1);
        }
        if (connTypeConfigure(ct_tls, &server.tls_ctx_config, 1) == C_ERR) {
            serverLog(LL_WARNING, "Failed to configure TLS. Check logs for more info.");
            exit(1);
        }
    }

    if (server.tls_port != 0) {
        conn_index = connectionIndexByType(CONN_TYPE_TLS);
        if (conn_index < 0) serverPanic("Failed finding connection listener of %s", CONN_TYPE_TLS);
        listener = &server.listeners[conn_index];
        listener->bindaddr = server.bindaddr;
        listener->bindaddr_count = server.bindaddr_count;
        listener->port = server.tls_port;
        listener->ct = connectionByType(CONN_TYPE_TLS);
    }
    if (server.unixsocket != NULL) {
        conn_index = connectionIndexByType(CONN_TYPE_UNIX);
        if (conn_index < 0) serverPanic("Failed finding connection listener of %s", CONN_TYPE_UNIX);
        listener = &server.listeners[conn_index];
        listener->bindaddr = &server.unixsocket;
        listener->bindaddr_count = 1;
        listener->ct = connectionByType(CONN_TYPE_UNIX);
        listener->priv = &server.unixsocketperm; /* Unix socket specified */
    }

    /* create all the configured listener, and add handler to start to accept */
    int listen_fds = 0;
    for (int j = 0; j < CONN_TYPE_MAX; j++) {
        listener = &server.listeners[j];
        if (listener->ct == NULL) continue;

        if (connListen(listener) == C_ERR) {
            serverLog(LL_WARNING, "Failed listening on port %u (%s), aborting.", listener->port,
                      listener->ct->get_type(NULL));
            exit(1);
        }

        if (createSocketAcceptHandler(listener, connAcceptHandler(listener->ct)) != C_OK)
            serverPanic("Unrecoverable error creating %s listener accept handler.", listener->ct->get_type(NULL));

        listen_fds += listener->count;
    }

    if (listen_fds == 0) {
        serverLog(LL_WARNING, "Configured to not listen anywhere, exiting.");
        exit(1);
    }
}

/* Some steps in server initialization need to be done last (after modules
 * are loaded).
 * Specifically, creation of threads due to a race bug in ld.so, in which
 * Thread Local Storage initialization collides with dlopen call.
 * see: https://sourceware.org/bugzilla/show_bug.cgi?id=19329 */
void InitServerLast(void) {
    bioInit();
<<<<<<< HEAD
    initThreadedIO();
    if (server.io_uring_enabled) {
#ifdef HAVE_IO_URING
        if (0 == initAofIOUring())
            serverLog(LL_NOTICE, "aof io_uring init successfully.");
        else {
            serverLog(LL_WARNING, "aof io_uring init failed.");
            exit(1);
        }
#else
        serverLog(LL_WARNING, "System doesn't support io_uring, not init aof io_uring.");
#endif
    }
=======
    initIOThreads();
>>>>>>> b728e417
    set_jemalloc_bg_thread(server.jemalloc_bg_thread);
    server.initial_memory_usage = zmalloc_used_memory();
}

/* The purpose of this function is to try to "glue" consecutive range
 * key specs in order to build the legacy (first,last,step) spec
 * used by the COMMAND command.
 * By far the most common case is just one range spec (e.g. SET)
 * but some commands' ranges were split into two or more ranges
 * in order to have different flags for different keys (e.g. SMOVE,
 * first key is "RW ACCESS DELETE", second key is "RW INSERT").
 *
 * Additionally set the CMD_MOVABLE_KEYS flag for commands that may have key
 * names in their arguments, but the legacy range spec doesn't cover all of them.
 *
 * This function uses very basic heuristics and is "best effort":
 * 1. Only commands which have only "range" specs are considered.
 * 2. Only range specs with keystep of 1 are considered.
 * 3. The order of the range specs must be ascending (i.e.
 *    lastkey of spec[i] == firstkey-1 of spec[i+1]).
 *
 * This function will succeed on all native commands and may
 * fail on module commands, even if it only has "range" specs that
 * could actually be "glued", in the following cases:
 * 1. The order of "range" specs is not ascending (e.g. the spec for
 *    the key at index 2 was added before the spec of the key at
 *    index 1).
 * 2. The "range" specs have keystep >1.
 *
 * If this functions fails it means that the legacy (first,last,step)
 * spec used by COMMAND will show 0,0,0. This is not a dire situation
 * because anyway the legacy (first,last,step) spec is to be deprecated
 * and one should use the new key specs scheme.
 */
void populateCommandLegacyRangeSpec(struct serverCommand *c) {
    memset(&c->legacy_range_key_spec, 0, sizeof(c->legacy_range_key_spec));

    /* Set the movablekeys flag if we have a GETKEYS flag for modules.
     * Note that for native commands, we always have keyspecs,
     * with enough information to rely on for movablekeys. */
    if (c->flags & CMD_MODULE_GETKEYS) c->flags |= CMD_MOVABLE_KEYS;

    /* no key-specs, no keys, exit. */
    if (c->key_specs_num == 0) {
        return;
    }

    if (c->key_specs_num == 1 && c->key_specs[0].begin_search_type == KSPEC_BS_INDEX &&
        c->key_specs[0].find_keys_type == KSPEC_FK_RANGE) {
        /* Quick win, exactly one range spec. */
        c->legacy_range_key_spec = c->key_specs[0];
        /* If it has the incomplete flag, set the movablekeys flag on the command. */
        if (c->key_specs[0].flags & CMD_KEY_INCOMPLETE) c->flags |= CMD_MOVABLE_KEYS;
        return;
    }

    int firstkey = INT_MAX, lastkey = 0;
    int prev_lastkey = 0;
    for (int i = 0; i < c->key_specs_num; i++) {
        if (c->key_specs[i].begin_search_type != KSPEC_BS_INDEX || c->key_specs[i].find_keys_type != KSPEC_FK_RANGE) {
            /* Found an incompatible (non range) spec, skip it, and set the movablekeys flag. */
            c->flags |= CMD_MOVABLE_KEYS;
            continue;
        }
        if (c->key_specs[i].fk.range.keystep != 1 ||
            (prev_lastkey && prev_lastkey != c->key_specs[i].bs.index.pos - 1)) {
            /* Found a range spec that's not plain (step of 1) or not consecutive to the previous one.
             * Skip it, and we set the movablekeys flag. */
            c->flags |= CMD_MOVABLE_KEYS;
            continue;
        }
        if (c->key_specs[i].flags & CMD_KEY_INCOMPLETE) {
            /* The spec we're using is incomplete, we can use it, but we also have to set the movablekeys flag. */
            c->flags |= CMD_MOVABLE_KEYS;
        }
        firstkey = min(firstkey, c->key_specs[i].bs.index.pos);
        /* Get the absolute index for lastkey (in the "range" spec, lastkey is relative to firstkey) */
        int lastkey_abs_index = c->key_specs[i].fk.range.lastkey;
        if (lastkey_abs_index >= 0) lastkey_abs_index += c->key_specs[i].bs.index.pos;
        /* For lastkey we use unsigned comparison to handle negative values correctly */
        lastkey = max((unsigned)lastkey, (unsigned)lastkey_abs_index);
        prev_lastkey = lastkey;
    }

    if (firstkey == INT_MAX) {
        /* Couldn't find range specs, the legacy range spec will remain empty, and we set the movablekeys flag. */
        c->flags |= CMD_MOVABLE_KEYS;
        return;
    }

    serverAssert(firstkey != 0);
    serverAssert(lastkey != 0);

    c->legacy_range_key_spec.begin_search_type = KSPEC_BS_INDEX;
    c->legacy_range_key_spec.bs.index.pos = firstkey;
    c->legacy_range_key_spec.find_keys_type = KSPEC_FK_RANGE;
    c->legacy_range_key_spec.fk.range.lastkey =
        lastkey < 0 ? lastkey : (lastkey - firstkey); /* in the "range" spec, lastkey is relative to firstkey */
    c->legacy_range_key_spec.fk.range.keystep = 1;
    c->legacy_range_key_spec.fk.range.limit = 0;
}

sds catSubCommandFullname(const char *parent_name, const char *sub_name) {
    return sdscatfmt(sdsempty(), "%s|%s", parent_name, sub_name);
}

void commandAddSubcommand(struct serverCommand *parent, struct serverCommand *subcommand, const char *declared_name) {
    if (!parent->subcommands_dict) parent->subcommands_dict = dictCreate(&commandTableDictType);

    subcommand->parent = parent;                            /* Assign the parent command */
    subcommand->id = ACLGetCommandID(subcommand->fullname); /* Assign the ID used for ACL. */

    serverAssert(dictAdd(parent->subcommands_dict, sdsnew(declared_name), subcommand) == DICT_OK);
}

/* Set implicit ACl categories (see comment above the definition of
 * struct serverCommand). */
void setImplicitACLCategories(struct serverCommand *c) {
    if (c->flags & CMD_WRITE) c->acl_categories |= ACL_CATEGORY_WRITE;
    /* Exclude scripting commands from the RO category. */
    if (c->flags & CMD_READONLY && !(c->acl_categories & ACL_CATEGORY_SCRIPTING))
        c->acl_categories |= ACL_CATEGORY_READ;
    if (c->flags & CMD_ADMIN) c->acl_categories |= ACL_CATEGORY_ADMIN | ACL_CATEGORY_DANGEROUS;
    if (c->flags & CMD_PUBSUB) c->acl_categories |= ACL_CATEGORY_PUBSUB;
    if (c->flags & CMD_FAST) c->acl_categories |= ACL_CATEGORY_FAST;
    if (c->flags & CMD_BLOCKING) c->acl_categories |= ACL_CATEGORY_BLOCKING;

    /* If it's not @fast is @slow in this binary world. */
    if (!(c->acl_categories & ACL_CATEGORY_FAST)) c->acl_categories |= ACL_CATEGORY_SLOW;
}

/* Recursively populate the command structure.
 *
 * On success, the function return C_OK. Otherwise C_ERR is returned and we won't
 * add this command in the commands dict. */
int populateCommandStructure(struct serverCommand *c) {
    /* If the command marks with CMD_SENTINEL, it exists in sentinel. */
    if (!(c->flags & CMD_SENTINEL) && server.sentinel_mode) return C_ERR;

    /* If the command marks with CMD_ONLY_SENTINEL, it only exists in sentinel. */
    if (c->flags & CMD_ONLY_SENTINEL && !server.sentinel_mode) return C_ERR;

    /* Translate the command string flags description into an actual
     * set of flags. */
    setImplicitACLCategories(c);

    /* We start with an unallocated histogram and only allocate memory when a command
     * has been issued for the first time */
    c->latency_histogram = NULL;

    /* Handle the legacy range spec and the "movablekeys" flag (must be done after populating all key specs). */
    populateCommandLegacyRangeSpec(c);

    /* Assign the ID used for ACL. */
    c->id = ACLGetCommandID(c->fullname);

    /* Handle subcommands */
    if (c->subcommands) {
        for (int j = 0; c->subcommands[j].declared_name; j++) {
            struct serverCommand *sub = c->subcommands + j;

            sub->fullname = catSubCommandFullname(c->declared_name, sub->declared_name);
            if (populateCommandStructure(sub) == C_ERR) continue;

            commandAddSubcommand(c, sub, sub->declared_name);
        }
    }

    return C_OK;
}

extern struct serverCommand serverCommandTable[];

/* Populates the Command Table dict from the static table in commands.c
 * which is auto generated from the json files in the commands folder. */
void populateCommandTable(void) {
    int j;
    struct serverCommand *c;

    for (j = 0;; j++) {
        c = serverCommandTable + j;
        if (c->declared_name == NULL) break;

        int retval1, retval2;

        c->fullname = sdsnew(c->declared_name);
        if (populateCommandStructure(c) == C_ERR) continue;

        retval1 = dictAdd(server.commands, sdsdup(c->fullname), c);
        /* Populate an additional dictionary that will be unaffected
         * by rename-command statements in valkey.conf. */
        retval2 = dictAdd(server.orig_commands, sdsdup(c->fullname), c);
        serverAssert(retval1 == DICT_OK && retval2 == DICT_OK);
    }
}

void resetCommandTableStats(dict *commands) {
    struct serverCommand *c;
    dictEntry *de;
    dictIterator *di;

    di = dictGetSafeIterator(commands);
    while ((de = dictNext(di)) != NULL) {
        c = (struct serverCommand *)dictGetVal(de);
        c->microseconds = 0;
        c->calls = 0;
        c->rejected_calls = 0;
        c->failed_calls = 0;
        if (c->latency_histogram) {
            hdr_close(c->latency_histogram);
            c->latency_histogram = NULL;
        }
        if (c->subcommands_dict) resetCommandTableStats(c->subcommands_dict);
    }
    dictReleaseIterator(di);
}

void resetErrorTableStats(void) {
    freeErrorsRadixTreeAsync(server.errors);
    server.errors = raxNew();
}

/* ========================== OP Array API ============================ */

int serverOpArrayAppend(serverOpArray *oa, int dbid, robj **argv, int argc, int target) {
    serverOp *op;
    int prev_capacity = oa->capacity;

    if (oa->numops == 0) {
        oa->capacity = 16;
    } else if (oa->numops >= oa->capacity) {
        oa->capacity *= 2;
    }

    if (prev_capacity != oa->capacity) oa->ops = zrealloc(oa->ops, sizeof(serverOp) * oa->capacity);
    op = oa->ops + oa->numops;
    op->dbid = dbid;
    op->argv = argv;
    op->argc = argc;
    op->target = target;
    oa->numops++;
    return oa->numops;
}

void serverOpArrayFree(serverOpArray *oa) {
    while (oa->numops) {
        int j;
        serverOp *op;

        oa->numops--;
        op = oa->ops + oa->numops;
        for (j = 0; j < op->argc; j++) decrRefCount(op->argv[j]);
        zfree(op->argv);
    }
    /* no need to free the actual op array, we reuse the memory for future commands */
    serverAssert(!oa->numops);
}

/* ====================== Commands lookup and execution ===================== */

int isContainerCommandBySds(sds s) {
    struct serverCommand *base_cmd = dictFetchValue(server.commands, s);
    int has_subcommands = base_cmd && base_cmd->subcommands_dict;
    return has_subcommands;
}

struct serverCommand *lookupSubcommand(struct serverCommand *container, sds sub_name) {
    return dictFetchValue(container->subcommands_dict, sub_name);
}

/* Look up a command by argv and argc
 *
 * If `strict` is not 0 we expect argc to be exact (i.e. argc==2
 * for a subcommand and argc==1 for a top-level command)
 * `strict` should be used every time we want to look up a command
 * name (e.g. in COMMAND INFO) rather than to find the command
 * a user requested to execute (in processCommand).
 */
struct serverCommand *lookupCommandLogic(dict *commands, robj **argv, int argc, int strict) {
    struct serverCommand *base_cmd = dictFetchValue(commands, argv[0]->ptr);
    int has_subcommands = base_cmd && base_cmd->subcommands_dict;
    if (argc == 1 || !has_subcommands) {
        if (strict && argc != 1) return NULL;
        /* Note: It is possible that base_cmd->proc==NULL (e.g. CONFIG) */
        return base_cmd;
    } else { /* argc > 1 && has_subcommands */
        if (strict && argc != 2) return NULL;
        /* Note: Currently we support just one level of subcommands */
        return lookupSubcommand(base_cmd, argv[1]->ptr);
    }
}

struct serverCommand *lookupCommand(robj **argv, int argc) {
    return lookupCommandLogic(server.commands, argv, argc, 0);
}

struct serverCommand *lookupCommandBySdsLogic(dict *commands, sds s) {
    int argc, j;
    sds *strings = sdssplitlen(s, sdslen(s), "|", 1, &argc);
    if (strings == NULL) return NULL;
    if (argc < 1 || argc > 2) {
        /* Currently we support just one level of subcommands */
        sdsfreesplitres(strings, argc);
        return NULL;
    }

    serverAssert(argc > 0); /* Avoid warning `-Wmaybe-uninitialized` in lookupCommandLogic() */
    robj objects[argc];
    robj *argv[argc];
    for (j = 0; j < argc; j++) {
        initStaticStringObject(objects[j], strings[j]);
        argv[j] = &objects[j];
    }

    struct serverCommand *cmd = lookupCommandLogic(commands, argv, argc, 1);
    sdsfreesplitres(strings, argc);
    return cmd;
}

struct serverCommand *lookupCommandBySds(sds s) {
    return lookupCommandBySdsLogic(server.commands, s);
}

struct serverCommand *lookupCommandByCStringLogic(dict *commands, const char *s) {
    struct serverCommand *cmd;
    sds name = sdsnew(s);

    cmd = lookupCommandBySdsLogic(commands, name);
    sdsfree(name);
    return cmd;
}

struct serverCommand *lookupCommandByCString(const char *s) {
    return lookupCommandByCStringLogic(server.commands, s);
}

/* Lookup the command in the current table, if not found also check in
 * the original table containing the original command names unaffected by
 * valkey.conf rename-command statement.
 *
 * This is used by functions rewriting the argument vector such as
 * rewriteClientCommandVector() in order to set client->cmd pointer
 * correctly even if the command was renamed. */
struct serverCommand *lookupCommandOrOriginal(robj **argv, int argc) {
    struct serverCommand *cmd = lookupCommandLogic(server.commands, argv, argc, 0);

    if (!cmd) cmd = lookupCommandLogic(server.orig_commands, argv, argc, 0);
    return cmd;
}

/* Commands arriving from the primary client or AOF client, should never be rejected. */
int mustObeyClient(client *c) {
    return c->id == CLIENT_ID_AOF || c->flag.primary;
}

static int shouldPropagate(int target) {
    if (!server.replication_allowed || target == PROPAGATE_NONE || server.loading) return 0;

    if (target & PROPAGATE_AOF) {
        if (server.aof_state != AOF_OFF) return 1;
    }
    if (target & PROPAGATE_REPL) {
        if (server.primary_host == NULL && (server.repl_backlog || listLength(server.replicas) != 0)) return 1;
    }

    return 0;
}

/* Propagate the specified command (in the context of the specified database id)
 * to AOF and replicas.
 *
 * flags are an xor between:
 * + PROPAGATE_NONE (no propagation of command at all)
 * + PROPAGATE_AOF (propagate into the AOF file if is enabled)
 * + PROPAGATE_REPL (propagate into the replication link)
 *
 * This is an internal low-level function and should not be called!
 *
 * The API for propagating commands is alsoPropagate().
 *
 * dbid value of -1 is saved to indicate that the called do not want
 * to replicate SELECT for this command (used for database neutral commands).
 */
static void propagateNow(int dbid, robj **argv, int argc, int target) {
    if (!shouldPropagate(target)) return;

    /* This needs to be unreachable since the dataset should be fixed during
     * replica pause (otherwise data may be lost during a failover) */
    serverAssert(!(isPausedActions(PAUSE_ACTION_REPLICA) && (!server.client_pause_in_transaction)));

    if (server.aof_state != AOF_OFF && target & PROPAGATE_AOF) feedAppendOnlyFile(dbid, argv, argc);
    if (target & PROPAGATE_REPL) replicationFeedReplicas(dbid, argv, argc);
}

/* Used inside commands to schedule the propagation of additional commands
 * after the current command is propagated to AOF / Replication.
 *
 * dbid is the database ID the command should be propagated into.
 * Arguments of the command to propagate are passed as an array of
 * Objects pointers of len 'argc', using the 'argv' vector.
 *
 * The function does not take a reference to the passed 'argv' vector,
 * so it is up to the caller to release the passed argv (but it is usually
 * stack allocated).  The function automatically increments ref count of
 * passed objects, so the caller does not need to. */
void alsoPropagate(int dbid, robj **argv, int argc, int target) {
    robj **argvcopy;
    int j;

    if (!shouldPropagate(target)) return;

    argvcopy = zmalloc(sizeof(robj *) * argc);
    for (j = 0; j < argc; j++) {
        argvcopy[j] = argv[j];
        incrRefCount(argv[j]);
    }
    serverOpArrayAppend(&server.also_propagate, dbid, argvcopy, argc, target);
}

/* It is possible to call the function forceCommandPropagation() inside a
 * command implementation in order to to force the propagation of a
 * specific command execution into AOF / Replication. */
void forceCommandPropagation(client *c, int flags) {
    serverAssert(c->cmd->flags & (CMD_WRITE | CMD_MAY_REPLICATE));
    if (flags & PROPAGATE_REPL) c->flag.force_repl = 1;
    if (flags & PROPAGATE_AOF) c->flag.force_aof = 1;
}

/* Avoid that the executed command is propagated at all. This way we
 * are free to just propagate what we want using the alsoPropagate()
 * API. */
void preventCommandPropagation(client *c) {
    c->flag.prevent_prop = 1;
}

/* AOF specific version of preventCommandPropagation(). */
void preventCommandAOF(client *c) {
    c->flag.prevent_aof_prop = 1;
}

/* Replication specific version of preventCommandPropagation(). */
void preventCommandReplication(client *c) {
    c->flag.prevent_repl_prop = 1;
}

/* Log the last command a client executed into the slowlog. */
void slowlogPushCurrentCommand(client *c, struct serverCommand *cmd, ustime_t duration) {
    /* Some commands may contain sensitive data that should not be available in the slowlog. */
    if (cmd->flags & CMD_SKIP_SLOWLOG) return;

    /* If command argument vector was rewritten, use the original
     * arguments. */
    robj **argv = c->original_argv ? c->original_argv : c->argv;
    int argc = c->original_argv ? c->original_argc : c->argc;
    slowlogPushEntryIfNeeded(c, argv, argc, duration);
}

/* This function is called in order to update the total command histogram duration.
 * The latency unit is nano-seconds.
 * If needed it will allocate the histogram memory and trim the duration to the upper/lower tracking limits*/
void updateCommandLatencyHistogram(struct hdr_histogram **latency_histogram, int64_t duration_hist) {
    if (duration_hist < LATENCY_HISTOGRAM_MIN_VALUE) duration_hist = LATENCY_HISTOGRAM_MIN_VALUE;
    if (duration_hist > LATENCY_HISTOGRAM_MAX_VALUE) duration_hist = LATENCY_HISTOGRAM_MAX_VALUE;
    if (*latency_histogram == NULL)
        hdr_init(LATENCY_HISTOGRAM_MIN_VALUE, LATENCY_HISTOGRAM_MAX_VALUE, LATENCY_HISTOGRAM_PRECISION,
                 latency_histogram);
    hdr_record_value(*latency_histogram, duration_hist);
}

/* Handle the alsoPropagate() API to handle commands that want to propagate
 * multiple separated commands. Note that alsoPropagate() is not affected
 * by CLIENT_PREVENT_PROP flag. */
static void propagatePendingCommands(void) {
    if (server.also_propagate.numops == 0) return;

    int j;
    serverOp *rop;

    /* If we got here it means we have finished an execution-unit.
     * If that unit has caused propagation of multiple commands, they
     * should be propagated as a transaction */
    int transaction = server.also_propagate.numops > 1;

    /* In case a command that may modify random keys was run *directly*
     * (i.e. not from within a script, MULTI/EXEC, RM_Call, etc.) we want
     * to avoid using a transaction (much like active-expire) */
    if (server.current_client && server.current_client->cmd &&
        server.current_client->cmd->flags & CMD_TOUCHES_ARBITRARY_KEYS) {
        transaction = 0;
    }

    if (transaction) {
        /* We use dbid=-1 to indicate we do not want to replicate SELECT.
         * It'll be inserted together with the next command (inside the MULTI) */
        propagateNow(-1, &shared.multi, 1, PROPAGATE_AOF | PROPAGATE_REPL);
    }

    for (j = 0; j < server.also_propagate.numops; j++) {
        rop = &server.also_propagate.ops[j];
        serverAssert(rop->target);
        propagateNow(rop->dbid, rop->argv, rop->argc, rop->target);
    }

    if (transaction) {
        /* We use dbid=-1 to indicate we do not want to replicate select */
        propagateNow(-1, &shared.exec, 1, PROPAGATE_AOF | PROPAGATE_REPL);
    }

    serverOpArrayFree(&server.also_propagate);
}

/* Performs operations that should be performed after an execution unit ends.
 * Execution unit is a code that should be done atomically.
 * Execution units can be nested and do not necessarily start with a server command.
 *
 * For example the following is a logical unit:
 *   active expire ->
 *      trigger del notification of some module ->
 *          accessing a key ->
 *              trigger key miss notification of some other module
 *
 * What we want to achieve is that the entire execution unit will be done atomically,
 * currently with respect to replication and post jobs, but in the future there might
 * be other considerations. So we basically want the `postUnitOperations` to trigger
 * after the entire chain finished. */
void postExecutionUnitOperations(void) {
    if (server.execution_nesting) return;

    firePostExecutionUnitJobs();

    /* If we are at the top-most call() and not inside a an active module
     * context (e.g. within a module timer) we can propagate what we accumulated. */
    propagatePendingCommands();

    /* Module subsystem post-execution-unit logic */
    modulePostExecutionUnitOperations();
}

/* Increment the command failure counters (either rejected_calls or failed_calls).
 * The decision which counter to increment is done using the flags argument, options are:
 * * ERROR_COMMAND_REJECTED - update rejected_calls
 * * ERROR_COMMAND_FAILED - update failed_calls
 *
 * The function also reset the prev_err_count to make sure we will not count the same error
 * twice, its possible to pass a NULL cmd value to indicate that the error was counted elsewhere.
 *
 * The function returns true if stats was updated and false if not. */
int incrCommandStatsOnError(struct serverCommand *cmd, int flags) {
    /* hold the prev error count captured on the last command execution */
    static long long prev_err_count = 0;
    int res = 0;
    if (cmd) {
        if ((server.stat_total_error_replies - prev_err_count) > 0) {
            if (flags & ERROR_COMMAND_REJECTED) {
                cmd->rejected_calls++;
                res = 1;
            } else if (flags & ERROR_COMMAND_FAILED) {
                cmd->failed_calls++;
                res = 1;
            }
        }
    }
    prev_err_count = server.stat_total_error_replies;
    return res;
}

/* Call() is the core of the server's execution of a command.
 *
 * The following flags can be passed:
 * CMD_CALL_NONE        No flags.
 * CMD_CALL_PROPAGATE_AOF   Append command to AOF if it modified the dataset
 *                          or if the client flags are forcing propagation.
 * CMD_CALL_PROPAGATE_REPL  Send command to replicas if it modified the dataset
 *                          or if the client flags are forcing propagation.
 * CMD_CALL_PROPAGATE   Alias for PROPAGATE_AOF|PROPAGATE_REPL.
 * CMD_CALL_FULL        Alias for SLOWLOG|STATS|PROPAGATE.
 *
 * The exact propagation behavior depends on the client flags.
 * Specifically:
 *
 * 1. If the client flags CLIENT_FORCE_AOF or CLIENT_FORCE_REPL are set
 *    and assuming the corresponding CMD_CALL_PROPAGATE_AOF/REPL is set
 *    in the call flags, then the command is propagated even if the
 *    dataset was not affected by the command.
 * 2. If the client flags CLIENT_PREVENT_REPL_PROP or CLIENT_PREVENT_AOF_PROP
 *    are set, the propagation into AOF or to replicas is not performed even
 *    if the command modified the dataset.
 *
 * Note that regardless of the client flags, if CMD_CALL_PROPAGATE_AOF
 * or CMD_CALL_PROPAGATE_REPL are not set, then respectively AOF or
 * replicas propagation will never occur.
 *
 * Client flags are modified by the implementation of a given command
 * using the following API:
 *
 * forceCommandPropagation(client *c, int flags);
 * preventCommandPropagation(client *c);
 * preventCommandAOF(client *c);
 * preventCommandReplication(client *c);
 *
 */
void call(client *c, int flags) {
    long long dirty;
    struct ClientFlags client_old_flags = c->flag;

    struct serverCommand *real_cmd = c->realcmd;
    client *prev_client = server.executing_client;
    server.executing_client = c;

    /* When call() is issued during loading the AOF we don't want commands called
     * from module, exec or LUA to go into the slowlog or to populate statistics. */
    int update_command_stats = !isAOFLoadingContext();

    /* We want to be aware of a client which is making a first time attempt to execute this command
     * and a client which is reprocessing command again (after being unblocked).
     * Blocked clients can be blocked in different places and not always it means the call() function has been
     * called. For example this is required for avoiding double logging to monitors.*/
    int reprocessing_command = flags & CMD_CALL_REPROCESSING;

    /* Initialization: clear the flags that must be set by the command on
     * demand, and initialize the array for additional commands propagation. */
    c->flag.force_aof = 0;
    c->flag.force_repl = 0;
    c->flag.prevent_prop = 0;

    /* The server core is in charge of propagation when the first entry point
     * of call() is processCommand().
     * The only other option to get to call() without having processCommand
     * as an entry point is if a module triggers RM_Call outside of call()
     * context (for example, in a timer).
     * In that case, the module is in charge of propagation. */

    /* Call the command. */
    dirty = server.dirty;
    long long old_primary_repl_offset = server.primary_repl_offset;
    incrCommandStatsOnError(NULL, 0);

    const long long call_timer = ustime();
    enterExecutionUnit(1, call_timer);

    /* setting the CLIENT_EXECUTING_COMMAND flag so we will avoid
     * sending client side caching message in the middle of a command reply.
     * In case of blocking commands, the flag will be un-set only after successfully
     * re-processing and unblock the client.*/
    c->flag.executing_command = 1;

    /* Setting the CLIENT_REPROCESSING_COMMAND flag so that during the actual
     * processing of the command proc, the client is aware that it is being
     * re-processed. */
    if (reprocessing_command) c->flag.reprocessing_command = 1;

    monotime monotonic_start = 0;
    if (monotonicGetType() == MONOTONIC_CLOCK_HW) monotonic_start = getMonotonicUs();

    c->cmd->proc(c);

    /* Clear the CLIENT_REPROCESSING_COMMAND flag after the proc is executed. */
    if (reprocessing_command) c->flag.reprocessing_command = 0;

    exitExecutionUnit();

    /* In case client is blocked after trying to execute the command,
     * it means the execution is not yet completed and we MIGHT reprocess the command in the future. */
    if (!c->flag.blocked) c->flag.executing_command = 0;

    /* In order to avoid performance implication due to querying the clock using a system call 3 times,
     * we use a monotonic clock, when we are sure its cost is very low, and fall back to non-monotonic call otherwise. */
    ustime_t duration;
    if (monotonicGetType() == MONOTONIC_CLOCK_HW)
        duration = getMonotonicUs() - monotonic_start;
    else
        duration = ustime() - call_timer;

    c->duration += duration;
    dirty = server.dirty - dirty;
    if (dirty < 0) dirty = 0;

    /* Update failed command calls if required. */

    if (!incrCommandStatsOnError(real_cmd, ERROR_COMMAND_FAILED) && c->deferred_reply_errors) {
        /* When call is used from a module client, error stats, and total_error_replies
         * isn't updated since these errors, if handled by the module, are internal,
         * and not reflected to users. however, the commandstats does show these calls
         * (made by RM_Call), so it should log if they failed or succeeded. */
        real_cmd->failed_calls++;
    }

    /* After executing command, we will close the client after writing entire
     * reply if it is set 'CLIENT_CLOSE_AFTER_COMMAND' flag. */
    if (c->flag.close_after_command) {
        c->flag.close_after_command = 0;
        c->flag.close_after_reply = 1;
    }

    /* Note: the code below uses the real command that was executed
     * c->cmd and c->lastcmd may be different, in case of MULTI-EXEC or
     * re-written commands such as EXPIRE, GEOADD, etc. */

    /* Record the latency this command induced on the main thread.
     * unless instructed by the caller not to log. (happens when processing
     * a MULTI-EXEC from inside an AOF). */
    if (update_command_stats) {
        char *latency_event = (real_cmd->flags & CMD_FAST) ? "fast-command" : "command";
        latencyAddSampleIfNeeded(latency_event, duration / 1000);
        if (server.execution_nesting == 0) durationAddSample(EL_DURATION_TYPE_CMD, duration);
    }

    /* Log the command into the Slow log if needed.
     * If the client is blocked we will handle slowlog when it is unblocked. */
    if (update_command_stats && !c->flag.blocked) slowlogPushCurrentCommand(c, real_cmd, c->duration);

    /* Send the command to clients in MONITOR mode if applicable,
     * since some administrative commands are considered too dangerous to be shown.
     * Other exceptions is a client which is unblocked and retrying to process the command
     * or we are currently in the process of loading AOF. */
    if (update_command_stats && !reprocessing_command && !(c->cmd->flags & (CMD_SKIP_MONITOR | CMD_ADMIN))) {
        robj **argv = c->original_argv ? c->original_argv : c->argv;
        int argc = c->original_argv ? c->original_argc : c->argc;
        replicationFeedMonitors(c, server.monitors, c->db->id, argv, argc);
    }

    /* Clear the original argv.
     * If the client is blocked we will handle slowlog when it is unblocked. */
    if (!c->flag.blocked) freeClientOriginalArgv(c);

    /* Populate the per-command and per-slot statistics that we show in INFO commandstats and CLUSTER SLOT-STATS,
     * respectively. If the client is blocked we will handle latency stats and duration when it is unblocked. */
    if (update_command_stats && !c->flag.blocked) {
        real_cmd->calls++;
        real_cmd->microseconds += c->duration;
        if (server.latency_tracking_enabled && !c->flag.blocked)
            updateCommandLatencyHistogram(&(real_cmd->latency_histogram), c->duration * 1000);
        clusterSlotStatsAddCpuDuration(c, c->duration);
    }

    /* The duration needs to be reset after each call except for a blocked command,
     * which is expected to record and reset the duration after unblocking. */
    if (!c->flag.blocked) {
        c->duration = 0;
    }

    /* Propagate the command into the AOF and replication link.
     * We never propagate EXEC explicitly, it will be implicitly
     * propagated if needed (see propagatePendingCommands).
     * Also, module commands take care of themselves */
    if (flags & CMD_CALL_PROPAGATE && !c->flag.prevent_prop && c->cmd->proc != execCommand &&
        !(c->cmd->flags & CMD_MODULE)) {
        int propagate_flags = PROPAGATE_NONE;

        /* Check if the command operated changes in the data set. If so
         * set for replication / AOF propagation. */
        if (dirty) propagate_flags |= (PROPAGATE_AOF | PROPAGATE_REPL);

        /* If the client forced AOF / replication of the command, set
         * the flags regardless of the command effects on the data set. */
        if (c->flag.force_repl) propagate_flags |= PROPAGATE_REPL;
        if (c->flag.force_aof) propagate_flags |= PROPAGATE_AOF;

        /* However prevent AOF / replication propagation if the command
         * implementation called preventCommandPropagation() or similar,
         * or if we don't have the call() flags to do so. */
        if (c->flag.prevent_repl_prop || c->flag.module_prevent_repl_prop || !(flags & CMD_CALL_PROPAGATE_REPL))
            propagate_flags &= ~PROPAGATE_REPL;
        if (c->flag.prevent_aof_prop || c->flag.module_prevent_aof_prop || !(flags & CMD_CALL_PROPAGATE_AOF))
            propagate_flags &= ~PROPAGATE_AOF;

        /* Call alsoPropagate() only if at least one of AOF / replication
         * propagation is needed. */
        if (propagate_flags != PROPAGATE_NONE) alsoPropagate(c->db->id, c->argv, c->argc, propagate_flags);
    }

    /* Restore the old replication flags, since call() can be executed
     * recursively. */
    c->flag.force_aof = client_old_flags.force_aof;
    c->flag.force_repl = client_old_flags.force_repl;
    c->flag.prevent_prop = client_old_flags.prevent_prop;

    /* If the client has keys tracking enabled for client side caching,
     * make sure to remember the keys it fetched via this command. For read-only
     * scripts, don't process the script, only the commands it executes. */
    if ((c->cmd->flags & CMD_READONLY) && (c->cmd->proc != evalRoCommand) && (c->cmd->proc != evalShaRoCommand) &&
        (c->cmd->proc != fcallroCommand)) {
        /* We use the tracking flag of the original external client that
         * triggered the command, but we take the keys from the actual command
         * being executed. */
        if (server.current_client && (server.current_client->flag.tracking) &&
            !(server.current_client->flag.tracking_bcast)) {
            trackingRememberKeys(server.current_client, c);
        }
    }

    if (!c->flag.blocked) {
        /* Modules may call commands in cron, in which case server.current_client
         * is not set. */
        if (server.current_client) {
            server.current_client->commands_processed++;
        }
        server.stat_numcommands++;
    }

    /* Record peak memory after each command and before the eviction that runs
     * before the next command. */
    size_t zmalloc_used = zmalloc_used_memory();
    if (zmalloc_used > server.stat_peak_memory) server.stat_peak_memory = zmalloc_used;

    /* Do some maintenance job and cleanup */
    afterCommand(c);

    /* Remember the replication offset of the client, right after its last
     * command that resulted in propagation. */
    if (old_primary_repl_offset != server.primary_repl_offset) c->woff = server.primary_repl_offset;

    /* Client pause takes effect after a transaction has finished. This needs
     * to be located after everything is propagated. */
    if (!server.in_exec && server.client_pause_in_transaction) {
        server.client_pause_in_transaction = 0;
    }

    server.executing_client = prev_client;
}

/* Used when a command that is ready for execution needs to be rejected, due to
 * various pre-execution checks. it returns the appropriate error to the client.
 * If there's a transaction is flags it as dirty, and if the command is EXEC,
 * it aborts the transaction.
 * The duration is reset, since we reject the command, and it did not record.
 * Note: 'reply' is expected to end with \r\n */
void rejectCommand(client *c, robj *reply) {
    flagTransaction(c);
    c->duration = 0;
    if (c->cmd) c->cmd->rejected_calls++;
    if (c->cmd && c->cmd->proc == execCommand) {
        execCommandAbort(c, reply->ptr);
    } else {
        /* using addReplyError* rather than addReply so that the error can be logged. */
        addReplyErrorObject(c, reply);
    }
}

void rejectCommandSds(client *c, sds s) {
    flagTransaction(c);
    c->duration = 0;
    if (c->cmd) c->cmd->rejected_calls++;
    if (c->cmd && c->cmd->proc == execCommand) {
        execCommandAbort(c, s);
        sdsfree(s);
    } else {
        /* The following frees 's'. */
        addReplyErrorSds(c, s);
    }
}

void rejectCommandFormat(client *c, const char *fmt, ...) {
    va_list ap;
    va_start(ap, fmt);
    sds s = sdscatvprintf(sdsempty(), fmt, ap);
    va_end(ap);
    /* Make sure there are no newlines in the string, otherwise invalid protocol
     * is emitted (The args come from the user, they may contain any character). */
    sdsmapchars(s, "\r\n", "  ", 2);
    rejectCommandSds(c, s);
}

/* This is called after a command in call, we can do some maintenance job in it. */
void afterCommand(client *c) {
    UNUSED(c);
    /* Should be done before trackingHandlePendingKeyInvalidations so that we
     * reply to client before invalidating cache (makes more sense) */
    postExecutionUnitOperations();

    /* Flush pending tracking invalidations. */
    trackingHandlePendingKeyInvalidations();

    clusterSlotStatsAddNetworkBytesOutForUserClient(c);

    /* Flush other pending push messages. only when we are not in nested call.
     * So the messages are not interleaved with transaction response. */
    if (!server.execution_nesting) listJoin(c->reply, server.pending_push_messages);
}

/* Check if c->cmd exists, fills `err` with details in case it doesn't.
 * Return 1 if exists. */
int commandCheckExistence(client *c, sds *err) {
    if (c->cmd) return 1;
    if (!err) return 0;
    if (isContainerCommandBySds(c->argv[0]->ptr)) {
        /* If we can't find the command but argv[0] by itself is a command
         * it means we're dealing with an invalid subcommand. Print Help. */
        sds cmd = sdsnew((char *)c->argv[0]->ptr);
        sdstoupper(cmd);
        *err = sdsnew(NULL);
        *err = sdscatprintf(*err, "unknown subcommand '%.128s'. Try %s HELP.", (char *)c->argv[1]->ptr, cmd);
        sdsfree(cmd);
    } else {
        sds args = sdsempty();
        int i;
        for (i = 1; i < c->argc && sdslen(args) < 128; i++)
            args = sdscatprintf(args, "'%.*s' ", 128 - (int)sdslen(args), (char *)c->argv[i]->ptr);
        *err = sdsnew(NULL);
        *err =
            sdscatprintf(*err, "unknown command '%.128s', with args beginning with: %s", (char *)c->argv[0]->ptr, args);
        sdsfree(args);
    }
    /* Make sure there are no newlines in the string, otherwise invalid protocol
     * is emitted (The args come from the user, they may contain any character). */
    sdsmapchars(*err, "\r\n", "  ", 2);
    return 0;
}

/* Check if c->argc is valid for c->cmd, fills `err` with details in case it isn't.
 * Return 1 if valid. */
int commandCheckArity(struct serverCommand *cmd, int argc, sds *err) {
    if ((cmd->arity > 0 && cmd->arity != argc) || (argc < -cmd->arity)) {
        if (err) {
            *err = sdsnew(NULL);
            *err = sdscatprintf(*err, "wrong number of arguments for '%s' command", cmd->fullname);
        }
        return 0;
    }

    return 1;
}

/* If we're executing a script, try to extract a set of command flags from
 * it, in case it declared them. Note this is just an attempt, we don't yet
 * know the script command is well formed.*/
uint64_t getCommandFlags(client *c) {
    uint64_t cmd_flags = c->cmd->flags;

    if (c->cmd->proc == fcallCommand || c->cmd->proc == fcallroCommand) {
        cmd_flags = fcallGetCommandFlags(c, cmd_flags);
    } else if (c->cmd->proc == evalCommand || c->cmd->proc == evalRoCommand || c->cmd->proc == evalShaCommand ||
               c->cmd->proc == evalShaRoCommand) {
        cmd_flags = evalGetCommandFlags(c, cmd_flags);
    }

    return cmd_flags;
}

/* If this function gets called we already read a whole
 * command, arguments are in the client argv/argc fields.
 * processCommand() execute the command or prepare the
 * server for a bulk read from the client.
 *
 * If C_OK is returned the client is still alive and valid and
 * other operations can be performed by the caller. Otherwise
 * if C_ERR is returned the client was destroyed (i.e. after QUIT). */
int processCommand(client *c) {
    if (!scriptIsTimedout()) {
        /* Both EXEC and scripts call call() directly so there should be
         * no way in_exec or scriptIsRunning() is 1.
         * That is unless lua_timedout, in which case client may run
         * some commands. */
        serverAssert(!server.in_exec);
        serverAssert(!scriptIsRunning());
    }

    /* in case we are starting to ProcessCommand and we already have a command we assume
     * this is a reprocessing of this command, so we do not want to perform some of the actions again. */
    int client_reprocessing_command = c->cmd ? 1 : 0;

    /* only run command filter if not reprocessing command */
    if (!client_reprocessing_command) {
        moduleCallCommandFilters(c);
        reqresAppendRequest(c);
    }

    /* Handle possible security attacks. */
    if (!strcasecmp(c->argv[0]->ptr, "host:") || !strcasecmp(c->argv[0]->ptr, "post")) {
        securityWarningCommand(c);
        return C_ERR;
    }

    /* If we're inside a module blocked context yielding that wants to avoid
     * processing clients, postpone the command. */
    if (server.busy_module_yield_flags != BUSY_MODULE_YIELD_NONE &&
        !(server.busy_module_yield_flags & BUSY_MODULE_YIELD_CLIENTS)) {
        blockPostponeClient(c);
        return C_OK;
    }

    /* Now lookup the command and check ASAP about trivial error conditions
     * such as wrong arity, bad command name and so forth.
     * In case we are reprocessing a command after it was blocked,
     * we do not have to repeat the same checks */
    if (!client_reprocessing_command) {
        struct serverCommand *cmd = c->io_parsed_cmd ? c->io_parsed_cmd : lookupCommand(c->argv, c->argc);
        c->cmd = c->lastcmd = c->realcmd = cmd;
        sds err;
        if (!commandCheckExistence(c, &err)) {
            rejectCommandSds(c, err);
            return C_OK;
        }
        if (!commandCheckArity(c->cmd, c->argc, &err)) {
            rejectCommandSds(c, err);
            return C_OK;
        }


        /* Check if the command is marked as protected and the relevant configuration allows it */
        if (c->cmd->flags & CMD_PROTECTED) {
            if ((c->cmd->proc == debugCommand && !allowProtectedAction(server.enable_debug_cmd, c)) ||
                (c->cmd->proc == moduleCommand && !allowProtectedAction(server.enable_module_cmd, c))) {
                rejectCommandFormat(c,
                                    "%s command not allowed. If the %s option is set to \"local\", "
                                    "you can run it from a local connection, otherwise you need to set this option "
                                    "in the configuration file, and then restart the server.",
                                    c->cmd->proc == debugCommand ? "DEBUG" : "MODULE",
                                    c->cmd->proc == debugCommand ? "enable-debug-command" : "enable-module-command");
                return C_OK;
            }
        }
    }

    uint64_t cmd_flags = getCommandFlags(c);

    int is_read_command =
        (cmd_flags & CMD_READONLY) || (c->cmd->proc == execCommand && (c->mstate.cmd_flags & CMD_READONLY));
    int is_write_command =
        (cmd_flags & CMD_WRITE) || (c->cmd->proc == execCommand && (c->mstate.cmd_flags & CMD_WRITE));
    int is_denyoom_command =
        (cmd_flags & CMD_DENYOOM) || (c->cmd->proc == execCommand && (c->mstate.cmd_flags & CMD_DENYOOM));
    int is_denystale_command =
        !(cmd_flags & CMD_STALE) || (c->cmd->proc == execCommand && (c->mstate.cmd_inv_flags & CMD_STALE));
    int is_denyloading_command =
        !(cmd_flags & CMD_LOADING) || (c->cmd->proc == execCommand && (c->mstate.cmd_inv_flags & CMD_LOADING));
    int is_may_replicate_command =
        (cmd_flags & (CMD_WRITE | CMD_MAY_REPLICATE)) ||
        (c->cmd->proc == execCommand && (c->mstate.cmd_flags & (CMD_WRITE | CMD_MAY_REPLICATE)));
    int is_deny_async_loading_command = (cmd_flags & CMD_NO_ASYNC_LOADING) ||
                                        (c->cmd->proc == execCommand && (c->mstate.cmd_flags & CMD_NO_ASYNC_LOADING));
    int obey_client = mustObeyClient(c);

    if (authRequired(c)) {
        /* AUTH and HELLO and no auth commands are valid even in
         * non-authenticated state. */
        if (!(c->cmd->flags & CMD_NO_AUTH)) {
            rejectCommand(c, shared.noautherr);
            return C_OK;
        }
    }

    if (c->flag.multi && c->cmd->flags & CMD_NO_MULTI) {
        rejectCommandFormat(c, "Command not allowed inside a transaction");
        return C_OK;
    }

    /* Check if the user can run this command according to the current
     * ACLs. */
    int acl_errpos;
    int acl_retval = ACLCheckAllPerm(c, &acl_errpos);
    if (acl_retval != ACL_OK) {
        addACLLogEntry(c, acl_retval, (c->flag.multi) ? ACL_LOG_CTX_MULTI : ACL_LOG_CTX_TOPLEVEL, acl_errpos, NULL,
                       NULL);
        sds msg = getAclErrorMessage(acl_retval, c->user, c->cmd, c->argv[acl_errpos]->ptr, 0);
        rejectCommandFormat(c, "-NOPERM %s", msg);
        sdsfree(msg);
        return C_OK;
    }

    /* If cluster is enabled perform the cluster redirection here.
     * However we don't perform the redirection if:
     * 1) The sender of this command is our primary.
     * 2) The command has no key arguments. */
    if (server.cluster_enabled && !mustObeyClient(c) &&
        !(!(c->cmd->flags & CMD_MOVABLE_KEYS) && c->cmd->key_specs_num == 0 && c->cmd->proc != execCommand)) {
        int error_code;
        clusterNode *n = getNodeByQuery(c, c->cmd, c->argv, c->argc, &c->slot, &error_code);
        if (n == NULL || !clusterNodeIsMyself(n)) {
            if (c->cmd->proc == execCommand) {
                discardTransaction(c);
            } else {
                flagTransaction(c);
            }
            clusterRedirectClient(c, n, c->slot, error_code);
            c->duration = 0;
            c->cmd->rejected_calls++;
            return C_OK;
        }
    }

    if (!server.cluster_enabled && c->capa & CLIENT_CAPA_REDIRECT && server.primary_host && !mustObeyClient(c) &&
        (is_write_command || (is_read_command && !c->flag.readonly))) {
        addReplyErrorSds(c, sdscatprintf(sdsempty(), "-REDIRECT %s:%d", server.primary_host, server.primary_port));
        return C_OK;
    }

    /* Disconnect some clients if total clients memory is too high. We do this
     * before key eviction, after the last command was executed and consumed
     * some client output buffer memory. */
    evictClients();
    if (server.current_client == NULL) {
        /* If we evicted ourself then abort processing the command */
        return C_ERR;
    }

    /* Handle the maxmemory directive.
     *
     * Note that we do not want to reclaim memory if we are here re-entering
     * the event loop since there is a busy Lua script running in timeout
     * condition, to avoid mixing the propagation of scripts with the
     * propagation of DELs due to eviction. */
    if (server.maxmemory && !isInsideYieldingLongCommand()) {
        int out_of_memory = (performEvictions() == EVICT_FAIL);

        /* performEvictions may evict keys, so we need flush pending tracking
         * invalidation keys. If we don't do this, we may get an invalidation
         * message after we perform operation on the key, where in fact this
         * message belongs to the old value of the key before it gets evicted.*/
        trackingHandlePendingKeyInvalidations();

        /* performEvictions may flush replica output buffers. This may result
         * in a replica, that may be the active client, to be freed. */
        if (server.current_client == NULL) return C_ERR;

        if (out_of_memory && is_denyoom_command) {
            rejectCommand(c, shared.oomerr);
            return C_OK;
        }

        /* Save out_of_memory result at command start, otherwise if we check OOM
         * in the first write within script, memory used by lua stack and
         * arguments might interfere. We need to save it for EXEC and module
         * calls too, since these can call EVAL, but avoid saving it during an
         * interrupted / yielding busy script / module. */
        server.pre_command_oom_state = out_of_memory;
    }

    /* Make sure to use a reasonable amount of memory for client side
     * caching metadata. */
    if (server.tracking_clients) trackingLimitUsedSlots();

    /* Don't accept write commands if there are problems persisting on disk
     * unless coming from our primary, in which case check the replica ignore
     * disk write error config to either log or crash. */
    int deny_write_type = writeCommandsDeniedByDiskError();
    if (deny_write_type != DISK_ERROR_TYPE_NONE && (is_write_command || c->cmd->proc == pingCommand)) {
        if (obey_client) {
            if (!server.repl_ignore_disk_write_error && c->cmd->proc != pingCommand) {
                serverPanic("Replica was unable to write command to disk.");
            } else {
                static mstime_t last_log_time_ms = 0;
                const mstime_t log_interval_ms = 10000;
                if (server.mstime > last_log_time_ms + log_interval_ms) {
                    last_log_time_ms = server.mstime;
                    serverLog(LL_WARNING, "Replica is applying a command even though "
                                          "it is unable to write to disk.");
                }
            }
        } else {
            sds err = writeCommandsGetDiskErrorMessage(deny_write_type);
            /* remove the newline since rejectCommandSds adds it. */
            sdssubstr(err, 0, sdslen(err) - 2);
            rejectCommandSds(c, err);
            return C_OK;
        }
    }

    /* Don't accept write commands if there are not enough good replicas and
     * user configured the min-replicas-to-write option. */
    if (is_write_command && !checkGoodReplicasStatus()) {
        rejectCommand(c, shared.noreplicaserr);
        return C_OK;
    }

    /* Don't accept write commands if this is a read only replica. But
     * accept write commands if this is our primary. */
    if (server.primary_host && server.repl_replica_ro && !obey_client && is_write_command) {
        rejectCommand(c, shared.roreplicaerr);
        return C_OK;
    }

    /* Only allow a subset of commands in the context of Pub/Sub if the
     * connection is in RESP2 mode. With RESP3 there are no limits. */
    if ((c->flag.pubsub && c->resp == 2) && c->cmd->proc != pingCommand && c->cmd->proc != subscribeCommand &&
        c->cmd->proc != ssubscribeCommand && c->cmd->proc != unsubscribeCommand &&
        c->cmd->proc != sunsubscribeCommand && c->cmd->proc != psubscribeCommand &&
        c->cmd->proc != punsubscribeCommand && c->cmd->proc != quitCommand && c->cmd->proc != resetCommand) {
        rejectCommandFormat(c,
                            "Can't execute '%s': only (P|S)SUBSCRIBE / "
                            "(P|S)UNSUBSCRIBE / PING / QUIT / RESET are allowed in this context",
                            c->cmd->fullname);
        return C_OK;
    }

    /* Only allow commands with flag "t", such as INFO, REPLICAOF and so on,
     * when replica-serve-stale-data is no and we are a replica with a broken
     * link with primary. */
    if (server.primary_host && server.repl_state != REPL_STATE_CONNECTED && server.repl_serve_stale_data == 0 &&
        is_denystale_command) {
        rejectCommand(c, shared.primarydownerr);
        return C_OK;
    }

    /* Loading DB? Return an error if the command has not the
     * CMD_LOADING flag. */
    if (server.loading && !server.async_loading && is_denyloading_command) {
        rejectCommand(c, shared.loadingerr);
        return C_OK;
    }

    /* During async-loading, block certain commands. */
    if (server.async_loading && is_deny_async_loading_command) {
        rejectCommand(c, shared.loadingerr);
        return C_OK;
    }

    /* when a busy job is being done (script / module)
     * Only allow a limited number of commands.
     * Note that we need to allow the transactions commands, otherwise clients
     * sending a transaction with pipelining without error checking, may have
     * the MULTI plus a few initial commands refused, then the timeout
     * condition resolves, and the bottom-half of the transaction gets
     * executed, see Github PR #7022. */
    if (isInsideYieldingLongCommand() && !(c->cmd->flags & CMD_ALLOW_BUSY)) {
        if (server.busy_module_yield_flags && server.busy_module_yield_reply) {
            rejectCommandFormat(c, "-BUSY %s", server.busy_module_yield_reply);
        } else if (server.busy_module_yield_flags) {
            rejectCommand(c, shared.slowmoduleerr);
        } else if (scriptIsEval()) {
            rejectCommand(c, shared.slowevalerr);
        } else {
            rejectCommand(c, shared.slowscripterr);
        }
        return C_OK;
    }

    /* Prevent a replica from sending commands that access the keyspace.
     * The main objective here is to prevent abuse of client pause check
     * from which replicas are exempt. */
    if (c->flag.replica && (is_may_replicate_command || is_write_command || is_read_command)) {
        rejectCommandFormat(c, "Replica can't interact with the keyspace");
        return C_OK;
    }

    /* If the server is paused, block the client until
     * the pause has ended. Replicas are never paused. */
    if (!c->flag.replica && ((isPausedActions(PAUSE_ACTION_CLIENT_ALL)) ||
                             ((isPausedActions(PAUSE_ACTION_CLIENT_WRITE)) && is_may_replicate_command))) {
        blockPostponeClient(c);
        return C_OK;
    }

    /* Exec the command */
    if (c->flag.multi && c->cmd->proc != execCommand && c->cmd->proc != discardCommand &&
        c->cmd->proc != multiCommand && c->cmd->proc != watchCommand && c->cmd->proc != quitCommand &&
        c->cmd->proc != resetCommand) {
        queueMultiCommand(c, cmd_flags);
        addReply(c, shared.queued);
    } else {
        int flags = CMD_CALL_FULL;
        if (client_reprocessing_command) flags |= CMD_CALL_REPROCESSING;
        call(c, flags);
        if (listLength(server.ready_keys) && !isInsideYieldingLongCommand()) handleClientsBlockedOnKeys();
    }
    return C_OK;
}

/* ====================== Error lookup and execution ===================== */

void incrementErrorCount(const char *fullerr, size_t namelen) {
    void *result;
    if (!raxFind(server.errors, (unsigned char *)fullerr, namelen, &result)) {
        struct serverError *error = zmalloc(sizeof(*error));
        error->count = 1;
        raxInsert(server.errors, (unsigned char *)fullerr, namelen, error, NULL);
    } else {
        struct serverError *error = result;
        error->count++;
    }
}

/*================================== Shutdown =============================== */

/* Close listening sockets. Also unlink the unix domain socket if
 * unlink_unix_socket is non-zero. */
void closeListeningSockets(int unlink_unix_socket) {
    int j;

    for (int i = 0; i < CONN_TYPE_MAX; i++) {
        connListener *listener = &server.listeners[i];
        if (listener->ct == NULL) continue;

        for (j = 0; j < listener->count; j++) close(listener->fd[j]);
    }

    if (server.cluster_enabled)
        for (j = 0; j < server.clistener.count; j++) close(server.clistener.fd[j]);
    if (unlink_unix_socket && server.unixsocket) {
        serverLog(LL_NOTICE, "Removing the unix socket file.");
        if (unlink(server.unixsocket) != 0)
            serverLog(LL_WARNING, "Error removing the unix socket file: %s", strerror(errno));
    }
}

/* Prepare for shutting down the server. Flags:
 *
 * - SHUTDOWN_SAVE: Save a database dump even if the server is configured not to
 *   save any dump.
 *
 * - SHUTDOWN_NOSAVE: Don't save any database dump even if the server is
 *   configured to save one.
 *
 * - SHUTDOWN_NOW: Don't wait for replicas to catch up before shutting down.
 *
 * - SHUTDOWN_FORCE: Ignore errors writing AOF and RDB files on disk, which
 *   would normally prevent a shutdown.
 *
 * Unless SHUTDOWN_NOW is set and if any replicas are lagging behind, C_ERR is
 * returned and server.shutdown_mstime is set to a timestamp to allow a grace
 * period for the replicas to catch up. This is checked and handled by
 * serverCron() which completes the shutdown as soon as possible.
 *
 * If shutting down fails due to errors writing RDB or AOF files, C_ERR is
 * returned and an error is logged. If the flag SHUTDOWN_FORCE is set, these
 * errors are logged but ignored and C_OK is returned.
 *
 * On success, this function returns C_OK and then it's OK to call exit(0). */
int prepareForShutdown(int flags) {
    if (isShutdownInitiated()) return C_ERR;

    /* When SHUTDOWN is called while the server is loading a dataset in
     * memory we need to make sure no attempt is performed to save
     * the dataset on shutdown (otherwise it could overwrite the current DB
     * with half-read data).
     *
     * Also when in Sentinel mode clear the SAVE flag and force NOSAVE. */
    if (server.loading || server.sentinel_mode) flags = (flags & ~SHUTDOWN_SAVE) | SHUTDOWN_NOSAVE;

    server.shutdown_flags = flags;

    serverLog(LL_NOTICE, "User requested shutdown...");
    if (server.supervised_mode == SUPERVISED_SYSTEMD) serverCommunicateSystemd("STOPPING=1\n");

    /* If we have any replicas, let them catch up the replication offset before
     * we shut down, to avoid data loss. */
    if (!(flags & SHUTDOWN_NOW) && server.shutdown_timeout != 0 && !isReadyToShutdown()) {
        server.shutdown_mstime = server.mstime + server.shutdown_timeout * 1000;
        if (!isPausedActions(PAUSE_ACTION_REPLICA)) sendGetackToReplicas();
        pauseActions(PAUSE_DURING_SHUTDOWN, LLONG_MAX, PAUSE_ACTIONS_CLIENT_WRITE_SET);
        serverLog(LL_NOTICE, "Waiting for replicas before shutting down.");
        return C_ERR;
    }

    return finishShutdown();
}

static inline int isShutdownInitiated(void) {
    return server.shutdown_mstime != 0;
}

/* Returns 0 if there are any replicas which are lagging in replication which we
 * need to wait for before shutting down. Returns 1 if we're ready to shut
 * down now. */
int isReadyToShutdown(void) {
    if (listLength(server.replicas) == 0) return 1; /* No replicas. */

    listIter li;
    listNode *ln;
    listRewind(server.replicas, &li);
    while ((ln = listNext(&li)) != NULL) {
        client *replica = listNodeValue(ln);
        if (replica->repl_ack_off != server.primary_repl_offset) return 0;
    }
    return 1;
}

static void cancelShutdown(void) {
    server.shutdown_asap = 0;
    server.shutdown_flags = 0;
    server.shutdown_mstime = 0;
    server.last_sig_received = 0;
    replyToClientsBlockedOnShutdown();
    unpauseActions(PAUSE_DURING_SHUTDOWN);
}

/* Returns C_OK if shutdown was aborted and C_ERR if shutdown wasn't ongoing. */
int abortShutdown(void) {
    if (isShutdownInitiated()) {
        cancelShutdown();
    } else if (server.shutdown_asap) {
        /* Signal handler has requested shutdown, but it hasn't been initiated
         * yet. Just clear the flag. */
        server.shutdown_asap = 0;
    } else {
        /* Shutdown neither initiated nor requested. */
        return C_ERR;
    }
    serverLog(LL_NOTICE, "Shutdown manually aborted.");
    return C_OK;
}

/* The final step of the shutdown sequence. Returns C_OK if the shutdown
 * sequence was successful and it's OK to call exit(). If C_ERR is returned,
 * it's not safe to call exit(). */
int finishShutdown(void) {
    int save = server.shutdown_flags & SHUTDOWN_SAVE;
    int nosave = server.shutdown_flags & SHUTDOWN_NOSAVE;
    int force = server.shutdown_flags & SHUTDOWN_FORCE;

    /* Log a warning for each replica that is lagging. */
    listIter replicas_iter;
    listNode *replicas_list_node;
    int num_replicas = 0, num_lagging_replicas = 0;
    listRewind(server.replicas, &replicas_iter);
    while ((replicas_list_node = listNext(&replicas_iter)) != NULL) {
        client *replica = listNodeValue(replicas_list_node);
        num_replicas++;
        if (replica->repl_ack_off != server.primary_repl_offset) {
            num_lagging_replicas++;
            long lag = replica->repl_state == REPLICA_STATE_ONLINE ? time(NULL) - replica->repl_ack_time : 0;
            serverLog(LL_NOTICE, "Lagging replica %s reported offset %lld behind master, lag=%ld, state=%s.",
                      replicationGetReplicaName(replica), server.primary_repl_offset - replica->repl_ack_off, lag,
                      replstateToString(replica->repl_state));
        }
    }
    if (num_replicas > 0) {
        serverLog(LL_NOTICE, "%d of %d replicas are in sync when shutting down.", num_replicas - num_lagging_replicas,
                  num_replicas);
    }

    /* Kill all the Lua debugger forked sessions. */
    ldbKillForkedSessions();

    /* Kill the saving child if there is a background saving in progress.
       We want to avoid race conditions, for instance our saving child may
       overwrite the synchronous saving did by SHUTDOWN. */
    if (server.child_type == CHILD_TYPE_RDB) {
        serverLog(LL_WARNING, "There is a child saving an .rdb. Killing it!");
        killRDBChild();
        /* Note that, in killRDBChild normally has backgroundSaveDoneHandler
         * doing it's cleanup, but in this case this code will not be reached,
         * so we need to call rdbRemoveTempFile which will close fd(in order
         * to unlink file actually) in background thread.
         * The temp rdb file fd may won't be closed when the server exits quickly,
         * but OS will close this fd when process exits. */
        rdbRemoveTempFile(server.child_pid, 0);
    }

    /* Kill module child if there is one. */
    if (server.child_type == CHILD_TYPE_MODULE) {
        serverLog(LL_WARNING, "There is a module fork child. Killing it!");
        TerminateModuleForkChild(server.child_pid, 0);
    }

    /* Kill the AOF saving child as the AOF we already have may be longer
     * but contains the full dataset anyway. */
    if (server.child_type == CHILD_TYPE_AOF) {
        /* If we have AOF enabled but haven't written the AOF yet, don't
         * shutdown or else the dataset will be lost. */
        if (server.aof_state == AOF_WAIT_REWRITE) {
            if (force) {
                serverLog(LL_WARNING, "Writing initial AOF. Exit anyway.");
            } else {
                serverLog(LL_WARNING, "Writing initial AOF, can't exit.");
                if (server.supervised_mode == SUPERVISED_SYSTEMD)
                    serverCommunicateSystemd("STATUS=Writing initial AOF, can't exit.\n");
                goto error;
            }
        }
        serverLog(LL_WARNING, "There is a child rewriting the AOF. Killing it!");
        killAppendOnlyChild();
    }
    if (server.aof_state != AOF_OFF) {
        /* Append only file: flush buffers and fsync() the AOF at exit */
        serverLog(LL_NOTICE, "Calling fsync() on the AOF file.");
        flushAppendOnlyFile(1);
        if (valkey_fsync(server.aof_fd) == -1) {
            serverLog(LL_WARNING, "Fail to fsync the AOF file: %s.", strerror(errno));
        }
    }

    /* Create a new RDB file before exiting. */
    if ((server.saveparamslen > 0 && !nosave) || save) {
        serverLog(LL_NOTICE, "Saving the final RDB snapshot before exiting.");
        if (server.supervised_mode == SUPERVISED_SYSTEMD)
            serverCommunicateSystemd("STATUS=Saving the final RDB snapshot\n");
        /* Snapshotting. Perform a SYNC SAVE and exit */
        rdbSaveInfo rsi, *rsiptr;
        rsiptr = rdbPopulateSaveInfo(&rsi);
        /* Keep the page cache since it's likely to restart soon */
        if (rdbSave(REPLICA_REQ_NONE, server.rdb_filename, rsiptr, RDBFLAGS_KEEP_CACHE) != C_OK) {
            /* Ooops.. error saving! The best we can do is to continue
             * operating. Note that if there was a background saving process,
             * in the next cron() the server will be notified that the background
             * saving aborted, handling special stuff like replicas pending for
             * synchronization... */
            if (force) {
                serverLog(LL_WARNING, "Error trying to save the DB. Exit anyway.");
            } else {
                serverLog(LL_WARNING, "Error trying to save the DB, can't exit.");
                if (server.supervised_mode == SUPERVISED_SYSTEMD)
                    serverCommunicateSystemd("STATUS=Error trying to save the DB, can't exit.\n");
                goto error;
            }
        }
    }

    /* Free the AOF manifest. */
    if (server.aof_manifest) aofManifestFree(server.aof_manifest);

    /* Fire the shutdown modules event. */
    moduleFireServerEvent(VALKEYMODULE_EVENT_SHUTDOWN, 0, NULL);

    /* Remove the pid file if possible and needed. */
    if (server.daemonize || server.pidfile) {
        serverLog(LL_NOTICE, "Removing the pid file.");
        unlink(server.pidfile);
    }

    /* Best effort flush of replica output buffers, so that we hopefully
     * send them pending writes. */
    flushReplicasOutputBuffers();

    /* Close the listening sockets. Apparently this allows faster restarts. */
    closeListeningSockets(1);

#if !defined(__sun)
    /* Unlock the cluster config file before shutdown */
    if (server.cluster_enabled && server.cluster_config_file_lock_fd != -1) {
        flock(server.cluster_config_file_lock_fd, LOCK_UN | LOCK_NB);
    }
#endif /* __sun */


    serverLog(LL_WARNING, "%s is now ready to exit, bye bye...", server.sentinel_mode ? "Sentinel" : "Valkey");
    return C_OK;

error:
    serverLog(LL_WARNING, "Errors trying to shut down the server. Check the logs for more information.");
    cancelShutdown();
    return C_ERR;
}

/*================================== Commands =============================== */

/* Sometimes the server cannot accept write commands because there is a persistence
 * error with the RDB or AOF file, and the server is configured in order to stop
 * accepting writes in such situation. This function returns if such a
 * condition is active, and the type of the condition.
 *
 * Function return values:
 *
 * DISK_ERROR_TYPE_NONE:    No problems, we can accept writes.
 * DISK_ERROR_TYPE_AOF:     Don't accept writes: AOF errors.
 * DISK_ERROR_TYPE_RDB:     Don't accept writes: RDB errors.
 */
int writeCommandsDeniedByDiskError(void) {
    if (server.stop_writes_on_bgsave_err && server.saveparamslen > 0 && server.lastbgsave_status == C_ERR) {
        return DISK_ERROR_TYPE_RDB;
    } else if (server.aof_state != AOF_OFF) {
        if (server.aof_last_write_status == C_ERR) {
            return DISK_ERROR_TYPE_AOF;
        }
        /* AOF fsync error. */
        int aof_bio_fsync_status = atomic_load_explicit(&server.aof_bio_fsync_status, memory_order_acquire);
        if (aof_bio_fsync_status == C_ERR) {
            server.aof_last_write_errno = atomic_load_explicit(&server.aof_bio_fsync_errno, memory_order_relaxed);
            return DISK_ERROR_TYPE_AOF;
        }
    }

    return DISK_ERROR_TYPE_NONE;
}

sds writeCommandsGetDiskErrorMessage(int error_code) {
    sds ret = NULL;
    if (error_code == DISK_ERROR_TYPE_RDB) {
        ret = sdsdup(shared.bgsaveerr->ptr);
    } else {
        ret = sdscatfmt(sdsempty(), "-MISCONF Errors writing to the AOF file: %s\r\n",
                        strerror(server.aof_last_write_errno));
    }
    return ret;
}

/* The PING command. It works in a different way if the client is in
 * in Pub/Sub mode. */
void pingCommand(client *c) {
    /* The command takes zero or one arguments. */
    if (c->argc > 2) {
        addReplyErrorArity(c);
        return;
    }

    if (c->flag.pubsub && c->resp == 2) {
        addReply(c, shared.mbulkhdr[2]);
        addReplyBulkCBuffer(c, "pong", 4);
        if (c->argc == 1)
            addReplyBulkCBuffer(c, "", 0);
        else
            addReplyBulk(c, c->argv[1]);
    } else {
        if (c->argc == 1)
            addReply(c, shared.pong);
        else
            addReplyBulk(c, c->argv[1]);
    }
}

void echoCommand(client *c) {
    addReplyBulk(c, c->argv[1]);
}

void timeCommand(client *c) {
    addReplyArrayLen(c, 2);
    addReplyBulkLongLong(c, server.unixtime);
    addReplyBulkLongLong(c, server.ustime - ((long long)server.unixtime) * 1000000);
}

typedef struct replyFlagNames {
    uint64_t flag;
    const char *name;
} replyFlagNames;

/* Helper function to output flags. */
void addReplyCommandFlags(client *c, uint64_t flags, replyFlagNames *replyFlags) {
    int count = 0, j = 0;
    /* Count them so we don't have to use deferred reply. */
    while (replyFlags[j].name) {
        if (flags & replyFlags[j].flag) count++;
        j++;
    }

    addReplySetLen(c, count);
    j = 0;
    while (replyFlags[j].name) {
        if (flags & replyFlags[j].flag) addReplyStatus(c, replyFlags[j].name);
        j++;
    }
}

void addReplyFlagsForCommand(client *c, struct serverCommand *cmd) {
    replyFlagNames flagNames[] = {{CMD_WRITE, "write"},
                                  {CMD_READONLY, "readonly"},
                                  {CMD_DENYOOM, "denyoom"},
                                  {CMD_MODULE, "module"},
                                  {CMD_ADMIN, "admin"},
                                  {CMD_PUBSUB, "pubsub"},
                                  {CMD_NOSCRIPT, "noscript"},
                                  {CMD_BLOCKING, "blocking"},
                                  {CMD_LOADING, "loading"},
                                  {CMD_STALE, "stale"},
                                  {CMD_SKIP_MONITOR, "skip_monitor"},
                                  {CMD_SKIP_SLOWLOG, "skip_slowlog"},
                                  {CMD_ASKING, "asking"},
                                  {CMD_FAST, "fast"},
                                  {CMD_NO_AUTH, "no_auth"},
                                  /* {CMD_MAY_REPLICATE,     "may_replicate"},, Hidden on purpose */
                                  /* {CMD_SENTINEL,          "sentinel"}, Hidden on purpose */
                                  /* {CMD_ONLY_SENTINEL,     "only_sentinel"}, Hidden on purpose */
                                  {CMD_NO_MANDATORY_KEYS, "no_mandatory_keys"},
                                  /* {CMD_PROTECTED,         "protected"}, Hidden on purpose */
                                  {CMD_NO_ASYNC_LOADING, "no_async_loading"},
                                  {CMD_NO_MULTI, "no_multi"},
                                  {CMD_MOVABLE_KEYS, "movablekeys"},
                                  {CMD_ALLOW_BUSY, "allow_busy"},
                                  /* {CMD_TOUCHES_ARBITRARY_KEYS,  "TOUCHES_ARBITRARY_KEYS"}, Hidden on purpose */
                                  {0, NULL}};
    addReplyCommandFlags(c, cmd->flags, flagNames);
}

void addReplyDocFlagsForCommand(client *c, struct serverCommand *cmd) {
    replyFlagNames docFlagNames[] = {{CMD_DOC_DEPRECATED, "deprecated"}, {CMD_DOC_SYSCMD, "syscmd"}, {0, NULL}};
    addReplyCommandFlags(c, cmd->doc_flags, docFlagNames);
}

void addReplyFlagsForKeyArgs(client *c, uint64_t flags) {
    replyFlagNames docFlagNames[] = {{CMD_KEY_RO, "RO"},
                                     {CMD_KEY_RW, "RW"},
                                     {CMD_KEY_OW, "OW"},
                                     {CMD_KEY_RM, "RM"},
                                     {CMD_KEY_ACCESS, "access"},
                                     {CMD_KEY_UPDATE, "update"},
                                     {CMD_KEY_INSERT, "insert"},
                                     {CMD_KEY_DELETE, "delete"},
                                     {CMD_KEY_NOT_KEY, "not_key"},
                                     {CMD_KEY_INCOMPLETE, "incomplete"},
                                     {CMD_KEY_VARIABLE_FLAGS, "variable_flags"},
                                     {0, NULL}};
    addReplyCommandFlags(c, flags, docFlagNames);
}

/* Must match serverCommandArgType */
const char *ARG_TYPE_STR[] = {
    "string", "integer", "double", "key", "pattern", "unix-time", "pure-token", "oneof", "block",
};

void addReplyFlagsForArg(client *c, uint64_t flags) {
    replyFlagNames argFlagNames[] = {{CMD_ARG_OPTIONAL, "optional"},
                                     {CMD_ARG_MULTIPLE, "multiple"},
                                     {CMD_ARG_MULTIPLE_TOKEN, "multiple_token"},
                                     {0, NULL}};
    addReplyCommandFlags(c, flags, argFlagNames);
}

void addReplyCommandArgList(client *c, struct serverCommandArg *args, int num_args) {
    addReplyArrayLen(c, num_args);
    for (int j = 0; j < num_args; j++) {
        /* Count our reply len so we don't have to use deferred reply. */
        int has_display_text = 1;
        long maplen = 2;
        if (args[j].key_spec_index != -1) maplen++;
        if (args[j].token) maplen++;
        if (args[j].summary) maplen++;
        if (args[j].since) maplen++;
        if (args[j].deprecated_since) maplen++;
        if (args[j].flags) maplen++;
        if (args[j].type == ARG_TYPE_ONEOF || args[j].type == ARG_TYPE_BLOCK) {
            has_display_text = 0;
            maplen++;
        }
        if (has_display_text) maplen++;
        addReplyMapLen(c, maplen);

        addReplyBulkCString(c, "name");
        addReplyBulkCString(c, args[j].name);

        addReplyBulkCString(c, "type");
        addReplyBulkCString(c, ARG_TYPE_STR[args[j].type]);

        if (has_display_text) {
            addReplyBulkCString(c, "display_text");
            addReplyBulkCString(c, args[j].display_text ? args[j].display_text : args[j].name);
        }
        if (args[j].key_spec_index != -1) {
            addReplyBulkCString(c, "key_spec_index");
            addReplyLongLong(c, args[j].key_spec_index);
        }
        if (args[j].token) {
            addReplyBulkCString(c, "token");
            addReplyBulkCString(c, args[j].token);
        }
        if (args[j].summary) {
            addReplyBulkCString(c, "summary");
            addReplyBulkCString(c, args[j].summary);
        }
        if (args[j].since) {
            addReplyBulkCString(c, "since");
            addReplyBulkCString(c, args[j].since);
        }
        if (args[j].deprecated_since) {
            addReplyBulkCString(c, "deprecated_since");
            addReplyBulkCString(c, args[j].deprecated_since);
        }
        if (args[j].flags) {
            addReplyBulkCString(c, "flags");
            addReplyFlagsForArg(c, args[j].flags);
        }
        if (args[j].type == ARG_TYPE_ONEOF || args[j].type == ARG_TYPE_BLOCK) {
            addReplyBulkCString(c, "arguments");
            addReplyCommandArgList(c, args[j].subargs, args[j].num_args);
        }
    }
}

#ifdef LOG_REQ_RES

void addReplyJson(client *c, struct jsonObject *rs) {
    addReplyMapLen(c, rs->length);

    for (int i = 0; i < rs->length; i++) {
        struct jsonObjectElement *curr = &rs->elements[i];
        addReplyBulkCString(c, curr->key);
        switch (curr->type) {
        case (JSON_TYPE_BOOLEAN): addReplyBool(c, curr->value.boolean); break;
        case (JSON_TYPE_INTEGER): addReplyLongLong(c, curr->value.integer); break;
        case (JSON_TYPE_STRING): addReplyBulkCString(c, curr->value.string); break;
        case (JSON_TYPE_OBJECT): addReplyJson(c, curr->value.object); break;
        case (JSON_TYPE_ARRAY):
            addReplyArrayLen(c, curr->value.array.length);
            for (int k = 0; k < curr->value.array.length; k++) {
                struct jsonObject *object = curr->value.array.objects[k];
                addReplyJson(c, object);
            }
            break;
        default: serverPanic("Invalid JSON type %d", curr->type);
        }
    }
}

#endif

void addReplyCommandHistory(client *c, struct serverCommand *cmd) {
    addReplySetLen(c, cmd->num_history);
    for (int j = 0; j < cmd->num_history; j++) {
        addReplyArrayLen(c, 2);
        addReplyBulkCString(c, cmd->history[j].since);
        addReplyBulkCString(c, cmd->history[j].changes);
    }
}

void addReplyCommandTips(client *c, struct serverCommand *cmd) {
    addReplySetLen(c, cmd->num_tips);
    for (int j = 0; j < cmd->num_tips; j++) {
        addReplyBulkCString(c, cmd->tips[j]);
    }
}

void addReplyCommandKeySpecs(client *c, struct serverCommand *cmd) {
    addReplySetLen(c, cmd->key_specs_num);
    for (int i = 0; i < cmd->key_specs_num; i++) {
        int maplen = 3;
        if (cmd->key_specs[i].notes) maplen++;

        addReplyMapLen(c, maplen);

        if (cmd->key_specs[i].notes) {
            addReplyBulkCString(c, "notes");
            addReplyBulkCString(c, cmd->key_specs[i].notes);
        }

        addReplyBulkCString(c, "flags");
        addReplyFlagsForKeyArgs(c, cmd->key_specs[i].flags);

        addReplyBulkCString(c, "begin_search");
        switch (cmd->key_specs[i].begin_search_type) {
        case KSPEC_BS_UNKNOWN:
            addReplyMapLen(c, 2);
            addReplyBulkCString(c, "type");
            addReplyBulkCString(c, "unknown");

            addReplyBulkCString(c, "spec");
            addReplyMapLen(c, 0);
            break;
        case KSPEC_BS_INDEX:
            addReplyMapLen(c, 2);
            addReplyBulkCString(c, "type");
            addReplyBulkCString(c, "index");

            addReplyBulkCString(c, "spec");
            addReplyMapLen(c, 1);
            addReplyBulkCString(c, "index");
            addReplyLongLong(c, cmd->key_specs[i].bs.index.pos);
            break;
        case KSPEC_BS_KEYWORD:
            addReplyMapLen(c, 2);
            addReplyBulkCString(c, "type");
            addReplyBulkCString(c, "keyword");

            addReplyBulkCString(c, "spec");
            addReplyMapLen(c, 2);
            addReplyBulkCString(c, "keyword");
            addReplyBulkCString(c, cmd->key_specs[i].bs.keyword.keyword);
            addReplyBulkCString(c, "startfrom");
            addReplyLongLong(c, cmd->key_specs[i].bs.keyword.startfrom);
            break;
        default: serverPanic("Invalid begin_search key spec type %d", cmd->key_specs[i].begin_search_type);
        }

        addReplyBulkCString(c, "find_keys");
        switch (cmd->key_specs[i].find_keys_type) {
        case KSPEC_FK_UNKNOWN:
            addReplyMapLen(c, 2);
            addReplyBulkCString(c, "type");
            addReplyBulkCString(c, "unknown");

            addReplyBulkCString(c, "spec");
            addReplyMapLen(c, 0);
            break;
        case KSPEC_FK_RANGE:
            addReplyMapLen(c, 2);
            addReplyBulkCString(c, "type");
            addReplyBulkCString(c, "range");

            addReplyBulkCString(c, "spec");
            addReplyMapLen(c, 3);
            addReplyBulkCString(c, "lastkey");
            addReplyLongLong(c, cmd->key_specs[i].fk.range.lastkey);
            addReplyBulkCString(c, "keystep");
            addReplyLongLong(c, cmd->key_specs[i].fk.range.keystep);
            addReplyBulkCString(c, "limit");
            addReplyLongLong(c, cmd->key_specs[i].fk.range.limit);
            break;
        case KSPEC_FK_KEYNUM:
            addReplyMapLen(c, 2);
            addReplyBulkCString(c, "type");
            addReplyBulkCString(c, "keynum");

            addReplyBulkCString(c, "spec");
            addReplyMapLen(c, 3);
            addReplyBulkCString(c, "keynumidx");
            addReplyLongLong(c, cmd->key_specs[i].fk.keynum.keynumidx);
            addReplyBulkCString(c, "firstkey");
            addReplyLongLong(c, cmd->key_specs[i].fk.keynum.firstkey);
            addReplyBulkCString(c, "keystep");
            addReplyLongLong(c, cmd->key_specs[i].fk.keynum.keystep);
            break;
        default: serverPanic("Invalid find_keys key spec type %d", cmd->key_specs[i].begin_search_type);
        }
    }
}

/* Reply with an array of sub-command using the provided reply callback. */
void addReplyCommandSubCommands(client *c,
                                struct serverCommand *cmd,
                                void (*reply_function)(client *, struct serverCommand *),
                                int use_map) {
    if (!cmd->subcommands_dict) {
        addReplySetLen(c, 0);
        return;
    }

    if (use_map)
        addReplyMapLen(c, dictSize(cmd->subcommands_dict));
    else
        addReplyArrayLen(c, dictSize(cmd->subcommands_dict));
    dictEntry *de;
    dictIterator *di = dictGetSafeIterator(cmd->subcommands_dict);
    while ((de = dictNext(di)) != NULL) {
        struct serverCommand *sub = (struct serverCommand *)dictGetVal(de);
        if (use_map) addReplyBulkCBuffer(c, sub->fullname, sdslen(sub->fullname));
        reply_function(c, sub);
    }
    dictReleaseIterator(di);
}

/* Output the representation of a server command. Used by the COMMAND command and COMMAND INFO. */
void addReplyCommandInfo(client *c, struct serverCommand *cmd) {
    if (!cmd) {
        addReplyNull(c);
    } else {
        int firstkey = 0, lastkey = 0, keystep = 0;
        if (cmd->legacy_range_key_spec.begin_search_type != KSPEC_BS_INVALID) {
            firstkey = cmd->legacy_range_key_spec.bs.index.pos;
            lastkey = cmd->legacy_range_key_spec.fk.range.lastkey;
            if (lastkey >= 0) lastkey += firstkey;
            keystep = cmd->legacy_range_key_spec.fk.range.keystep;
        }

        addReplyArrayLen(c, 10);
        addReplyBulkCBuffer(c, cmd->fullname, sdslen(cmd->fullname));
        addReplyLongLong(c, cmd->arity);
        addReplyFlagsForCommand(c, cmd);
        addReplyLongLong(c, firstkey);
        addReplyLongLong(c, lastkey);
        addReplyLongLong(c, keystep);
        addReplyCommandCategories(c, cmd);
        addReplyCommandTips(c, cmd);
        addReplyCommandKeySpecs(c, cmd);
        addReplyCommandSubCommands(c, cmd, addReplyCommandInfo, 0);
    }
}

/* Output the representation of a server command. Used by the COMMAND DOCS. */
void addReplyCommandDocs(client *c, struct serverCommand *cmd) {
    /* Count our reply len so we don't have to use deferred reply. */
    long maplen = 1;
    if (cmd->summary) maplen++;
    if (cmd->since) maplen++;
    if (cmd->flags & CMD_MODULE) maplen++;
    if (cmd->complexity) maplen++;
    if (cmd->doc_flags) maplen++;
    if (cmd->deprecated_since) maplen++;
    if (cmd->replaced_by) maplen++;
    if (cmd->history) maplen++;
#ifdef LOG_REQ_RES
    if (cmd->reply_schema) maplen++;
#endif
    if (cmd->args) maplen++;
    if (cmd->subcommands_dict) maplen++;
    addReplyMapLen(c, maplen);

    if (cmd->summary) {
        addReplyBulkCString(c, "summary");
        addReplyBulkCString(c, cmd->summary);
    }
    if (cmd->since) {
        addReplyBulkCString(c, "since");
        addReplyBulkCString(c, cmd->since);
    }

    /* Always have the group, for module commands the group is always "module". */
    addReplyBulkCString(c, "group");
    addReplyBulkCString(c, commandGroupStr(cmd->group));

    if (cmd->complexity) {
        addReplyBulkCString(c, "complexity");
        addReplyBulkCString(c, cmd->complexity);
    }
    if (cmd->flags & CMD_MODULE) {
        addReplyBulkCString(c, "module");
        addReplyBulkCString(c, moduleNameFromCommand(cmd));
    }
    if (cmd->doc_flags) {
        addReplyBulkCString(c, "doc_flags");
        addReplyDocFlagsForCommand(c, cmd);
    }
    if (cmd->deprecated_since) {
        addReplyBulkCString(c, "deprecated_since");
        addReplyBulkCString(c, cmd->deprecated_since);
    }
    if (cmd->replaced_by) {
        addReplyBulkCString(c, "replaced_by");
        addReplyBulkCString(c, cmd->replaced_by);
    }
    if (cmd->history) {
        addReplyBulkCString(c, "history");
        addReplyCommandHistory(c, cmd);
    }
#ifdef LOG_REQ_RES
    if (cmd->reply_schema) {
        addReplyBulkCString(c, "reply_schema");
        addReplyJson(c, cmd->reply_schema);
    }
#endif
    if (cmd->args) {
        addReplyBulkCString(c, "arguments");
        addReplyCommandArgList(c, cmd->args, cmd->num_args);
    }
    if (cmd->subcommands_dict) {
        addReplyBulkCString(c, "subcommands");
        addReplyCommandSubCommands(c, cmd, addReplyCommandDocs, 1);
    }
}

/* Helper for COMMAND GETKEYS and GETKEYSANDFLAGS */
void getKeysSubcommandImpl(client *c, int with_flags) {
    struct serverCommand *cmd = lookupCommand(c->argv + 2, c->argc - 2);
    getKeysResult result;
    initGetKeysResult(&result);
    int j;

    if (!cmd) {
        addReplyError(c, "Invalid command specified");
        return;
    } else if (!doesCommandHaveKeys(cmd)) {
        addReplyError(c, "The command has no key arguments");
        return;
    } else if ((cmd->arity > 0 && cmd->arity != c->argc - 2) || ((c->argc - 2) < -cmd->arity)) {
        addReplyError(c, "Invalid number of arguments specified for command");
        return;
    }

    if (!getKeysFromCommandWithSpecs(cmd, c->argv + 2, c->argc - 2, GET_KEYSPEC_DEFAULT, &result)) {
        if (cmd->flags & CMD_NO_MANDATORY_KEYS) {
            addReplyArrayLen(c, 0);
        } else {
            addReplyError(c, "Invalid arguments specified for command");
        }
    } else {
        addReplyArrayLen(c, result.numkeys);
        for (j = 0; j < result.numkeys; j++) {
            if (!with_flags) {
                addReplyBulk(c, c->argv[result.keys[j].pos + 2]);
            } else {
                addReplyArrayLen(c, 2);
                addReplyBulk(c, c->argv[result.keys[j].pos + 2]);
                addReplyFlagsForKeyArgs(c, result.keys[j].flags);
            }
        }
    }
    getKeysFreeResult(&result);
}

/* COMMAND GETKEYSANDFLAGS cmd arg1 arg2 ... */
void commandGetKeysAndFlagsCommand(client *c) {
    getKeysSubcommandImpl(c, 1);
}

/* COMMAND GETKEYS cmd arg1 arg2 ... */
void getKeysSubcommand(client *c) {
    getKeysSubcommandImpl(c, 0);
}

/* COMMAND (no args) */
void commandCommand(client *c) {
    dictIterator *di;
    dictEntry *de;

    addReplyArrayLen(c, dictSize(server.commands));
    di = dictGetIterator(server.commands);
    while ((de = dictNext(di)) != NULL) {
        addReplyCommandInfo(c, dictGetVal(de));
    }
    dictReleaseIterator(di);
}

/* COMMAND COUNT */
void commandCountCommand(client *c) {
    addReplyLongLong(c, dictSize(server.commands));
}

typedef enum {
    COMMAND_LIST_FILTER_MODULE,
    COMMAND_LIST_FILTER_ACLCAT,
    COMMAND_LIST_FILTER_PATTERN,
} commandListFilterType;

typedef struct {
    commandListFilterType type;
    sds arg;
    struct {
        int valid;
        union {
            uint64_t aclcat;
            void *module_handle;
        } u;
    } cache;
} commandListFilter;

int shouldFilterFromCommandList(struct serverCommand *cmd, commandListFilter *filter) {
    switch (filter->type) {
    case (COMMAND_LIST_FILTER_MODULE):
        if (!filter->cache.valid) {
            filter->cache.u.module_handle = moduleGetHandleByName(filter->arg);
            filter->cache.valid = 1;
        }
        return !moduleIsModuleCommand(filter->cache.u.module_handle, cmd);
    case (COMMAND_LIST_FILTER_ACLCAT): {
        if (!filter->cache.valid) {
            filter->cache.u.aclcat = ACLGetCommandCategoryFlagByName(filter->arg);
            filter->cache.valid = 1;
        }
        uint64_t cat = filter->cache.u.aclcat;
        if (cat == 0) return 1; /* Invalid ACL category */
        return (!(cmd->acl_categories & cat));
        break;
    }
    case (COMMAND_LIST_FILTER_PATTERN):
        return !stringmatchlen(filter->arg, sdslen(filter->arg), cmd->fullname, sdslen(cmd->fullname), 1);
    default: serverPanic("Invalid filter type %d", filter->type);
    }
}

/* COMMAND LIST FILTERBY (MODULE <module-name>|ACLCAT <cat>|PATTERN <pattern>) */
void commandListWithFilter(client *c, dict *commands, commandListFilter filter, int *numcmds) {
    dictEntry *de;
    dictIterator *di = dictGetIterator(commands);

    while ((de = dictNext(di)) != NULL) {
        struct serverCommand *cmd = dictGetVal(de);
        if (!shouldFilterFromCommandList(cmd, &filter)) {
            addReplyBulkCBuffer(c, cmd->fullname, sdslen(cmd->fullname));
            (*numcmds)++;
        }

        if (cmd->subcommands_dict) {
            commandListWithFilter(c, cmd->subcommands_dict, filter, numcmds);
        }
    }
    dictReleaseIterator(di);
}

/* COMMAND LIST */
void commandListWithoutFilter(client *c, dict *commands, int *numcmds) {
    dictEntry *de;
    dictIterator *di = dictGetIterator(commands);

    while ((de = dictNext(di)) != NULL) {
        struct serverCommand *cmd = dictGetVal(de);
        addReplyBulkCBuffer(c, cmd->fullname, sdslen(cmd->fullname));
        (*numcmds)++;

        if (cmd->subcommands_dict) {
            commandListWithoutFilter(c, cmd->subcommands_dict, numcmds);
        }
    }
    dictReleaseIterator(di);
}

/* COMMAND LIST [FILTERBY (MODULE <module-name>|ACLCAT <cat>|PATTERN <pattern>)] */
void commandListCommand(client *c) {
    /* Parse options. */
    int i = 2, got_filter = 0;
    commandListFilter filter = {0};
    for (; i < c->argc; i++) {
        int moreargs = (c->argc - 1) - i; /* Number of additional arguments. */
        char *opt = c->argv[i]->ptr;
        if (!strcasecmp(opt, "filterby") && moreargs == 2) {
            char *filtertype = c->argv[i + 1]->ptr;
            if (!strcasecmp(filtertype, "module")) {
                filter.type = COMMAND_LIST_FILTER_MODULE;
            } else if (!strcasecmp(filtertype, "aclcat")) {
                filter.type = COMMAND_LIST_FILTER_ACLCAT;
            } else if (!strcasecmp(filtertype, "pattern")) {
                filter.type = COMMAND_LIST_FILTER_PATTERN;
            } else {
                addReplyErrorObject(c, shared.syntaxerr);
                return;
            }
            got_filter = 1;
            filter.arg = c->argv[i + 2]->ptr;
            i += 2;
        } else {
            addReplyErrorObject(c, shared.syntaxerr);
            return;
        }
    }

    int numcmds = 0;
    void *replylen = addReplyDeferredLen(c);

    if (got_filter) {
        commandListWithFilter(c, server.commands, filter, &numcmds);
    } else {
        commandListWithoutFilter(c, server.commands, &numcmds);
    }

    setDeferredArrayLen(c, replylen, numcmds);
}

/* COMMAND INFO [<command-name> ...] */
void commandInfoCommand(client *c) {
    int i;

    if (c->argc == 2) {
        dictIterator *di;
        dictEntry *de;
        addReplyArrayLen(c, dictSize(server.commands));
        di = dictGetIterator(server.commands);
        while ((de = dictNext(di)) != NULL) {
            addReplyCommandInfo(c, dictGetVal(de));
        }
        dictReleaseIterator(di);
    } else {
        addReplyArrayLen(c, c->argc - 2);
        for (i = 2; i < c->argc; i++) {
            addReplyCommandInfo(c, lookupCommandBySds(c->argv[i]->ptr));
        }
    }
}

/* COMMAND DOCS [command-name [command-name ...]] */
void commandDocsCommand(client *c) {
    int i;
    if (c->argc == 2) {
        /* Reply with an array of all commands */
        dictIterator *di;
        dictEntry *de;
        addReplyMapLen(c, dictSize(server.commands));
        di = dictGetIterator(server.commands);
        while ((de = dictNext(di)) != NULL) {
            struct serverCommand *cmd = dictGetVal(de);
            addReplyBulkCBuffer(c, cmd->fullname, sdslen(cmd->fullname));
            addReplyCommandDocs(c, cmd);
        }
        dictReleaseIterator(di);
    } else {
        /* Reply with an array of the requested commands (if we find them) */
        int numcmds = 0;
        void *replylen = addReplyDeferredLen(c);
        for (i = 2; i < c->argc; i++) {
            struct serverCommand *cmd = lookupCommandBySds(c->argv[i]->ptr);
            if (!cmd) continue;
            addReplyBulkCBuffer(c, cmd->fullname, sdslen(cmd->fullname));
            addReplyCommandDocs(c, cmd);
            numcmds++;
        }
        setDeferredMapLen(c, replylen, numcmds);
    }
}

/* COMMAND GETKEYS arg0 arg1 arg2 ... */
void commandGetKeysCommand(client *c) {
    getKeysSubcommand(c);
}

/* COMMAND HELP */
void commandHelpCommand(client *c) {
    /* clang-format off */
    const char *help[] = {
"(no subcommand)",
"    Return details about all commands.",
"COUNT",
"    Return the total number of commands in this server.",
"LIST",
"    Return a list of all commands in this server.",
"INFO [<command-name> ...]",
"    Return details about multiple commands.",
"    If no command names are given, documentation details for all",
"    commands are returned.",
"DOCS [<command-name> ...]",
"    Return documentation details about multiple commands.",
"    If no command names are given, documentation details for all",
"    commands are returned.",
"GETKEYS <full-command>",
"    Return the keys from a full command.",
"GETKEYSANDFLAGS <full-command>",
"    Return the keys and the access flags from a full command.",
NULL
    };
    /* clang-format on */
    addReplyHelp(c, help);
}

/* Convert an amount of bytes into a human readable string in the form
 * of 100B, 2G, 100M, 4K, and so forth. */
void bytesToHuman(char *s, size_t size, unsigned long long n) {
    double d;

    if (n < 1024) {
        /* Bytes */
        snprintf(s, size, "%lluB", n);
    } else if (n < (1024 * 1024)) {
        d = (double)n / (1024);
        snprintf(s, size, "%.2fK", d);
    } else if (n < (1024LL * 1024 * 1024)) {
        d = (double)n / (1024 * 1024);
        snprintf(s, size, "%.2fM", d);
    } else if (n < (1024LL * 1024 * 1024 * 1024)) {
        d = (double)n / (1024LL * 1024 * 1024);
        snprintf(s, size, "%.2fG", d);
    } else if (n < (1024LL * 1024 * 1024 * 1024 * 1024)) {
        d = (double)n / (1024LL * 1024 * 1024 * 1024);
        snprintf(s, size, "%.2fT", d);
    } else if (n < (1024LL * 1024 * 1024 * 1024 * 1024 * 1024)) {
        d = (double)n / (1024LL * 1024 * 1024 * 1024 * 1024);
        snprintf(s, size, "%.2fP", d);
    } else {
        /* Let's hope we never need this */
        snprintf(s, size, "%lluB", n);
    }
}

/* Fill percentile distribution of latencies. */
sds fillPercentileDistributionLatencies(sds info, const char *histogram_name, struct hdr_histogram *histogram) {
    info = sdscatfmt(info, "latency_percentiles_usec_%s:", histogram_name);
    for (int j = 0; j < server.latency_tracking_info_percentiles_len; j++) {
        char fbuf[128];
        size_t len = snprintf(fbuf, sizeof(fbuf), "%f", server.latency_tracking_info_percentiles[j]);
        trimDoubleString(fbuf, len);
        info = sdscatprintf(info, "p%s=%.3f", fbuf,
                            ((double)hdr_value_at_percentile(histogram, server.latency_tracking_info_percentiles[j])) /
                                1000.0f);
        if (j != server.latency_tracking_info_percentiles_len - 1) info = sdscatlen(info, ",", 1);
    }
    info = sdscatprintf(info, "\r\n");
    return info;
}

const char *replstateToString(int replstate) {
    switch (replstate) {
    case REPLICA_STATE_WAIT_BGSAVE_START:
    case REPLICA_STATE_WAIT_BGSAVE_END: return "wait_bgsave";
    case REPLICA_STATE_BG_RDB_LOAD: return "bg_transfer";
    case REPLICA_STATE_SEND_BULK: return "send_bulk";
    case REPLICA_STATE_ONLINE: return "online";
    default: return "";
    }
}

/* Characters we sanitize on INFO output to maintain expected format. */
static char unsafe_info_chars[] = "#:\n\r";
static char unsafe_info_chars_substs[] = "____"; /* Must be same length as above */

/* Returns a sanitized version of s that contains no unsafe info string chars.
 * If no unsafe characters are found, simply returns s. Caller needs to
 * free tmp if it is non-null on return.
 */
const char *getSafeInfoString(const char *s, size_t len, char **tmp) {
    *tmp = NULL;
    if (mempbrk(s, len, unsafe_info_chars, sizeof(unsafe_info_chars) - 1) == NULL) return s;
    char *new = *tmp = zmalloc(len + 1);
    memcpy(new, s, len);
    new[len] = '\0';
    return memmapchars(new, len, unsafe_info_chars, unsafe_info_chars_substs, sizeof(unsafe_info_chars) - 1);
}

sds genValkeyInfoStringCommandStats(sds info, dict *commands) {
    struct serverCommand *c;
    dictEntry *de;
    dictIterator *di;
    di = dictGetSafeIterator(commands);
    while ((de = dictNext(di)) != NULL) {
        char *tmpsafe;
        c = (struct serverCommand *)dictGetVal(de);
        if (c->calls || c->failed_calls || c->rejected_calls) {
            info = sdscatprintf(info,
                                "cmdstat_%s:calls=%lld,usec=%lld,usec_per_call=%.2f"
                                ",rejected_calls=%lld,failed_calls=%lld\r\n",
                                getSafeInfoString(c->fullname, sdslen(c->fullname), &tmpsafe), c->calls,
                                c->microseconds, (c->calls == 0) ? 0 : ((float)c->microseconds / c->calls),
                                c->rejected_calls, c->failed_calls);
            if (tmpsafe != NULL) zfree(tmpsafe);
        }
        if (c->subcommands_dict) {
            info = genValkeyInfoStringCommandStats(info, c->subcommands_dict);
        }
    }
    dictReleaseIterator(di);

    return info;
}

/* Writes the ACL metrics to the info */
sds genValkeyInfoStringACLStats(sds info) {
    info = sdscatprintf(info,
                        "acl_access_denied_auth:%lld\r\n"
                        "acl_access_denied_cmd:%lld\r\n"
                        "acl_access_denied_key:%lld\r\n"
                        "acl_access_denied_channel:%lld\r\n",
                        server.acl_info.user_auth_failures, server.acl_info.invalid_cmd_accesses,
                        server.acl_info.invalid_key_accesses, server.acl_info.invalid_channel_accesses);
    return info;
}

sds genValkeyInfoStringLatencyStats(sds info, dict *commands) {
    struct serverCommand *c;
    dictEntry *de;
    dictIterator *di;
    di = dictGetSafeIterator(commands);
    while ((de = dictNext(di)) != NULL) {
        char *tmpsafe;
        c = (struct serverCommand *)dictGetVal(de);
        if (c->latency_histogram) {
            info = fillPercentileDistributionLatencies(
                info, getSafeInfoString(c->fullname, sdslen(c->fullname), &tmpsafe), c->latency_histogram);
            if (tmpsafe != NULL) zfree(tmpsafe);
        }
        if (c->subcommands_dict) {
            info = genValkeyInfoStringLatencyStats(info, c->subcommands_dict);
        }
    }
    dictReleaseIterator(di);

    return info;
}

/* Takes a null terminated sections list, and adds them to the dict. */
void addInfoSectionsToDict(dict *section_dict, char **sections) {
    while (*sections) {
        sds section = sdsnew(*sections);
        if (dictAdd(section_dict, section, NULL) == DICT_ERR) sdsfree(section);
        sections++;
    }
}

/* Cached copy of the default sections, as an optimization. */
static dict *cached_default_info_sections = NULL;

void releaseInfoSectionDict(dict *sec) {
    if (sec != cached_default_info_sections) dictRelease(sec);
}

/* Create a dictionary with unique section names to be used by genValkeyInfoString.
 * 'argv' and 'argc' are list of arguments for INFO.
 * 'defaults' is an optional null terminated list of default sections.
 * 'out_all' and 'out_everything' are optional.
 * The resulting dictionary should be released with releaseInfoSectionDict. */
dict *genInfoSectionDict(robj **argv, int argc, char **defaults, int *out_all, int *out_everything) {
    char *default_sections[] = {"server", "clients",     "memory",     "persistence", "stats",    "replication",
                                "cpu",    "module_list", "errorstats", "cluster",     "keyspace", NULL};
    if (!defaults) defaults = default_sections;

    if (argc == 0) {
        /* In this case we know the dict is not gonna be modified, so we cache
         * it as an optimization for a common case. */
        if (cached_default_info_sections) return cached_default_info_sections;
        cached_default_info_sections = dictCreate(&stringSetDictType);
        dictExpand(cached_default_info_sections, 16);
        addInfoSectionsToDict(cached_default_info_sections, defaults);
        return cached_default_info_sections;
    }

    dict *section_dict = dictCreate(&stringSetDictType);
    dictExpand(section_dict, min(argc, 16));
    for (int i = 0; i < argc; i++) {
        if (!strcasecmp(argv[i]->ptr, "default")) {
            addInfoSectionsToDict(section_dict, defaults);
        } else if (!strcasecmp(argv[i]->ptr, "all")) {
            if (out_all) *out_all = 1;
        } else if (!strcasecmp(argv[i]->ptr, "everything")) {
            if (out_everything) *out_everything = 1;
            if (out_all) *out_all = 1;
        } else {
            sds section = sdsnew(argv[i]->ptr);
            if (dictAdd(section_dict, section, NULL) != DICT_OK) sdsfree(section);
        }
    }
    return section_dict;
}

/* sets blocking_keys to the total number of keys which has at least one client blocked on them.
 * sets blocking_keys_on_nokey to the total number of keys which has at least one client
 * blocked on them to be written or deleted.
 * sets watched_keys to the total number of keys which has at least on client watching on them. */
void totalNumberOfStatefulKeys(unsigned long *blocking_keys,
                               unsigned long *blocking_keys_on_nokey,
                               unsigned long *watched_keys) {
    unsigned long bkeys = 0, bkeys_on_nokey = 0, wkeys = 0;
    for (int j = 0; j < server.dbnum; j++) {
        bkeys += dictSize(server.db[j].blocking_keys);
        bkeys_on_nokey += dictSize(server.db[j].blocking_keys_unblock_on_nokey);
        wkeys += dictSize(server.db[j].watched_keys);
    }
    if (blocking_keys) *blocking_keys = bkeys;
    if (blocking_keys_on_nokey) *blocking_keys_on_nokey = bkeys_on_nokey;
    if (watched_keys) *watched_keys = wkeys;
}

/* Create the string returned by the INFO command. This is decoupled
 * by the INFO command itself as we need to report the same information
 * on memory corruption problems. */
sds genValkeyInfoString(dict *section_dict, int all_sections, int everything) {
    sds info = sdsempty();
    time_t uptime = server.unixtime - server.stat_starttime;
    int j;
    int sections = 0;
    if (everything) all_sections = 1;

    /* Server */
    if (all_sections || (dictFind(section_dict, "server") != NULL)) {
        static int call_uname = 1;
        static struct utsname name;
        char *mode;
        char *supervised;

        if (server.cluster_enabled)
            mode = "cluster";
        else if (server.sentinel_mode)
            mode = "sentinel";
        else
            mode = "standalone";

        if (server.supervised) {
            if (server.supervised_mode == SUPERVISED_UPSTART)
                supervised = "upstart";
            else if (server.supervised_mode == SUPERVISED_SYSTEMD)
                supervised = "systemd";
            else
                supervised = "unknown";
        } else {
            supervised = "no";
        }

        if (sections++) info = sdscat(info, "\r\n");

        if (call_uname) {
            /* Uname can be slow and is always the same output. Cache it. */
            uname(&name);
            call_uname = 0;
        }

        /* clang-format off */
        info = sdscatfmt(info, "# Server\r\n" FMTARGS(
            "redis_version:%s\r\n", REDIS_VERSION,
            "server_name:%s\r\n", SERVER_NAME,
            "valkey_version:%s\r\n", VALKEY_VERSION,
            "redis_git_sha1:%s\r\n", serverGitSHA1(),
            "redis_git_dirty:%i\r\n", strtol(serverGitDirty(),NULL,10) > 0,
            "redis_build_id:%s\r\n", serverBuildIdString(),
            "%s_mode:", (server.extended_redis_compat ? "redis" : "server"),
            "%s\r\n", mode,
            "os:%s", name.sysname,
            " %s", name.release,
            " %s\r\n", name.machine,
            "arch_bits:%i\r\n", server.arch_bits,
            "monotonic_clock:%s\r\n", monotonicInfoString(),
            "multiplexing_api:%s\r\n", aeGetApiName(),
            "gcc_version:%s\r\n", GNUC_VERSION_STR,
            "process_id:%I\r\n", (int64_t) getpid(),
            "process_supervised:%s\r\n", supervised,
            "run_id:%s\r\n", server.runid,
            "tcp_port:%i\r\n", server.port ? server.port : server.tls_port,
            "server_time_usec:%I\r\n", (int64_t)server.ustime,
            "uptime_in_seconds:%I\r\n", (int64_t)uptime,
            "uptime_in_days:%I\r\n", (int64_t)(uptime/(3600*24)),
            "hz:%i\r\n", server.hz,
            "configured_hz:%i\r\n", server.config_hz,
            "lru_clock:%u\r\n", server.lruclock,
            "executable:%s\r\n", server.executable ? server.executable : "",
            "config_file:%s\r\n", server.configfile ? server.configfile : "",
            "io_threads_active:%i\r\n", server.active_io_threads_num > 1,
            "availability_zone:%s\r\n", server.availability_zone));
        /* clang-format on */

        /* Conditional properties */
        if (isShutdownInitiated()) {
            info = sdscatfmt(info, "shutdown_in_milliseconds:%I\r\n",
                             (int64_t)(server.shutdown_mstime - commandTimeSnapshot()));
        }

        /* get all the listeners information */
        info = getListensInfoString(info);
    }

    /* Clients */
    if (all_sections || (dictFind(section_dict, "clients") != NULL)) {
        size_t maxin, maxout;
        unsigned long blocking_keys, blocking_keys_on_nokey, watched_keys;
        getExpansiveClientsInfo(&maxin, &maxout);
        totalNumberOfStatefulKeys(&blocking_keys, &blocking_keys_on_nokey, &watched_keys);
        if (sections++) info = sdscat(info, "\r\n");
        /* clang-format off */
        info = sdscatprintf(info, "# Clients\r\n" FMTARGS(
            "connected_clients:%lu\r\n", listLength(server.clients) - listLength(server.replicas),
            "cluster_connections:%lu\r\n", getClusterConnectionsCount(),
            "maxclients:%u\r\n", server.maxclients,
            "client_recent_max_input_buffer:%zu\r\n", maxin,
            "client_recent_max_output_buffer:%zu\r\n", maxout,
            "blocked_clients:%d\r\n", server.blocked_clients,
            "tracking_clients:%d\r\n", server.tracking_clients,
            "pubsub_clients:%d\r\n", server.pubsub_clients,
            "watching_clients:%d\r\n", server.watching_clients,
            "clients_in_timeout_table:%llu\r\n", (unsigned long long) raxSize(server.clients_timeout_table),
            "total_watched_keys:%lu\r\n", watched_keys,
            "total_blocking_keys:%lu\r\n", blocking_keys,
            "total_blocking_keys_on_nokey:%lu\r\n", blocking_keys_on_nokey));
        /* clang-format on */
    }

    /* Memory */
    if (all_sections || (dictFind(section_dict, "memory") != NULL)) {
        char hmem[64];
        char peak_hmem[64];
        char total_system_hmem[64];
        char used_memory_lua_hmem[64];
        char used_memory_vm_total_hmem[64];
        char used_memory_scripts_hmem[64];
        char used_memory_rss_hmem[64];
        char maxmemory_hmem[64];
        size_t zmalloc_used = zmalloc_used_memory();
        size_t total_system_mem = server.system_memory_size;
        const char *evict_policy = evictPolicyToString();
        long long memory_lua = evalMemory();
        long long memory_functions = functionsMemory();
        struct serverMemOverhead *mh = getMemoryOverheadData();

        /* Peak memory is updated from time to time by serverCron() so it
         * may happen that the instantaneous value is slightly bigger than
         * the peak value. This may confuse users, so we update the peak
         * if found smaller than the current memory usage. */
        if (zmalloc_used > server.stat_peak_memory) server.stat_peak_memory = zmalloc_used;

        bytesToHuman(hmem, sizeof(hmem), zmalloc_used);
        bytesToHuman(peak_hmem, sizeof(peak_hmem), server.stat_peak_memory);
        bytesToHuman(total_system_hmem, sizeof(total_system_hmem), total_system_mem);
        bytesToHuman(used_memory_lua_hmem, sizeof(used_memory_lua_hmem), memory_lua);
        bytesToHuman(used_memory_vm_total_hmem, sizeof(used_memory_vm_total_hmem), memory_functions + memory_lua);
        bytesToHuman(used_memory_scripts_hmem, sizeof(used_memory_scripts_hmem), mh->lua_caches + mh->functions_caches);
        bytesToHuman(used_memory_rss_hmem, sizeof(used_memory_rss_hmem), server.cron_malloc_stats.process_rss);
        bytesToHuman(maxmemory_hmem, sizeof(maxmemory_hmem), server.maxmemory);

        if (sections++) info = sdscat(info, "\r\n");
        /* clang-format off */
        info = sdscatprintf(info, "# Memory\r\n" FMTARGS(
            "used_memory:%zu\r\n", zmalloc_used,
            "used_memory_human:%s\r\n", hmem,
            "used_memory_rss:%zu\r\n", server.cron_malloc_stats.process_rss,
            "used_memory_rss_human:%s\r\n", used_memory_rss_hmem,
            "used_memory_peak:%zu\r\n", server.stat_peak_memory,
            "used_memory_peak_human:%s\r\n", peak_hmem,
            "used_memory_peak_perc:%.2f%%\r\n", mh->peak_perc,
            "used_memory_overhead:%zu\r\n", mh->overhead_total,
            "used_memory_startup:%zu\r\n", mh->startup_allocated,
            "used_memory_dataset:%zu\r\n", mh->dataset,
            "used_memory_dataset_perc:%.2f%%\r\n", mh->dataset_perc,
            "allocator_allocated:%zu\r\n", server.cron_malloc_stats.allocator_allocated,
            "allocator_active:%zu\r\n", server.cron_malloc_stats.allocator_active,
            "allocator_resident:%zu\r\n", server.cron_malloc_stats.allocator_resident,
            "allocator_muzzy:%zu\r\n", server.cron_malloc_stats.allocator_muzzy,
            "total_system_memory:%lu\r\n", (unsigned long)total_system_mem,
            "total_system_memory_human:%s\r\n", total_system_hmem,
            "used_memory_lua:%lld\r\n", memory_lua, /* deprecated, renamed to used_memory_vm_eval */
            "used_memory_vm_eval:%lld\r\n", memory_lua,
            "used_memory_lua_human:%s\r\n", used_memory_lua_hmem, /* deprecated */
            "used_memory_scripts_eval:%lld\r\n", (long long)mh->lua_caches,
            "number_of_cached_scripts:%lu\r\n", dictSize(evalScriptsDict()),
            "number_of_functions:%lu\r\n", functionsNum(),
            "number_of_libraries:%lu\r\n", functionsLibNum(),
            "used_memory_vm_functions:%lld\r\n", memory_functions,
            "used_memory_vm_total:%lld\r\n", memory_functions + memory_lua,
            "used_memory_vm_total_human:%s\r\n", used_memory_vm_total_hmem,
            "used_memory_functions:%lld\r\n", (long long)mh->functions_caches,
            "used_memory_scripts:%lld\r\n", (long long)mh->lua_caches + (long long)mh->functions_caches,
            "used_memory_scripts_human:%s\r\n", used_memory_scripts_hmem,
            "maxmemory:%lld\r\n", server.maxmemory,
            "maxmemory_human:%s\r\n", maxmemory_hmem,
            "maxmemory_policy:%s\r\n", evict_policy,
            "allocator_frag_ratio:%.2f\r\n", mh->allocator_frag,
            "allocator_frag_bytes:%zu\r\n", mh->allocator_frag_bytes,
            "allocator_rss_ratio:%.2f\r\n", mh->allocator_rss,
            "allocator_rss_bytes:%zd\r\n", mh->allocator_rss_bytes,
            "rss_overhead_ratio:%.2f\r\n", mh->rss_extra,
            "rss_overhead_bytes:%zd\r\n", mh->rss_extra_bytes,
            /* The next field (mem_fragmentation_ratio) is the total RSS
             * overhead, including fragmentation, but not just it. This field
             * (and the next one) is named like that just for backward
             * compatibility. */
            "mem_fragmentation_ratio:%.2f\r\n", mh->total_frag,
            "mem_fragmentation_bytes:%zd\r\n", mh->total_frag_bytes,
            "mem_not_counted_for_evict:%zu\r\n", freeMemoryGetNotCountedMemory(),
            "mem_replication_backlog:%zu\r\n", mh->repl_backlog,
            "mem_total_replication_buffers:%zu\r\n", server.repl_buffer_mem,
            "mem_clients_slaves:%zu\r\n", mh->clients_replicas,
            "mem_clients_normal:%zu\r\n", mh->clients_normal,
            "mem_cluster_links:%zu\r\n", mh->cluster_links,
            "mem_aof_buffer:%zu\r\n", mh->aof_buffer,
            "mem_allocator:%s\r\n", ZMALLOC_LIB,
            "mem_overhead_db_hashtable_rehashing:%zu\r\n", mh->overhead_db_hashtable_rehashing,
            "active_defrag_running:%d\r\n", server.active_defrag_running,
            "lazyfree_pending_objects:%zu\r\n", lazyfreeGetPendingObjectsCount(),
            "lazyfreed_objects:%zu\r\n", lazyfreeGetFreedObjectsCount()));
        /* clang-format on */
        freeMemoryOverheadData(mh);
    }

    /* Persistence */
    if (all_sections || (dictFind(section_dict, "persistence") != NULL)) {
        if (sections++) info = sdscat(info, "\r\n");
        double fork_perc = 0;
        if (server.stat_module_progress) {
            fork_perc = server.stat_module_progress * 100;
        } else if (server.stat_current_save_keys_total) {
            fork_perc = ((double)server.stat_current_save_keys_processed / server.stat_current_save_keys_total) * 100;
        }
        int aof_bio_fsync_status = atomic_load_explicit(&server.aof_bio_fsync_status, memory_order_relaxed);

        /* clang-format off */
        info = sdscatprintf(info, "# Persistence\r\n" FMTARGS(
            "loading:%d\r\n", (int)(server.loading && !server.async_loading),
            "async_loading:%d\r\n", (int)server.async_loading,
            "current_cow_peak:%zu\r\n", server.stat_current_cow_peak,
            "current_cow_size:%zu\r\n", server.stat_current_cow_bytes,
            "current_cow_size_age:%lu\r\n", (server.stat_current_cow_updated ?
                                             (unsigned long) elapsedMs(server.stat_current_cow_updated) / 1000 : 0),
            "current_fork_perc:%.2f\r\n", fork_perc,
            "current_save_keys_processed:%zu\r\n", server.stat_current_save_keys_processed,
            "current_save_keys_total:%zu\r\n", server.stat_current_save_keys_total,
            "rdb_changes_since_last_save:%lld\r\n", server.dirty,
            "rdb_bgsave_in_progress:%d\r\n", server.child_type == CHILD_TYPE_RDB,
            "rdb_last_save_time:%jd\r\n", (intmax_t)server.lastsave,
            "rdb_last_bgsave_status:%s\r\n", (server.lastbgsave_status == C_OK) ? "ok" : "err",
            "rdb_last_bgsave_time_sec:%jd\r\n", (intmax_t)server.rdb_save_time_last,
            "rdb_current_bgsave_time_sec:%jd\r\n", (intmax_t)((server.child_type != CHILD_TYPE_RDB) ?
                                                              -1 : time(NULL)-server.rdb_save_time_start),
            "rdb_saves:%lld\r\n", server.stat_rdb_saves,
            "rdb_last_cow_size:%zu\r\n", server.stat_rdb_cow_bytes,
            "rdb_last_load_keys_expired:%lld\r\n", server.rdb_last_load_keys_expired,
            "rdb_last_load_keys_loaded:%lld\r\n", server.rdb_last_load_keys_loaded,
            "aof_enabled:%d\r\n", server.aof_state != AOF_OFF,
            "aof_rewrite_in_progress:%d\r\n", server.child_type == CHILD_TYPE_AOF,
            "aof_rewrite_scheduled:%d\r\n", server.aof_rewrite_scheduled,
            "aof_last_rewrite_time_sec:%jd\r\n", (intmax_t)server.aof_rewrite_time_last,
            "aof_current_rewrite_time_sec:%jd\r\n", (intmax_t)((server.child_type != CHILD_TYPE_AOF) ?
                                                               -1 : time(NULL)-server.aof_rewrite_time_start),
            "aof_last_bgrewrite_status:%s\r\n", (server.aof_lastbgrewrite_status == C_OK ?
                                                 "ok" : "err"),
            "aof_rewrites:%lld\r\n", server.stat_aof_rewrites,
            "aof_rewrites_consecutive_failures:%lld\r\n", server.stat_aofrw_consecutive_failures,
            "aof_last_write_status:%s\r\n", (server.aof_last_write_status == C_OK &&
                                             aof_bio_fsync_status == C_OK) ? "ok" : "err",
            "aof_last_cow_size:%zu\r\n", server.stat_aof_cow_bytes,
            "module_fork_in_progress:%d\r\n", server.child_type == CHILD_TYPE_MODULE,
            "module_fork_last_cow_size:%zu\r\n", server.stat_module_cow_bytes));
        /* clang-format on */

        if (server.aof_enabled) {
            /* clang-format off */
            info = sdscatprintf(info, FMTARGS(
                "aof_current_size:%lld\r\n", (long long) server.aof_current_size,
                "aof_base_size:%lld\r\n", (long long) server.aof_rewrite_base_size,
                "aof_pending_rewrite:%d\r\n", server.aof_rewrite_scheduled,
                "aof_buffer_length:%zu\r\n", sdslen(server.aof_buf),
                "aof_pending_bio_fsync:%lu\r\n", bioPendingJobsOfType(BIO_AOF_FSYNC),
                "aof_delayed_fsync:%lu\r\n", server.aof_delayed_fsync));
            /* clang-format on */
        }

        if (server.loading) {
            double perc = 0;
            time_t eta, elapsed;
            off_t remaining_bytes = 1;

            if (server.loading_total_bytes) {
                perc = ((double)server.loading_loaded_bytes / server.loading_total_bytes) * 100;
                remaining_bytes = server.loading_total_bytes - server.loading_loaded_bytes;
            } else if (server.loading_rdb_used_mem) {
                perc = ((double)server.loading_loaded_bytes / server.loading_rdb_used_mem) * 100;
                remaining_bytes = server.loading_rdb_used_mem - server.loading_loaded_bytes;
                /* used mem is only a (bad) estimation of the rdb file size, avoid going over 100% */
                if (perc > 99.99) perc = 99.99;
                if (remaining_bytes < 1) remaining_bytes = 1;
            }

            elapsed = time(NULL) - server.loading_start_time;
            if (elapsed == 0) {
                eta = 1; /* A fake 1 second figure if we don't have
                            enough info */
            } else {
                eta = (elapsed * remaining_bytes) / (server.loading_loaded_bytes + 1);
            }

            /* clang-format off */
            info = sdscatprintf(info, FMTARGS(
                "loading_start_time:%jd\r\n", (intmax_t) server.loading_start_time,
                "loading_total_bytes:%llu\r\n", (unsigned long long) server.loading_total_bytes,
                "loading_rdb_used_mem:%llu\r\n", (unsigned long long) server.loading_rdb_used_mem,
                "loading_loaded_bytes:%llu\r\n", (unsigned long long) server.loading_loaded_bytes,
                "loading_loaded_perc:%.2f\r\n", perc,
                "loading_eta_seconds:%jd\r\n", (intmax_t)eta));
            /* clang-format on */
        }
    }

    /* Stats */
    if (all_sections || (dictFind(section_dict, "stats") != NULL)) {
        long long current_eviction_exceeded_time =
            server.stat_last_eviction_exceeded_time ? (long long)elapsedUs(server.stat_last_eviction_exceeded_time) : 0;
        long long current_active_defrag_time =
            server.stat_last_active_defrag_time ? (long long)elapsedUs(server.stat_last_active_defrag_time) : 0;

        if (sections++) info = sdscat(info, "\r\n");
        /* clang-format off */
        info = sdscatprintf(info, "# Stats\r\n" FMTARGS(
            "total_connections_received:%lld\r\n", server.stat_numconnections,
            "total_commands_processed:%lld\r\n", server.stat_numcommands,
            "instantaneous_ops_per_sec:%lld\r\n", getInstantaneousMetric(STATS_METRIC_COMMAND),
            "total_net_input_bytes:%lld\r\n", server.stat_net_input_bytes + server.stat_net_repl_input_bytes,
            "total_net_output_bytes:%lld\r\n", server.stat_net_output_bytes + server.stat_net_repl_output_bytes,
            "total_net_repl_input_bytes:%lld\r\n", server.stat_net_repl_input_bytes,
            "total_net_repl_output_bytes:%lld\r\n", server.stat_net_repl_output_bytes,
            "instantaneous_input_kbps:%.2f\r\n", (float)getInstantaneousMetric(STATS_METRIC_NET_INPUT)/1024,
            "instantaneous_output_kbps:%.2f\r\n", (float)getInstantaneousMetric(STATS_METRIC_NET_OUTPUT)/1024,
            "instantaneous_input_repl_kbps:%.2f\r\n", (float)getInstantaneousMetric(STATS_METRIC_NET_INPUT_REPLICATION)/1024,
            "instantaneous_output_repl_kbps:%.2f\r\n", (float)getInstantaneousMetric(STATS_METRIC_NET_OUTPUT_REPLICATION)/1024,
            "rejected_connections:%lld\r\n", server.stat_rejected_conn,
            "sync_full:%lld\r\n", server.stat_sync_full,
            "sync_partial_ok:%lld\r\n", server.stat_sync_partial_ok,
            "sync_partial_err:%lld\r\n", server.stat_sync_partial_err,
            "expired_keys:%lld\r\n", server.stat_expiredkeys,
            "expired_stale_perc:%.2f\r\n", server.stat_expired_stale_perc*100,
            "expired_time_cap_reached_count:%lld\r\n", server.stat_expired_time_cap_reached_count,
            "expire_cycle_cpu_milliseconds:%lld\r\n", server.stat_expire_cycle_time_used/1000,
            "evicted_keys:%lld\r\n", server.stat_evictedkeys,
            "evicted_clients:%lld\r\n", server.stat_evictedclients,
            "evicted_scripts:%lld\r\n", server.stat_evictedscripts,
            "total_eviction_exceeded_time:%lld\r\n", (server.stat_total_eviction_exceeded_time + current_eviction_exceeded_time) / 1000,
            "current_eviction_exceeded_time:%lld\r\n", current_eviction_exceeded_time / 1000,
            "keyspace_hits:%lld\r\n", server.stat_keyspace_hits,
            "keyspace_misses:%lld\r\n", server.stat_keyspace_misses,
            "pubsub_channels:%llu\r\n", kvstoreSize(server.pubsub_channels),
            "pubsub_patterns:%lu\r\n", dictSize(server.pubsub_patterns),
            "pubsubshard_channels:%llu\r\n", kvstoreSize(server.pubsubshard_channels),
            "latest_fork_usec:%lld\r\n", server.stat_fork_time,
            "total_forks:%lld\r\n", server.stat_total_forks,
            "migrate_cached_sockets:%ld\r\n", dictSize(server.migrate_cached_sockets),
            "slave_expires_tracked_keys:%zu\r\n", getReplicaKeyWithExpireCount(),
            "active_defrag_hits:%lld\r\n", server.stat_active_defrag_hits,
            "active_defrag_misses:%lld\r\n", server.stat_active_defrag_misses,
            "active_defrag_key_hits:%lld\r\n", server.stat_active_defrag_key_hits,
            "active_defrag_key_misses:%lld\r\n", server.stat_active_defrag_key_misses,
            "total_active_defrag_time:%lld\r\n", (server.stat_total_active_defrag_time + current_active_defrag_time) / 1000,
            "current_active_defrag_time:%lld\r\n", current_active_defrag_time / 1000,
            "tracking_total_keys:%lld\r\n", (unsigned long long) trackingGetTotalKeys(),
            "tracking_total_items:%lld\r\n", (unsigned long long) trackingGetTotalItems(),
            "tracking_total_prefixes:%lld\r\n", (unsigned long long) trackingGetTotalPrefixes(),
            "unexpected_error_replies:%lld\r\n", server.stat_unexpected_error_replies,
            "total_error_replies:%lld\r\n", server.stat_total_error_replies,
            "dump_payload_sanitizations:%lld\r\n", server.stat_dump_payload_sanitizations,
            "total_reads_processed:%lld\r\n", server.stat_total_reads_processed,
            "total_writes_processed:%lld\r\n", server.stat_total_writes_processed,
            "io_threaded_reads_processed:%lld\r\n", server.stat_io_reads_processed,
            "io_threaded_writes_processed:%lld\r\n", server.stat_io_writes_processed,
            "io_threaded_freed_objects:%lld\r\n", server.stat_io_freed_objects,
            "io_threaded_poll_processed:%lld\r\n", server.stat_poll_processed_by_io_threads,
            "client_query_buffer_limit_disconnections:%lld\r\n", server.stat_client_qbuf_limit_disconnections,
            "client_output_buffer_limit_disconnections:%lld\r\n", server.stat_client_outbuf_limit_disconnections,
            "reply_buffer_shrinks:%lld\r\n", server.stat_reply_buffer_shrinks,
            "reply_buffer_expands:%lld\r\n", server.stat_reply_buffer_expands,
            "eventloop_cycles:%llu\r\n", server.duration_stats[EL_DURATION_TYPE_EL].cnt,
            "eventloop_duration_sum:%llu\r\n", server.duration_stats[EL_DURATION_TYPE_EL].sum,
            "eventloop_duration_cmd_sum:%llu\r\n", server.duration_stats[EL_DURATION_TYPE_CMD].sum,
            "instantaneous_eventloop_cycles_per_sec:%llu\r\n", getInstantaneousMetric(STATS_METRIC_EL_CYCLE),
            "instantaneous_eventloop_duration_usec:%llu\r\n", getInstantaneousMetric(STATS_METRIC_EL_DURATION)));
        info = genValkeyInfoStringACLStats(info);
        /* clang-format on */
    }

    /* Replication */
    if (all_sections || (dictFind(section_dict, "replication") != NULL)) {
        if (sections++) info = sdscat(info, "\r\n");
        info = sdscatprintf(info,
                            "# Replication\r\n"
                            "role:%s\r\n",
                            server.primary_host == NULL ? "master" : "slave");
        if (server.primary_host) {
            long long replica_repl_offset = 1;
            long long replica_read_repl_offset = 1;

            if (server.primary) {
                replica_repl_offset = server.primary->reploff;
                replica_read_repl_offset = server.primary->read_reploff;
            } else if (server.cached_primary) {
                replica_repl_offset = server.cached_primary->reploff;
                replica_read_repl_offset = server.cached_primary->read_reploff;
            }

            /* clang-format off */
            info = sdscatprintf(info, FMTARGS(
                "master_host:%s\r\n", server.primary_host,
                "master_port:%d\r\n", server.primary_port,
                "master_link_status:%s\r\n", (server.repl_state == REPL_STATE_CONNECTED) ? "up" : "down",
                "master_last_io_seconds_ago:%d\r\n", server.primary ? ((int)(server.unixtime-server.primary->last_interaction)) : -1,
                "master_sync_in_progress:%d\r\n", server.repl_state == REPL_STATE_TRANSFER,
                "slave_read_repl_offset:%lld\r\n", replica_read_repl_offset,
                "slave_repl_offset:%lld\r\n", replica_repl_offset,
                "replicas_repl_buffer_size:%zu\r\n", server.pending_repl_data.len,
                "replicas_repl_buffer_peak:%zu\r\n", server.pending_repl_data.peak));
            /* clang-format on */

            if (server.repl_state == REPL_STATE_TRANSFER) {
                double perc = 0;
                if (server.repl_transfer_size) {
                    perc = ((double)server.repl_transfer_read / server.repl_transfer_size) * 100;
                }
                /* clang-format off */
                info = sdscatprintf(info, FMTARGS(
                    "master_sync_total_bytes:%lld\r\n", (long long) server.repl_transfer_size,
                    "master_sync_read_bytes:%lld\r\n", (long long) server.repl_transfer_read,
                    "master_sync_left_bytes:%lld\r\n", (long long) (server.repl_transfer_size - server.repl_transfer_read),
                    "master_sync_perc:%.2f\r\n", perc,
                    "master_sync_last_io_seconds_ago:%d\r\n", (int)(server.unixtime-server.repl_transfer_lastio)));
                /* clang-format on */
            }

            if (server.repl_state != REPL_STATE_CONNECTED) {
                info = sdscatprintf(info, "master_link_down_since_seconds:%jd\r\n",
                                    server.repl_down_since ? (intmax_t)(server.unixtime - server.repl_down_since) : -1);
            }
            /* clang-format off */
            info = sdscatprintf(info, FMTARGS(
                "slave_priority:%d\r\n", server.replica_priority,
                "slave_read_only:%d\r\n", server.repl_replica_ro,
                "replica_announced:%d\r\n", server.replica_announced));
            /* clang-format on */
        }

        info = sdscatprintf(info, "connected_slaves:%lu\r\n", listLength(server.replicas));

        /* If min-replicas-to-write is active, write the number of replicas
         * currently considered 'good'. */
        if (server.repl_min_replicas_to_write && server.repl_min_replicas_max_lag) {
            info = sdscatprintf(info, "min_slaves_good_slaves:%d\r\n", server.repl_good_replicas_count);
        }

        if (listLength(server.replicas)) {
            int replica_id = 0;
            listNode *ln;
            listIter li;

            listRewind(server.replicas, &li);
            while ((ln = listNext(&li))) {
                client *replica = listNodeValue(ln);
                char ip[NET_IP_STR_LEN], *replica_ip = replica->replica_addr;
                int port;
                long lag = 0;

                if (!replica_ip) {
                    if (connAddrPeerName(replica->conn, ip, sizeof(ip), &port) == -1) continue;
                    replica_ip = ip;
                }
                const char *state = replstateToString(replica->repl_state);
                if (state[0] == '\0') continue;
                if (replica->repl_state == REPLICA_STATE_ONLINE) lag = time(NULL) - replica->repl_ack_time;

                info = sdscatprintf(info,
                                    "slave%d:ip=%s,port=%d,state=%s,"
                                    "offset=%lld,lag=%ld,type=%s\r\n",
                                    replica_id, replica_ip, replica->replica_listening_port, state,
                                    replica->repl_ack_off, lag,
                                    replica->flag.repl_rdb_channel                     ? "rdb-channel"
                                    : replica->repl_state == REPLICA_STATE_BG_RDB_LOAD ? "main-channel"
                                                                                       : "replica");
                replica_id++;
            }
        }
        /* clang-format off */
        info = sdscatprintf(info, FMTARGS(
            "replicas_waiting_psync:%llu\r\n", (unsigned long long)raxSize(server.replicas_waiting_psync),
            "master_failover_state:%s\r\n", getFailoverStateString(),
            "master_replid:%s\r\n", server.replid,
            "master_replid2:%s\r\n", server.replid2,
            "master_repl_offset:%lld\r\n", server.primary_repl_offset,
            "second_repl_offset:%lld\r\n", server.second_replid_offset,
            "repl_backlog_active:%d\r\n", server.repl_backlog != NULL,
            "repl_backlog_size:%lld\r\n", server.repl_backlog_size,
            "repl_backlog_first_byte_offset:%lld\r\n", server.repl_backlog ? server.repl_backlog->offset : 0,
            "repl_backlog_histlen:%lld\r\n", server.repl_backlog ? server.repl_backlog->histlen : 0));
        /* clang-format on */
    }

    /* CPU */
    if (all_sections || (dictFind(section_dict, "cpu") != NULL)) {
        if (sections++) info = sdscat(info, "\r\n");

        struct rusage self_ru, c_ru;
        getrusage(RUSAGE_SELF, &self_ru);
        getrusage(RUSAGE_CHILDREN, &c_ru);
        info = sdscatprintf(info,
                            "# CPU\r\n"
                            "used_cpu_sys:%ld.%06ld\r\n"
                            "used_cpu_user:%ld.%06ld\r\n"
                            "used_cpu_sys_children:%ld.%06ld\r\n"
                            "used_cpu_user_children:%ld.%06ld\r\n",
                            (long)self_ru.ru_stime.tv_sec, (long)self_ru.ru_stime.tv_usec,
                            (long)self_ru.ru_utime.tv_sec, (long)self_ru.ru_utime.tv_usec, (long)c_ru.ru_stime.tv_sec,
                            (long)c_ru.ru_stime.tv_usec, (long)c_ru.ru_utime.tv_sec, (long)c_ru.ru_utime.tv_usec);
#ifdef RUSAGE_THREAD
        struct rusage m_ru;
        getrusage(RUSAGE_THREAD, &m_ru);
        info = sdscatprintf(info,
                            "used_cpu_sys_main_thread:%ld.%06ld\r\n"
                            "used_cpu_user_main_thread:%ld.%06ld\r\n",
                            (long)m_ru.ru_stime.tv_sec, (long)m_ru.ru_stime.tv_usec, (long)m_ru.ru_utime.tv_sec,
                            (long)m_ru.ru_utime.tv_usec);
#endif /* RUSAGE_THREAD */
    }

    /* Modules */
    if (all_sections || (dictFind(section_dict, "module_list") != NULL) ||
        (dictFind(section_dict, "modules") != NULL)) {
        if (sections++) info = sdscat(info, "\r\n");
        info = sdscatprintf(info, "# Modules\r\n");
        info = genModulesInfoString(info);
    }

    /* Command statistics */
    if (all_sections || (dictFind(section_dict, "commandstats") != NULL)) {
        if (sections++) info = sdscat(info, "\r\n");
        info = sdscatprintf(info, "# Commandstats\r\n");
        info = genValkeyInfoStringCommandStats(info, server.commands);
    }

    /* Error statistics */
    if (all_sections || (dictFind(section_dict, "errorstats") != NULL)) {
        if (sections++) info = sdscat(info, "\r\n");
        info = sdscat(info, "# Errorstats\r\n");
        raxIterator ri;
        raxStart(&ri, server.errors);
        raxSeek(&ri, "^", NULL, 0);
        struct serverError *e;
        while (raxNext(&ri)) {
            char *tmpsafe;
            e = (struct serverError *)ri.data;
            info = sdscatprintf(info, "errorstat_%.*s:count=%lld\r\n", (int)ri.key_len,
                                getSafeInfoString((char *)ri.key, ri.key_len, &tmpsafe), e->count);
            if (tmpsafe != NULL) zfree(tmpsafe);
        }
        raxStop(&ri);
    }

    /* Latency by percentile distribution per command */
    if (all_sections || (dictFind(section_dict, "latencystats") != NULL)) {
        if (sections++) info = sdscat(info, "\r\n");
        info = sdscatprintf(info, "# Latencystats\r\n");
        if (server.latency_tracking_enabled) {
            info = genValkeyInfoStringLatencyStats(info, server.commands);
        }
    }

    /* Cluster */
    if (all_sections || (dictFind(section_dict, "cluster") != NULL)) {
        if (sections++) info = sdscat(info, "\r\n");
        info = sdscatprintf(info,
                            "# Cluster\r\n"
                            "cluster_enabled:%d\r\n",
                            server.cluster_enabled);
    }

    /* Key space */
    if (all_sections || (dictFind(section_dict, "keyspace") != NULL)) {
        if (sections++) info = sdscat(info, "\r\n");
        info = sdscatprintf(info, "# Keyspace\r\n");
        for (j = 0; j < server.dbnum; j++) {
            long long keys, vkeys;

            keys = kvstoreSize(server.db[j].keys);
            vkeys = kvstoreSize(server.db[j].expires);
            if (keys || vkeys) {
                info = sdscatprintf(info, "db%d:keys=%lld,expires=%lld,avg_ttl=%lld\r\n", j, keys, vkeys,
                                    server.db[j].avg_ttl);
            }
        }
    }

    /* Get info from modules.
     * Returned when the user asked for "everything", "modules", or a specific module section.
     * We're not aware of the module section names here, and we rather avoid the search when we can.
     * so we proceed if there's a requested section name that's not found yet, or when the user asked
     * for "all" with any additional section names. */
    if (everything || dictFind(section_dict, "modules") != NULL || sections < (int)dictSize(section_dict) ||
        (all_sections && dictSize(section_dict))) {
        info = modulesCollectInfo(info, everything || dictFind(section_dict, "modules") != NULL ? NULL : section_dict,
                                  0, /* not a crash report */
                                  sections);
    }

    if (dictFind(section_dict, "debug") != NULL) {
        if (sections++) info = sdscat(info, "\r\n");
        /* clang-format off */
        info = sdscatprintf(info, "# Debug\r\n" FMTARGS(
            "eventloop_duration_aof_sum:%llu\r\n", server.duration_stats[EL_DURATION_TYPE_AOF].sum,
            "eventloop_duration_cron_sum:%llu\r\n", server.duration_stats[EL_DURATION_TYPE_CRON].sum,
            "eventloop_duration_max:%llu\r\n", server.duration_stats[EL_DURATION_TYPE_EL].max,
            "eventloop_cmd_per_cycle_max:%lld\r\n", server.el_cmd_cnt_max));
        /* clang-format on */
    }

    return info;
}

/* INFO [<section> [<section> ...]] */
void infoCommand(client *c) {
    if (server.sentinel_mode) {
        sentinelInfoCommand(c);
        return;
    }
    int all_sections = 0;
    int everything = 0;
    dict *sections_dict = genInfoSectionDict(c->argv + 1, c->argc - 1, NULL, &all_sections, &everything);
    sds info = genValkeyInfoString(sections_dict, all_sections, everything);
    addReplyVerbatim(c, info, sdslen(info), "txt");
    sdsfree(info);
    releaseInfoSectionDict(sections_dict);
    return;
}

void monitorCommand(client *c) {
    if (c->flag.deny_blocking) {
        /**
         * A client that has CLIENT_DENY_BLOCKING flag on
         * expects a reply per command and so can't execute MONITOR. */
        addReplyError(c, "MONITOR isn't allowed for DENY BLOCKING client");
        return;
    }

    /* ignore MONITOR if already replica or in monitor mode */
    if (c->flag.replica) return;

    c->flag.replica = 1;
    c->flag.monitor = 1;
    listAddNodeTail(server.monitors, c);
    addReply(c, shared.ok);
}

/* =================================== Main! ================================ */

int checkIgnoreWarning(const char *warning) {
    int argc, j;
    sds *argv = sdssplitargs(server.ignore_warnings, &argc);
    if (argv == NULL) return 0;

    for (j = 0; j < argc; j++) {
        char *flag = argv[j];
        if (!strcasecmp(flag, warning)) break;
    }
    sdsfreesplitres(argv, argc);
    return j < argc;
}

#ifdef __linux__
#include <sys/prctl.h>
/* since linux-3.5, kernel supports to set the state of the "THP disable" flag
 * for the calling thread. PR_SET_THP_DISABLE is defined in linux/prctl.h */
static int THPDisable(void) {
    int ret = -EINVAL;

    if (!server.disable_thp) return ret;

#ifdef PR_SET_THP_DISABLE
    ret = prctl(PR_SET_THP_DISABLE, 1, 0, 0, 0);
#endif

    return ret;
}

void linuxMemoryWarnings(void) {
    sds err_msg = NULL;
    if (checkOvercommit(&err_msg) < 0) {
        serverLog(LL_WARNING, "WARNING %s", err_msg);
        sdsfree(err_msg);
    }
    if (checkTHPEnabled(&err_msg) < 0) {
        server.thp_enabled = 1;
        if (THPDisable() == 0) {
            server.thp_enabled = 0;
        } else {
            serverLog(LL_WARNING, "WARNING %s", err_msg);
        }
        sdsfree(err_msg);
    }
}
#endif /* __linux__ */

void createPidFile(void) {
    /* If pidfile requested, but no pidfile defined, use
     * default pidfile path */
    if (!server.pidfile) server.pidfile = zstrdup(CONFIG_DEFAULT_PID_FILE);

    /* Try to write the pid file in a best-effort way. */
    FILE *fp = fopen(server.pidfile, "w");
    if (fp) {
        fprintf(fp, "%d\n", (int)getpid());
        fclose(fp);
    } else {
        serverLog(LL_WARNING, "Failed to write PID file: %s", strerror(errno));
    }
}

void daemonize(void) {
    int fd;

    if (fork() != 0) exit(0); /* parent exits */
    setsid();                 /* create a new session */

    /* Every output goes to /dev/null. If the server is daemonized but
     * the 'logfile' is set to 'stdout' in the configuration file
     * it will not log at all. */
    if ((fd = open("/dev/null", O_RDWR, 0)) != -1) {
        dup2(fd, STDIN_FILENO);
        dup2(fd, STDOUT_FILENO);
        dup2(fd, STDERR_FILENO);
        if (fd > STDERR_FILENO) close(fd);
    }
}

sds getVersion(void) {
    sds version = sdscatprintf(sdsempty(), "v=%s sha=%s:%d malloc=%s bits=%d build=%llx", VALKEY_VERSION,
                               serverGitSHA1(), atoi(serverGitDirty()) > 0, ZMALLOC_LIB, sizeof(long) == 4 ? 32 : 64,
                               (unsigned long long)serverBuildId());
    return version;
}

void usage(void) {
    fprintf(stderr, "Usage: ./valkey-server [/path/to/valkey.conf] [options] [-]\n");
    fprintf(stderr, "       ./valkey-server - (read config from stdin)\n");
    fprintf(stderr, "       ./valkey-server -v or --version\n");
    fprintf(stderr, "       ./valkey-server -h or --help\n");
    fprintf(stderr, "       ./valkey-server --test-memory <megabytes>\n");
    fprintf(stderr, "       ./valkey-server --check-system\n");
    fprintf(stderr, "\n");
    fprintf(stderr, "Examples:\n");
    fprintf(stderr, "       ./valkey-server (run the server with default conf)\n");
    fprintf(stderr, "       echo 'maxmemory 128mb' | ./valkey-server -\n");
    fprintf(stderr, "       ./valkey-server /etc/valkey/6379.conf\n");
    fprintf(stderr, "       ./valkey-server --port 7777\n");
    fprintf(stderr, "       ./valkey-server --port 7777 --replicaof 127.0.0.1 8888\n");
    fprintf(stderr, "       ./valkey-server /etc/myvalkey.conf --loglevel verbose -\n");
    fprintf(stderr, "       ./valkey-server /etc/myvalkey.conf --loglevel verbose\n\n");
    fprintf(stderr, "Sentinel mode:\n");
    fprintf(stderr, "       ./valkey-server /etc/sentinel.conf --sentinel\n");
    exit(1);
}

void serverAsciiArt(void) {
#include "asciilogo.h"
    char *buf = zmalloc(1024 * 16);
    char *mode;

    if (server.cluster_enabled)
        mode = "cluster";
    else if (server.sentinel_mode)
        mode = "sentinel";
    else
        mode = "standalone";

    /* Show the ASCII logo if: log file is stdout AND stdout is a
     * tty AND syslog logging is disabled. Also show logo if the user
     * forced us to do so via valkey.conf. */
    int show_logo =
        ((!server.syslog_enabled && server.logfile[0] == '\0' && isatty(fileno(stdout))) || server.always_show_logo);

    if (!show_logo) {
        serverLog(LL_NOTICE, "Running mode=%s, port=%d.", mode, server.port ? server.port : server.tls_port);
    } else {
        snprintf(buf, 1024 * 16, ascii_logo, VALKEY_VERSION, serverGitSHA1(), strtol(serverGitDirty(), NULL, 10) > 0,
                 (sizeof(long) == 8) ? "64" : "32", mode, server.port ? server.port : server.tls_port, (long)getpid());
        serverLogRaw(LL_NOTICE | LL_RAW, buf);
    }
    zfree(buf);
}

/* Get the server listener by type name */
connListener *listenerByType(const char *typename) {
    int conn_index;

    conn_index = connectionIndexByType(typename);
    if (conn_index < 0) return NULL;

    return &server.listeners[conn_index];
}

/* Close original listener, re-create a new listener from the updated bind address & port */
int changeListener(connListener *listener) {
    /* Close old servers */
    closeListener(listener);

    /* Just close the server if port disabled */
    if (listener->port == 0) {
        if (server.set_proc_title) serverSetProcTitle(NULL);
        return C_OK;
    }

    /* Re-create listener */
    if (connListen(listener) != C_OK) {
        return C_ERR;
    }

    /* Create event handlers */
    if (createSocketAcceptHandler(listener, listener->ct->accept_handler) != C_OK) {
        serverPanic("Unrecoverable error creating %s accept handler.", listener->ct->get_type(NULL));
    }

    if (server.set_proc_title) serverSetProcTitle(NULL);

    return C_OK;
}

static void sigShutdownHandler(int sig) {
    char *msg;

    switch (sig) {
    case SIGINT: msg = "Received SIGINT scheduling shutdown..."; break;
    case SIGTERM: msg = "Received SIGTERM scheduling shutdown..."; break;
    default: msg = "Received shutdown signal, scheduling shutdown...";
    };

    /* SIGINT is often delivered via Ctrl+C in an interactive session.
     * If we receive the signal the second time, we interpret this as
     * the user really wanting to quit ASAP without waiting to persist
     * on disk and without waiting for lagging replicas. */
    if (server.shutdown_asap && sig == SIGINT) {
        serverLogRawFromHandler(LL_WARNING, "You insist... exiting now.");
        rdbRemoveTempFile(getpid(), 1);
        exit(1); /* Exit with an error since this was not a clean shutdown. */
    } else if (server.loading) {
        msg = "Received shutdown signal during loading, scheduling shutdown.";
    }

    serverLogRawFromHandler(LL_WARNING, msg);
    server.shutdown_asap = 1;
    server.last_sig_received = sig;
}

void setupSignalHandlers(void) {
    struct sigaction act;

    sigemptyset(&act.sa_mask);
    act.sa_flags = 0;
    act.sa_handler = sigShutdownHandler;
    sigaction(SIGTERM, &act, NULL);
    sigaction(SIGINT, &act, NULL);

    setupDebugSigHandlers();
}

/* This is the signal handler for children process. It is currently useful
 * in order to track the SIGUSR1, that we send to a child in order to terminate
 * it in a clean way, without the parent detecting an error and stop
 * accepting writes because of a write error condition. */
static void sigKillChildHandler(int sig) {
    UNUSED(sig);
    int level = server.in_fork_child == CHILD_TYPE_MODULE ? LL_VERBOSE : LL_WARNING;
    serverLogRawFromHandler(level, "Received SIGUSR1 in child, exiting now.");
    exitFromChild(SERVER_CHILD_NOERROR_RETVAL);
}

void setupChildSignalHandlers(void) {
    struct sigaction act;

    /* When the SA_SIGINFO flag is set in sa_flags then sa_sigaction is used.
     * Otherwise, sa_handler is used. */
    sigemptyset(&act.sa_mask);
    act.sa_flags = 0;
    act.sa_handler = sigKillChildHandler;
    sigaction(SIGUSR1, &act, NULL);
}

/* After fork, the child process will inherit the resources
 * of the parent process, e.g. fd(socket or flock) etc.
 * should close the resources not used by the child process, so that if the
 * parent restarts it can bind/lock despite the child possibly still running. */
void closeChildUnusedResourceAfterFork(void) {
    closeListeningSockets(0);
    if (server.cluster_enabled && server.cluster_config_file_lock_fd != -1)
        close(server.cluster_config_file_lock_fd); /* don't care if this fails */

    /* Clear server.pidfile, this is the parent pidfile which should not
     * be touched (or deleted) by the child (on exit / crash) */
    zfree(server.pidfile);
    server.pidfile = NULL;
}

/* purpose is one of CHILD_TYPE_ types */
int serverFork(int purpose) {
    if (isMutuallyExclusiveChildType(purpose)) {
        if (hasActiveChildProcess()) {
            errno = EEXIST;
            return -1;
        }

        openChildInfoPipe();
    }

    int childpid;
    long long start = ustime();
    if ((childpid = fork()) == 0) {
        /* Child.
         *
         * The order of setting things up follows some reasoning:
         * Setup signal handlers first because a signal could fire at any time.
         * Adjust OOM score before everything else to assist the OOM killer if
         * memory resources are low.
         */
        server.in_fork_child = purpose;
        setupChildSignalHandlers();
        setOOMScoreAdj(CONFIG_OOM_BGCHILD);
        updateDictResizePolicy();
        dismissMemoryInChild();
        closeChildUnusedResourceAfterFork();
        /* Close the reading part, so that if the parent crashes, the child will
         * get a write error and exit. */
        if (server.child_info_pipe[0] != -1) close(server.child_info_pipe[0]);
    } else {
        /* Parent */
        if (childpid == -1) {
            int fork_errno = errno;
            if (isMutuallyExclusiveChildType(purpose)) closeChildInfoPipe();
            errno = fork_errno;
            return -1;
        }

        server.stat_total_forks++;
        server.stat_fork_time = ustime() - start;
        server.stat_fork_rate =
            (double)zmalloc_used_memory() * 1000000 / server.stat_fork_time / (1024 * 1024 * 1024); /* GB per second. */
        latencyAddSampleIfNeeded("fork", server.stat_fork_time / 1000);

        /* The child_pid and child_type are only for mutually exclusive children.
         * other child types should handle and store their pid's in dedicated variables.
         *
         * Today, we allows CHILD_TYPE_LDB to run in parallel with the other fork types:
         * - it isn't used for production, so it will not make the server be less efficient
         * - used for debugging, and we don't want to block it from running while other
         *   forks are running (like RDB and AOF) */
        if (isMutuallyExclusiveChildType(purpose)) {
            server.child_pid = childpid;
            server.child_type = purpose;
            server.stat_current_cow_peak = 0;
            server.stat_current_cow_bytes = 0;
            server.stat_current_cow_updated = 0;
            server.stat_current_save_keys_processed = 0;
            server.stat_module_progress = 0;
            server.stat_current_save_keys_total = dbTotalServerKeyCount();
        }

        updateDictResizePolicy();
        moduleFireServerEvent(VALKEYMODULE_EVENT_FORK_CHILD, VALKEYMODULE_SUBEVENT_FORK_CHILD_BORN, NULL);
    }
    return childpid;
}

void sendChildCowInfo(childInfoType info_type, char *pname) {
    sendChildInfoGeneric(info_type, 0, -1, pname);
}

void sendChildInfo(childInfoType info_type, size_t keys, char *pname) {
    sendChildInfoGeneric(info_type, keys, -1, pname);
}

/* Try to release pages back to the OS directly (bypassing the allocator),
 * in an effort to decrease CoW during fork. For small allocations, we can't
 * release any full page, so in an effort to avoid getting the size of the
 * allocation from the allocator (malloc_size) when we already know it's small,
 * we check the size_hint. If the size is not already known, passing a size_hint
 * of 0 will lead the checking the real size of the allocation.
 * Also please note that the size may be not accurate, so in order to make this
 * solution effective, the judgement for releasing memory pages should not be
 * too strict. */
void dismissMemory(void *ptr, size_t size_hint) {
    if (ptr == NULL) return;

    /* madvise(MADV_DONTNEED) can not release pages if the size of memory
     * is too small, we try to release only for the memory which the size
     * is more than half of page size. */
    if (size_hint && size_hint <= server.page_size / 2) return;

    zmadvise_dontneed(ptr);
}

/* Dismiss big chunks of memory inside a client structure, see dismissMemory() */
void dismissClientMemory(client *c) {
    /* Dismiss client query buffer and static reply buffer. */
    dismissMemory(c->buf, c->buf_usable_size);
    if (c->querybuf) dismissSds(c->querybuf);
    /* Dismiss argv array only if we estimate it contains a big buffer. */
    if (c->argc && c->argv_len_sum / c->argc >= server.page_size) {
        for (int i = 0; i < c->argc; i++) {
            dismissObject(c->argv[i], 0);
        }
    }
    if (c->argc) dismissMemory(c->argv, c->argc * sizeof(robj *));

    /* Dismiss the reply array only if the average buffer size is bigger
     * than a page. */
    if (listLength(c->reply) && c->reply_bytes / listLength(c->reply) >= server.page_size) {
        listIter li;
        listNode *ln;
        listRewind(c->reply, &li);
        while ((ln = listNext(&li))) {
            clientReplyBlock *bulk = listNodeValue(ln);
            /* Default bulk size is 16k, actually it has extra data, maybe it
             * occupies 20k according to jemalloc bin size if using jemalloc. */
            if (bulk) dismissMemory(bulk, bulk->size);
        }
    }
}

/* In the child process, we don't need some buffers anymore, and these are
 * likely to change in the parent when there's heavy write traffic.
 * We dismiss them right away, to avoid CoW.
 * see dismissMemory(). */
void dismissMemoryInChild(void) {
    /* madvise(MADV_DONTNEED) may not work if Transparent Huge Pages is enabled. */
    if (server.thp_enabled) return;

        /* Currently we use zmadvise_dontneed only when we use jemalloc with Linux.
         * so we avoid these pointless loops when they're not going to do anything. */
#if defined(USE_JEMALLOC) && defined(__linux__)
    listIter li;
    listNode *ln;

    /* Dismiss replication buffer. We don't need to separately dismiss replication
     * backlog and replica' output buffer, because they just reference the global
     * replication buffer but don't cost real memory. */
    listRewind(server.repl_buffer_blocks, &li);
    while ((ln = listNext(&li))) {
        replBufBlock *o = listNodeValue(ln);
        dismissMemory(o, o->size);
    }

    /* Dismiss all clients memory. */
    listRewind(server.clients, &li);
    while ((ln = listNext(&li))) {
        client *c = listNodeValue(ln);
        dismissClientMemory(c);
    }
#endif
}

void memtest(size_t megabytes, int passes);

/* Returns 1 if there is --sentinel among the arguments or if
 * executable name contains "valkey-sentinel". */
int checkForSentinelMode(int argc, char **argv, char *exec_name) {
    if (strstr(exec_name, "valkey-sentinel") != NULL) return 1;

    /* valkey may install symlinks like redis-sentinel -> valkey-sentinel. */
    if (strstr(exec_name, "redis-sentinel") != NULL) return 1;

    for (int j = 1; j < argc; j++)
        if (!strcmp(argv[j], "--sentinel")) return 1;
    return 0;
}

/* Function called at startup to load RDB or AOF file in memory. */
void loadDataFromDisk(void) {
    long long start = ustime();
    if (server.aof_state == AOF_ON) {
        int ret = loadAppendOnlyFiles(server.aof_manifest);
        if (ret == AOF_FAILED || ret == AOF_OPEN_ERR) exit(1);
        if (ret != AOF_NOT_EXIST)
            serverLog(LL_NOTICE, "DB loaded from append only file: %.3f seconds", (float)(ustime() - start) / 1000000);
    } else {
        rdbSaveInfo rsi = RDB_SAVE_INFO_INIT;
        int rsi_is_valid = 0;
        errno = 0; /* Prevent a stale value from affecting error checking */
        int rdb_flags = RDBFLAGS_NONE;
        if (iAmPrimary()) {
            /* Primary may delete expired keys when loading, we should
             * propagate expire to replication backlog. */
            createReplicationBacklog();
            rdb_flags |= RDBFLAGS_FEED_REPL;
        }
        int rdb_load_ret = rdbLoad(server.rdb_filename, &rsi, rdb_flags);
        if (rdb_load_ret == RDB_OK) {
            serverLog(LL_NOTICE, "DB loaded from disk: %.3f seconds", (float)(ustime() - start) / 1000000);

            /* Restore the replication ID / offset from the RDB file. */
            if (rsi.repl_id_is_set && rsi.repl_offset != -1 &&
                /* Note that older implementations may save a repl_stream_db
                 * of -1 inside the RDB file in a wrong way, see more
                 * information in function rdbPopulateSaveInfo. */
                rsi.repl_stream_db != -1) {
                rsi_is_valid = 1;
                if (!iAmPrimary()) {
                    memcpy(server.replid, rsi.repl_id, sizeof(server.replid));
                    server.primary_repl_offset = rsi.repl_offset;
                    /* If this is a replica, create a cached primary from this
                     * information, in order to allow partial resynchronizations
                     * with primaries. */
                    replicationCachePrimaryUsingMyself();
                    selectDb(server.cached_primary, rsi.repl_stream_db);
                } else {
                    /* If this is a primary, we can save the replication info
                     * as secondary ID and offset, in order to allow replicas
                     * to partial resynchronizations with primaries. */
                    memcpy(server.replid2, rsi.repl_id, sizeof(server.replid));
                    server.second_replid_offset = rsi.repl_offset + 1;
                    /* Rebase primary_repl_offset from rsi.repl_offset. */
                    server.primary_repl_offset += rsi.repl_offset;
                    serverAssert(server.repl_backlog);
                    server.repl_backlog->offset = server.primary_repl_offset - server.repl_backlog->histlen + 1;
                    rebaseReplicationBuffer(rsi.repl_offset);
                    server.repl_no_replicas_since = time(NULL);
                }
            }
        } else if (rdb_load_ret != RDB_NOT_EXIST) {
            serverLog(LL_WARNING, "Fatal error loading the DB, check server logs. Exiting.");
            exit(1);
        }

        /* We always create replication backlog if server is a primary, we need
         * it because we put DELs in it when loading expired keys in RDB, but
         * if RDB doesn't have replication info or there is no rdb, it is not
         * possible to support partial resynchronization, to avoid extra memory
         * of replication backlog, we drop it. */
        if (!rsi_is_valid && server.repl_backlog) freeReplicationBacklog();
    }
}

void serverOutOfMemoryHandler(size_t allocation_size) {
    serverLog(LL_WARNING, "Out Of Memory allocating %zu bytes!", allocation_size);
    serverPanic("Valkey aborting for OUT OF MEMORY. Allocating %zu bytes!", allocation_size);
}

/* Callback for sdstemplate on proc-title-template. See valkey.conf for
 * supported variables.
 */
static sds serverProcTitleGetVariable(const sds varname, void *arg) {
    if (!strcmp(varname, "title")) {
        return sdsnew(arg);
    } else if (!strcmp(varname, "listen-addr")) {
        if (server.port || server.tls_port)
            return sdscatprintf(sdsempty(), "%s:%u", server.bindaddr_count ? server.bindaddr[0] : "*",
                                server.port ? server.port : server.tls_port);
        else
            return sdscatprintf(sdsempty(), "unixsocket:%s", server.unixsocket);
    } else if (!strcmp(varname, "server-mode")) {
        if (server.cluster_enabled)
            return sdsnew("[cluster]");
        else if (server.sentinel_mode)
            return sdsnew("[sentinel]");
        else
            return sdsempty();
    } else if (!strcmp(varname, "config-file")) {
        return sdsnew(server.configfile ? server.configfile : "-");
    } else if (!strcmp(varname, "port")) {
        return sdscatprintf(sdsempty(), "%u", server.port);
    } else if (!strcmp(varname, "tls-port")) {
        return sdscatprintf(sdsempty(), "%u", server.tls_port);
    } else if (!strcmp(varname, "unixsocket")) {
        return sdsnew(server.unixsocket);
    } else
        return NULL; /* Unknown variable name */
}

/* Expand the specified proc-title-template string and return a newly
 * allocated sds, or NULL. */
static sds expandProcTitleTemplate(const char *template, const char *title) {
    sds res = sdstemplate(template, serverProcTitleGetVariable, (void *)title);
    if (!res) return NULL;
    return sdstrim(res, " ");
}
/* Validate the specified template, returns 1 if valid or 0 otherwise. */
int validateProcTitleTemplate(const char *template) {
    int ok = 1;
    sds res = expandProcTitleTemplate(template, "");
    if (!res) return 0;
    if (sdslen(res) == 0) ok = 0;
    sdsfree(res);
    return ok;
}

int serverSetProcTitle(char *title) {
#ifdef USE_SETPROCTITLE
    if (!title) title = server.exec_argv[0];
    sds proc_title = expandProcTitleTemplate(server.proc_title_template, title);
    if (!proc_title) return C_ERR; /* Not likely, proc_title_template is validated */

    setproctitle("%s", proc_title);
    sdsfree(proc_title);
#else
    UNUSED(title);
#endif

    return C_OK;
}

void serverSetCpuAffinity(const char *cpulist) {
#ifdef USE_SETCPUAFFINITY
    setcpuaffinity(cpulist);
#else
    UNUSED(cpulist);
#endif
}

/* Send a notify message to systemd. Returns sd_notify return code which is
 * a positive number on success. */
int serverCommunicateSystemd(const char *sd_notify_msg) {
#ifdef HAVE_LIBSYSTEMD
    int ret = sd_notify(0, sd_notify_msg);

    if (ret == 0)
        serverLog(LL_WARNING, "systemd supervision error: NOTIFY_SOCKET not found!");
    else if (ret < 0)
        serverLog(LL_WARNING, "systemd supervision error: sd_notify: %d", ret);
    return ret;
#else
    UNUSED(sd_notify_msg);
    return 0;
#endif
}

/* Attempt to set up upstart supervision. Returns 1 if successful. */
static int serverSupervisedUpstart(void) {
    const char *upstart_job = getenv("UPSTART_JOB");

    if (!upstart_job) {
        serverLog(LL_WARNING, "upstart supervision requested, but UPSTART_JOB not found!");
        return 0;
    }

    serverLog(LL_NOTICE, "supervised by upstart, will stop to signal readiness.");
    raise(SIGSTOP);
    unsetenv("UPSTART_JOB");
    return 1;
}

/* Attempt to set up systemd supervision. Returns 1 if successful. */
static int serverSupervisedSystemd(void) {
#ifndef HAVE_LIBSYSTEMD
    serverLog(LL_WARNING,
              "systemd supervision requested or auto-detected, but Valkey is compiled without libsystemd support!");
    return 0;
#else
    if (serverCommunicateSystemd("STATUS=Valkey is loading...\n") <= 0) return 0;
    serverLog(LL_NOTICE, "Supervised by systemd. Please make sure you set appropriate values for TimeoutStartSec and "
                         "TimeoutStopSec in your service unit.");
    return 1;
#endif
}

int serverIsSupervised(int mode) {
    int ret = 0;

    if (mode == SUPERVISED_AUTODETECT) {
        if (getenv("UPSTART_JOB")) {
            serverLog(LL_VERBOSE, "Upstart supervision detected.");
            mode = SUPERVISED_UPSTART;
        } else if (getenv("NOTIFY_SOCKET")) {
            serverLog(LL_VERBOSE, "Systemd supervision detected.");
            mode = SUPERVISED_SYSTEMD;
        }
    }

    switch (mode) {
    case SUPERVISED_UPSTART: ret = serverSupervisedUpstart(); break;
    case SUPERVISED_SYSTEMD: ret = serverSupervisedSystemd(); break;
    default: break;
    }

    if (ret) server.supervised_mode = mode;

    return ret;
}

int iAmPrimary(void) {
    return ((!server.cluster_enabled && server.primary_host == NULL) ||
            (server.cluster_enabled && clusterNodeIsPrimary(getMyClusterNode())));
}

#ifdef SERVER_TEST
#include "testhelp.h"
#include "intset.h" /* Compact integer set structure */

int __failed_tests = 0;
int __test_num = 0;

/* The flags are the following:
 * --accurate:     Runs tests with more iterations.
 * --large-memory: Enables tests that consume more than 100mb. */
typedef int serverTestProc(int argc, char **argv, int flags);
struct serverTest {
    char *name;
    serverTestProc *proc;
    int failed;
} serverTests[] = {
    {"quicklist", quicklistTest},
    {"zipmap", zipmapTest},
    {"dict", dictTest},
    {"listpack", listpackTest},
};
serverTestProc *getTestProcByName(const char *name) {
    int numtests = sizeof(serverTests) / sizeof(struct serverTest);
    for (int j = 0; j < numtests; j++) {
        if (!strcasecmp(name, serverTests[j].name)) {
            return serverTests[j].proc;
        }
    }
    return NULL;
}
#endif

int main(int argc, char **argv) {
    struct timeval tv;
    int j;
    char config_from_stdin = 0;

#ifdef SERVER_TEST
    monotonicInit(); /* Required for dict tests, that are relying on monotime during dict rehashing. */
    if (argc >= 3 && !strcasecmp(argv[1], "test")) {
        int flags = 0;
        for (j = 3; j < argc; j++) {
            char *arg = argv[j];
            if (!strcasecmp(arg, "--accurate"))
                flags |= TEST_ACCURATE;
            else if (!strcasecmp(arg, "--large-memory"))
                flags |= TEST_LARGE_MEMORY;
            else if (!strcasecmp(arg, "--valgrind"))
                flags |= TEST_VALGRIND;
        }

        if (!strcasecmp(argv[2], "all")) {
            int numtests = sizeof(serverTests) / sizeof(struct serverTest);
            for (j = 0; j < numtests; j++) {
                serverTests[j].failed = (serverTests[j].proc(argc, argv, flags) != 0);
            }

            /* Report tests result */
            int failed_num = 0;
            for (j = 0; j < numtests; j++) {
                if (serverTests[j].failed) {
                    failed_num++;
                    printf("[failed] Test - %s\n", serverTests[j].name);
                } else {
                    printf("[ok] Test - %s\n", serverTests[j].name);
                }
            }

            printf("%d tests, %d passed, %d failed\n", numtests, numtests - failed_num, failed_num);

            return failed_num == 0 ? 0 : 1;
        } else {
            serverTestProc *proc = getTestProcByName(argv[2]);
            if (!proc) return -1; /* test not found */
            return proc(argc, argv, flags);
        }

        return 0;
    }
#endif

    /* We need to initialize our libraries, and the server configuration. */
#ifdef INIT_SETPROCTITLE_REPLACEMENT
    spt_init(argc, argv);
#endif
    tzset(); /* Populates 'timezone' global. */
    zmalloc_set_oom_handler(serverOutOfMemoryHandler);

    /* To achieve entropy, in case of containers, their time() and getpid() can
     * be the same. But value of tv_usec is fast enough to make the difference */
    gettimeofday(&tv, NULL);
    srand(time(NULL) ^ getpid() ^ tv.tv_usec);
    srandom(time(NULL) ^ getpid() ^ tv.tv_usec);
    init_genrand64(((long long)tv.tv_sec * 1000000 + tv.tv_usec) ^ getpid());
    crc64_init();

    /* Store umask value. Because umask(2) only offers a set-and-get API we have
     * to reset it and restore it back. We do this early to avoid a potential
     * race condition with threads that could be creating files or directories.
     */
    umask(server.umask = umask(0777));

    uint8_t hashseed[16];
    getRandomBytes(hashseed, sizeof(hashseed));
    dictSetHashFunctionSeed(hashseed);

    char *exec_name = strrchr(argv[0], '/');
    if (exec_name == NULL) exec_name = argv[0];
    server.sentinel_mode = checkForSentinelMode(argc, argv, exec_name);
    initServerConfig();
    ACLInit(); /* The ACL subsystem must be initialized ASAP because the
                  basic networking code and client creation depends on it. */
    moduleInitModulesSystem();
    connTypeInitialize();

    /* Store the executable path and arguments in a safe place in order
     * to be able to restart the server later. */
    server.executable = getAbsolutePath(argv[0]);
    server.exec_argv = zmalloc(sizeof(char *) * (argc + 1));
    server.exec_argv[argc] = NULL;
    for (j = 0; j < argc; j++) server.exec_argv[j] = zstrdup(argv[j]);

    /* We need to init sentinel right now as parsing the configuration file
     * in sentinel mode will have the effect of populating the sentinel
     * data structures with primary nodes to monitor. */
    if (server.sentinel_mode) {
        initSentinelConfig();
        initSentinel();
    }

    /* Check if we need to start in valkey-check-rdb/aof mode. We just execute
     * the program main. However the program is part of the server executable
     * so that we can easily execute an RDB check on loading errors. */
    if (strstr(exec_name, "valkey-check-rdb") != NULL)
        redis_check_rdb_main(argc, argv, NULL);
    else if (strstr(exec_name, "valkey-check-aof") != NULL)
        redis_check_aof_main(argc, argv);

    /* valkey may install symlinks like
     * redis-server -> valkey-server, redis-check-rdb -> valkey-check-rdb,
     * redis-check-aof -> valkey-check-aof, etc. */
    if (strstr(exec_name, "redis-check-rdb") != NULL)
        redis_check_rdb_main(argc, argv, NULL);
    else if (strstr(exec_name, "redis-check-aof") != NULL)
        redis_check_aof_main(argc, argv);

    if (argc >= 2) {
        j = 1; /* First option to parse in argv[] */
        sds options = sdsempty();

        /* Handle special options --help and --version */
        if (strcmp(argv[1], "-v") == 0 || strcmp(argv[1], "--version") == 0) {
            sds version = getVersion();
            printf("Valkey server %s\n", version);
            sdsfree(version);
            exit(0);
        }
        if (strcmp(argv[1], "--help") == 0 || strcmp(argv[1], "-h") == 0) usage();
        if (strcmp(argv[1], "--test-memory") == 0) {
            if (argc == 3) {
                memtest(atoi(argv[2]), 50);
                exit(0);
            } else {
                fprintf(stderr, "Please specify the amount of memory to test in megabytes.\n");
                fprintf(stderr, "Example: ./valkey-server --test-memory 4096\n\n");
                exit(1);
            }
        }
        if (strcmp(argv[1], "--check-system") == 0) {
            exit(syscheck() ? 0 : 1);
        }
        /* Parse command line options
         * Precedence wise, File, stdin, explicit options -- last config is the one that matters.
         *
         * First argument is the config file name? */
        if (argv[1][0] != '-') {
            /* Replace the config file in server.exec_argv with its absolute path. */
            server.configfile = getAbsolutePath(argv[1]);
            zfree(server.exec_argv[1]);
            server.exec_argv[1] = zstrdup(server.configfile);
            j = 2; // Skip this arg when parsing options
        }
        sds *argv_tmp;
        int argc_tmp;
        int handled_last_config_arg = 1;
        while (j < argc) {
            /* Either first or last argument - Should we read config from stdin? */
            if (argv[j][0] == '-' && argv[j][1] == '\0' && (j == 1 || j == argc - 1)) {
                config_from_stdin = 1;
            }
            /* All the other options are parsed and conceptually appended to the
             * configuration file. For instance --port 6380 will generate the
             * string "port 6380\n" to be parsed after the actual config file
             * and stdin input are parsed (if they exist).
             * Only consider that if the last config has at least one argument. */
            else if (handled_last_config_arg && argv[j][0] == '-' && argv[j][1] == '-') {
                /* Option name */
                if (sdslen(options)) options = sdscat(options, "\n");
                /* argv[j]+2 for removing the preceding `--` */
                options = sdscat(options, argv[j] + 2);
                options = sdscat(options, " ");

                argv_tmp = sdssplitargs(argv[j], &argc_tmp);
                if (argc_tmp == 1) {
                    /* Means that we only have one option name, like --port or "--port " */
                    handled_last_config_arg = 0;

                    if ((j != argc - 1) && argv[j + 1][0] == '-' && argv[j + 1][1] == '-' &&
                        !strcasecmp(argv[j], "--save")) {
                        /* Special case: handle some things like `--save --config value`.
                         * In this case, if next argument starts with `--`, we will reset
                         * handled_last_config_arg flag and append an empty "" config value
                         * to the options, so it will become `--save "" --config value`.
                         * We are doing it to be compatible with pre 7.0 behavior (which we
                         * break it in #10660, 7.0.1), since there might be users who generate
                         * a command line from an array and when it's empty that's what they produce. */
                        options = sdscat(options, "\"\"");
                        handled_last_config_arg = 1;
                    } else if ((j == argc - 1) && !strcasecmp(argv[j], "--save")) {
                        /* Special case: when empty save is the last argument.
                         * In this case, we append an empty "" config value to the options,
                         * so it will become `--save ""` and will follow the same reset thing. */
                        options = sdscat(options, "\"\"");
                    } else if ((j != argc - 1) && argv[j + 1][0] == '-' && argv[j + 1][1] == '-' &&
                               !strcasecmp(argv[j], "--sentinel")) {
                        /* Special case: handle some things like `--sentinel --config value`.
                         * It is a pseudo config option with no value. In this case, if next
                         * argument starts with `--`, we will reset handled_last_config_arg flag.
                         * We are doing it to be compatible with pre 7.0 behavior (which we
                         * break it in #10660, 7.0.1). */
                        options = sdscat(options, "");
                        handled_last_config_arg = 1;
                    } else if ((j == argc - 1) && !strcasecmp(argv[j], "--sentinel")) {
                        /* Special case: when --sentinel is the last argument.
                         * It is a pseudo config option with no value. In this case, do nothing.
                         * We are doing it to be compatible with pre 7.0 behavior (which we
                         * break it in #10660, 7.0.1). */
                        options = sdscat(options, "");
                    }
                } else {
                    /* Means that we are passing both config name and it's value in the same arg,
                     * like "--port 6380", so we need to reset handled_last_config_arg flag. */
                    handled_last_config_arg = 1;
                }
                sdsfreesplitres(argv_tmp, argc_tmp);
            } else {
                /* Option argument */
                options = sdscatrepr(options, argv[j], strlen(argv[j]));
                options = sdscat(options, " ");
                handled_last_config_arg = 1;
            }
            j++;
        }

        loadServerConfig(server.configfile, config_from_stdin, options);
        if (server.sentinel_mode) loadSentinelConfigFromQueue();
        sdsfree(options);
    }
    if (server.sentinel_mode) sentinelCheckConfigFile();

        /* Do system checks */
#ifdef __linux__
    linuxMemoryWarnings();
    sds err_msg = NULL;
    if (checkXenClocksource(&err_msg) < 0) {
        serverLog(LL_WARNING, "WARNING %s", err_msg);
        sdsfree(err_msg);
    }
#if defined(__arm64__)
    int ret;
    if ((ret = checkLinuxMadvFreeForkBug(&err_msg)) <= 0) {
        if (ret < 0) {
            serverLog(LL_WARNING, "WARNING %s", err_msg);
            sdsfree(err_msg);
        } else
            serverLog(LL_WARNING,
                      "Failed to test the kernel for a bug that could lead to data corruption during background save. "
                      "Your system could be affected, please report this error.");
        if (!checkIgnoreWarning("ARM64-COW-BUG")) {
            serverLog(LL_WARNING, "Valkey will now exit to prevent data corruption. "
                                  "Note that it is possible to suppress this warning by setting the following config: "
                                  "ignore-warnings ARM64-COW-BUG");
            exit(1);
        }
    }
#endif /* __arm64__ */
#endif /* __linux__ */

    /* Daemonize if needed */
    server.supervised = serverIsSupervised(server.supervised_mode);
    int background = server.daemonize && !server.supervised;
    if (background) daemonize();

    serverLog(LL_NOTICE, "oO0OoO0OoO0Oo Valkey is starting oO0OoO0OoO0Oo");
    serverLog(LL_NOTICE, "Valkey version=%s, bits=%d, commit=%s, modified=%d, pid=%d, just started", VALKEY_VERSION,
              (sizeof(long) == 8) ? 64 : 32, serverGitSHA1(), strtol(serverGitDirty(), NULL, 10) > 0, (int)getpid());

    if (argc == 1) {
        serverLog(LL_WARNING,
                  "Warning: no config file specified, using the default config. In order to specify a config file use "
                  "%s /path/to/valkey.conf",
                  argv[0]);
    } else {
        serverLog(LL_NOTICE, "Configuration loaded");
    }

    initServer();
    if (background || server.pidfile) createPidFile();
    if (server.set_proc_title) serverSetProcTitle(NULL);
    serverAsciiArt();
    checkTcpBacklogSettings();
    if (server.cluster_enabled) {
        clusterInit();
    }
    if (!server.sentinel_mode) {
        moduleInitModulesSystemLast();
        moduleLoadFromQueue();
    }
    ACLLoadUsersAtStartup();
    initListeners();
    if (server.cluster_enabled) {
        clusterInitLast();
    }
    InitServerLast();

    if (!server.sentinel_mode) {
        /* Things not needed when running in Sentinel mode. */
        serverLog(LL_NOTICE, "Server initialized");
        aofLoadManifestFromDisk();
        loadDataFromDisk();
        aofOpenIfNeededOnServerStart();
        aofDelHistoryFiles();
        if (server.cluster_enabled) {
            serverAssert(verifyClusterConfigWithData() == C_OK);
        }

        for (j = 0; j < CONN_TYPE_MAX; j++) {
            connListener *listener = &server.listeners[j];
            if (listener->ct == NULL) continue;

            serverLog(LL_NOTICE, "Ready to accept connections %s", listener->ct->get_type(NULL));
        }

        if (server.supervised_mode == SUPERVISED_SYSTEMD) {
            if (!server.primary_host) {
                serverCommunicateSystemd("STATUS=Ready to accept connections\n");
            } else {
                serverCommunicateSystemd(
                    "STATUS=Ready to accept connections in read-only mode. Waiting for MASTER <-> REPLICA sync\n");
            }
            serverCommunicateSystemd("READY=1\n");
        }
    } else {
        sentinelIsRunning();
        if (server.supervised_mode == SUPERVISED_SYSTEMD) {
            serverCommunicateSystemd("STATUS=Ready to accept connections\n");
            serverCommunicateSystemd("READY=1\n");
        }
    }

    /* Warning the user about suspicious maxmemory setting. */
    if (server.maxmemory > 0 && server.maxmemory < 1024 * 1024) {
        serverLog(LL_WARNING,
                  "WARNING: You specified a maxmemory value that is less than 1MB (current value is %llu bytes). Are "
                  "you sure this is what you really want?",
                  server.maxmemory);
    }

    serverSetCpuAffinity(server.server_cpulist);
    setOOMScoreAdj(-1);

    aeMain(server.el);
    aeDeleteEventLoop(server.el);
    if (server.io_uring_enabled) {
        freeAofIOUring();
        serverLog(LL_NOTICE, "aof io_uring free successfully.");
    }
    return 0;
}

/* The End */<|MERGE_RESOLUTION|>--- conflicted
+++ resolved
@@ -40,11 +40,8 @@
 #include "syscheck.h"
 #include "threads_mngr.h"
 #include "fmtargs.h"
-<<<<<<< HEAD
 #include "io_uring.h"
-=======
 #include "io_threads.h"
->>>>>>> b728e417
 
 #include <time.h>
 #include <signal.h>
@@ -2824,8 +2821,7 @@
  * see: https://sourceware.org/bugzilla/show_bug.cgi?id=19329 */
 void InitServerLast(void) {
     bioInit();
-<<<<<<< HEAD
-    initThreadedIO();
+    initIOThreads();
     if (server.io_uring_enabled) {
 #ifdef HAVE_IO_URING
         if (0 == initAofIOUring())
@@ -2838,9 +2834,6 @@
         serverLog(LL_WARNING, "System doesn't support io_uring, not init aof io_uring.");
 #endif
     }
-=======
-    initIOThreads();
->>>>>>> b728e417
     set_jemalloc_bg_thread(server.jemalloc_bg_thread);
     server.initial_memory_usage = zmalloc_used_memory();
 }
