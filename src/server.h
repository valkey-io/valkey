--- conflicted
+++ resolved
@@ -1204,14 +1204,9 @@
 #endif
 
 typedef struct client {
-<<<<<<< HEAD
-    uint64_t id;            /* Client incremental unique ID. */
-    uint64_t flags;         /* Client flags: CLIENT_* macros. */
-    uint64_t capa;          /* Client capabilities: CLIENT_CAPA* macros. */
-=======
     uint64_t id;    /* Client incremental unique ID. */
     uint64_t flags; /* Client flags: CLIENT_* macros. */
->>>>>>> 5a51bf50
+    uint64_t capa;  /* Client capabilities: CLIENT_CAPA* macros. */
     connection *conn;
     int resp;                            /* RESP protocol version. Can be 2 or 3. */
     serverDb *db;                        /* Pointer to currently SELECTed DB. */
