/* anet.c -- Basic TCP socket stuff made a bit less boring
 *
 * Copyright (c) 2006-2012, Salvatore Sanfilippo <antirez at gmail dot com>
 * All rights reserved.
 *
 * Redistribution and use in source and binary forms, with or without
 * modification, are permitted provided that the following conditions are met:
 *
 *   * Redistributions of source code must retain the above copyright notice,
 *     this list of conditions and the following disclaimer.
 *   * Redistributions in binary form must reproduce the above copyright
 *     notice, this list of conditions and the following disclaimer in the
 *     documentation and/or other materials provided with the distribution.
 *   * Neither the name of Redis nor the names of its contributors may be used
 *     to endorse or promote products derived from this software without
 *     specific prior written permission.
 *
 * THIS SOFTWARE IS PROVIDED BY THE COPYRIGHT HOLDERS AND CONTRIBUTORS "AS IS"
 * AND ANY EXPRESS OR IMPLIED WARRANTIES, INCLUDING, BUT NOT LIMITED TO, THE
 * IMPLIED WARRANTIES OF MERCHANTABILITY AND FITNESS FOR A PARTICULAR PURPOSE
 * ARE DISCLAIMED. IN NO EVENT SHALL THE COPYRIGHT OWNER OR CONTRIBUTORS BE
 * LIABLE FOR ANY DIRECT, INDIRECT, INCIDENTAL, SPECIAL, EXEMPLARY, OR
 * CONSEQUENTIAL DAMAGES (INCLUDING, BUT NOT LIMITED TO, PROCUREMENT OF
 * SUBSTITUTE GOODS OR SERVICES; LOSS OF USE, DATA, OR PROFITS; OR BUSINESS
 * INTERRUPTION) HOWEVER CAUSED AND ON ANY THEORY OF LIABILITY, WHETHER IN
 * CONTRACT, STRICT LIABILITY, OR TORT (INCLUDING NEGLIGENCE OR OTHERWISE)
 * ARISING IN ANY WAY OUT OF THE USE OF THIS SOFTWARE, EVEN IF ADVISED OF THE
 * POSSIBILITY OF SUCH DAMAGE.
 */

#include "fmacros.h"

#include <sys/types.h>
#include <sys/socket.h>
#include <sys/stat.h>
#include <sys/un.h>
#include <sys/time.h>
#include <netinet/in.h>
#include <netinet/tcp.h>
#include <arpa/inet.h>
#include <unistd.h>
#include <fcntl.h>
#include <string.h>
#include <netdb.h>
#include <errno.h>
#include <stdarg.h>
#include <stdio.h>

#include "anet.h"
#include "config.h"
#include "util.h"

#define UNUSED(x) (void)(x)

static void anetSetError(char *err, const char *fmt, ...)
{
    va_list ap;

    if (!err) return;
    va_start(ap, fmt);
    vsnprintf(err, ANET_ERR_LEN, fmt, ap);
    va_end(ap);
}

int anetGetError(int fd) {
    int sockerr = 0;
    socklen_t errlen = sizeof(sockerr);

    if (getsockopt(fd, SOL_SOCKET, SO_ERROR, &sockerr, &errlen) == -1)
        sockerr = errno;
    return sockerr;
}

int anetSetBlock(char *err, int fd, int non_block) {
    int flags;

    /* Set the socket blocking (if non_block is zero) or non-blocking.
     * Note that fcntl(2) for F_GETFL and F_SETFL can't be
     * interrupted by a signal. */
    if ((flags = fcntl(fd, F_GETFL)) == -1) {
        anetSetError(err, "fcntl(F_GETFL): %s", strerror(errno));
        return ANET_ERR;
    }

    /* Check if this flag has been set or unset, if so,
     * then there is no need to call fcntl to set/unset it again. */
    if (!!(flags & O_NONBLOCK) == !!non_block)
        return ANET_OK;

    if (non_block)
        flags |= O_NONBLOCK;
    else
        flags &= ~O_NONBLOCK;

    if (fcntl(fd, F_SETFL, flags) == -1) {
        anetSetError(err, "fcntl(F_SETFL,O_NONBLOCK): %s", strerror(errno));
        return ANET_ERR;
    }
    return ANET_OK;
}

int anetNonBlock(char *err, int fd) {
    return anetSetBlock(err,fd,1);
}

int anetBlock(char *err, int fd) {
    return anetSetBlock(err,fd,0);
}

/* Enable the FD_CLOEXEC on the given fd to avoid fd leaks.
 * This function should be invoked for fd's on specific places
 * where fork + execve system calls are called. */
int anetCloexec(int fd) {
    int r;
    int flags;

    do {
        r = fcntl(fd, F_GETFD);
    } while (r == -1 && errno == EINTR);

    if (r == -1 || (r & FD_CLOEXEC))
        return r;

    flags = r | FD_CLOEXEC;

    do {
        r = fcntl(fd, F_SETFD, flags);
    } while (r == -1 && errno == EINTR);

    return r;
}

/* Enable TCP keep-alive mechanism to detect dead peers,
 * TCP_KEEPIDLE, TCP_KEEPINTVL and TCP_KEEPCNT will be set accordingly. */
int anetKeepAlive(char *err, int fd, int interval)
{
    int enabled = 1;
    if (setsockopt(fd, SOL_SOCKET, SO_KEEPALIVE, &enabled, sizeof(enabled)))
    {
        anetSetError(err, "setsockopt SO_KEEPALIVE: %s", strerror(errno));
        return ANET_ERR;
    }

    int idle;
    int intvl;
    int cnt;

    /* There are platforms that are expected to support the full mechanism of TCP keep-alive,
     * we want the compiler to emit warnings of unused variables if the preprocessor directives
     * somehow fail, and other than those platforms, just omit these warnings if they happen.
     */
#if !(defined(_AIX) || defined(__APPLE__) || defined(__DragonFly__) || \
    defined(__FreeBSD__) || defined(__illumos__) || defined(__linux__) || \
    defined(__NetBSD__) || defined(__sun))
    UNUSED(interval);
    UNUSED(idle);
    UNUSED(intvl);
    UNUSED(cnt);
#endif

#ifdef __sun
    /* The implementation of TCP keep-alive on Solaris/SmartOS is a bit unusual
     * compared to other Unix-like systems.
     * Thus, we need to specialize it on Solaris.
     *
     * There are two keep-alive mechanisms on Solaris:
     * - By default, the first keep-alive probe is sent out after a TCP connection is idle for two hours.
     * If the peer does not respond to the probe within eight minutes, the TCP connection is aborted.
     * You can alter the interval for sending out the first probe using the socket option TCP_KEEPALIVE_THRESHOLD
     * in milliseconds or TCP_KEEPIDLE in seconds.
     * The system default is controlled by the TCP ndd parameter tcp_keepalive_interval. The minimum value is ten seconds.
     * The maximum is ten days, while the default is two hours. If you receive no response to the probe,
     * you can use the TCP_KEEPALIVE_ABORT_THRESHOLD socket option to change the time threshold for aborting a TCP connection.
     * The option value is an unsigned integer in milliseconds. The value zero indicates that TCP should never time out and
     * abort the connection when probing. The system default is controlled by the TCP ndd parameter tcp_keepalive_abort_interval.
     * The default is eight minutes.
     *
     * - The second implementation is activated if socket option TCP_KEEPINTVL and/or TCP_KEEPCNT are set.
     * The time between each consequent probes is set by TCP_KEEPINTVL in seconds.
     * The minimum value is ten seconds. The maximum is ten days, while the default is two hours.
     * The TCP connection will be aborted after certain amount of probes, which is set by TCP_KEEPCNT, without receiving response.
     */

    idle = interval;
    if (idle < 10) idle = 10; // kernel expects at least 10 seconds
    if (idle > 10*24*60*60) idle = 10*24*60*60; // kernel expects at most 10 days

    /* `TCP_KEEPIDLE`, `TCP_KEEPINTVL`, and `TCP_KEEPCNT` were not available on Solaris
     * until version 11.4, but let's take a chance here. */
#if defined(TCP_KEEPIDLE) && defined(TCP_KEEPINTVL) && defined(TCP_KEEPCNT)
    if (setsockopt(fd, IPPROTO_TCP, TCP_KEEPIDLE, &idle, sizeof(idle))) {
        anetSetError(err, "setsockopt TCP_KEEPIDLE: %s\n", strerror(errno));
        return ANET_ERR;
    }

    intvl = idle/3;
    if (setsockopt(fd, IPPROTO_TCP, TCP_KEEPINTVL, &intvl, sizeof(intvl))) {
        anetSetError(err, "setsockopt TCP_KEEPINTVL: %s\n", strerror(errno));
        return ANET_ERR;
    }

    cnt = 3;
    if (setsockopt(fd, IPPROTO_TCP, TCP_KEEPCNT, &cnt, sizeof(cnt))) {
        anetSetError(err, "setsockopt TCP_KEEPCNT: %s\n", strerror(errno));
        return ANET_ERR;
    }
#else
    /* Fall back to the first implementation of tcp-alive mechanism for older Solaris,
     * simulate the tcp-alive mechanism on other platforms via `TCP_KEEPALIVE_THRESHOLD` + `TCP_KEEPALIVE_ABORT_THRESHOLD`.
     */
    idle *= 1000; // kernel expects milliseconds
    if (setsockopt(fd, IPPROTO_TCP, TCP_KEEPALIVE_THRESHOLD, &idle, sizeof(idle))) {
        anetSetError(err, "setsockopt TCP_KEEPINTVL: %s\n", strerror(errno));
        return ANET_ERR;
    }

    /* Note that the consequent probes will not be sent at equal intervals on Solaris,
     * but will be sent using the exponential backoff algorithm. */
    intvl = idle/3;
    cnt = 3;
    int time_to_abort = intvl * cnt;
    if (setsockopt(fd, IPPROTO_TCP, TCP_KEEPALIVE_ABORT_THRESHOLD, &time_to_abort, sizeof(time_to_abort))) {
        anetSetError(err, "setsockopt TCP_KEEPCNT: %s\n", strerror(errno));
        return ANET_ERR;
    }
#endif

    return ANET_OK;

#endif

#ifdef TCP_KEEPIDLE
    /* Default settings are more or less garbage, with the keepalive time
     * set to 7200 by default on Linux and other Unix-like systems.
     * Modify settings to make the feature actually useful. */

    /* Send first probe after interval. */
    idle = interval;
    if (setsockopt(fd, IPPROTO_TCP, TCP_KEEPIDLE, &idle, sizeof(idle))) {
        anetSetError(err, "setsockopt TCP_KEEPIDLE: %s\n", strerror(errno));
        return ANET_ERR;
    }
#elif defined(TCP_KEEPALIVE)
    /* Darwin/macOS uses TCP_KEEPALIVE in place of TCP_KEEPIDLE. */
    idle = interval;
    if (setsockopt(fd, IPPROTO_TCP, TCP_KEEPALIVE, &idle, sizeof(idle))) {
        anetSetError(err, "setsockopt TCP_KEEPALIVE: %s\n", strerror(errno));
        return ANET_ERR;
    }
#endif

#ifdef TCP_KEEPINTVL
    /* Send next probes after the specified interval. Note that we set the
     * delay as interval / 3, as we send three probes before detecting
     * an error (see the next setsockopt call). */
    intvl = interval/3;
    if (intvl == 0) intvl = 1;
    if (setsockopt(fd, IPPROTO_TCP, TCP_KEEPINTVL, &intvl, sizeof(intvl))) {
        anetSetError(err, "setsockopt TCP_KEEPINTVL: %s\n", strerror(errno));
        return ANET_ERR;
    }
#endif

#ifdef TCP_KEEPCNT
    /* Consider the socket in error state after three we send three ACK
     * probes without getting a reply. */
    cnt = 3;
    if (setsockopt(fd, IPPROTO_TCP, TCP_KEEPCNT, &cnt, sizeof(cnt))) {
        anetSetError(err, "setsockopt TCP_KEEPCNT: %s\n", strerror(errno));
        return ANET_ERR;
    }
#endif

    return ANET_OK;
}

static int anetSetTcpNoDelay(char *err, int fd, int val)
{
    if (setsockopt(fd, IPPROTO_TCP, TCP_NODELAY, &val, sizeof(val)) == -1)
    {
        anetSetError(err, "setsockopt TCP_NODELAY: %s", strerror(errno));
        return ANET_ERR;
    }
    return ANET_OK;
}

int anetEnableTcpNoDelay(char *err, int fd)
{
    return anetSetTcpNoDelay(err, fd, 1);
}

int anetDisableTcpNoDelay(char *err, int fd)
{
    return anetSetTcpNoDelay(err, fd, 0);
}

/* Set the socket send timeout (SO_SNDTIMEO socket option) to the specified
 * number of milliseconds, or disable it if the 'ms' argument is zero. */
int anetSendTimeout(char *err, int fd, long long ms) {
    struct timeval tv;

    tv.tv_sec = ms/1000;
    tv.tv_usec = (ms%1000)*1000;
    if (setsockopt(fd, SOL_SOCKET, SO_SNDTIMEO, &tv, sizeof(tv)) == -1) {
        anetSetError(err, "setsockopt SO_SNDTIMEO: %s", strerror(errno));
        return ANET_ERR;
    }
    return ANET_OK;
}

/* Set the socket receive timeout (SO_RCVTIMEO socket option) to the specified
 * number of milliseconds, or disable it if the 'ms' argument is zero. */
int anetRecvTimeout(char *err, int fd, long long ms) {
    struct timeval tv;

    tv.tv_sec = ms/1000;
    tv.tv_usec = (ms%1000)*1000;
    if (setsockopt(fd, SOL_SOCKET, SO_RCVTIMEO, &tv, sizeof(tv)) == -1) {
        anetSetError(err, "setsockopt SO_RCVTIMEO: %s", strerror(errno));
        return ANET_ERR;
    }
    return ANET_OK;
}

/* Resolve the hostname "host" and set the string representation of the
 * IP address into the buffer pointed by "ipbuf".
 *
 * If flags is set to ANET_IP_ONLY the function only resolves hostnames
 * that are actually already IPv4 or IPv6 addresses. This turns the function
 * into a validating / normalizing function.
 *
 * If the flag ANET_PREFER_IPV4 is set, IPv4 is preferred over IPv6.
 * If the flag ANET_PREFER_IPV6 is set, IPv6 is preferred over IPv4.
 * */
int anetResolve(char *err, char *host, char *ipbuf, size_t ipbuf_len,
                       int flags)
{
    struct addrinfo hints, *info;
    int rv;

    memset(&hints,0,sizeof(hints));
    if (flags & ANET_IP_ONLY) hints.ai_flags = AI_NUMERICHOST;
    hints.ai_family = AF_UNSPEC;
    if (flags & ANET_PREFER_IPV4 && !(flags & ANET_PREFER_IPV6)) {
        hints.ai_family = AF_INET;
    } else if (flags & ANET_PREFER_IPV6 && !(flags & ANET_PREFER_IPV4)) {
        hints.ai_family = AF_INET6;
    }
    hints.ai_socktype = SOCK_STREAM;  /* specify socktype to avoid dups */

    rv = getaddrinfo(host, NULL, &hints, &info);
    if (rv != 0 && hints.ai_family != AF_UNSPEC) {
        /* Try the other IP version. */
        hints.ai_family = (hints.ai_family == AF_INET) ? AF_INET6 : AF_INET;
        rv = getaddrinfo(host, NULL, &hints, &info);
    }
    if (rv != 0) {
        anetSetError(err, "%s", gai_strerror(rv));
        return ANET_ERR;
    }
    if (info->ai_family == AF_INET) {
        struct sockaddr_in *sa = (struct sockaddr_in *)info->ai_addr;
        inet_ntop(AF_INET, &(sa->sin_addr), ipbuf, ipbuf_len);
    } else {
        struct sockaddr_in6 *sa = (struct sockaddr_in6 *)info->ai_addr;
        inet_ntop(AF_INET6, &(sa->sin6_addr), ipbuf, ipbuf_len);
    }

    freeaddrinfo(info);
    return ANET_OK;
}

static int anetSetReuseAddr(char *err, int fd) {
    int yes = 1;
    /* Make sure connection-intensive things like the benchmark tool
     * will be able to close/open sockets a zillion of times */
    if (setsockopt(fd, SOL_SOCKET, SO_REUSEADDR, &yes, sizeof(yes)) == -1) {
        anetSetError(err, "setsockopt SO_REUSEADDR: %s", strerror(errno));
        return ANET_ERR;
    }
    return ANET_OK;
}

#define ANET_SOCKET_CLOEXEC 1
#define ANET_SOCKET_NONBLOCK 2
#define ANET_SOCKET_REUSEADDR 4
static int anetCreateSocket(char *err, int domain, int type, int protocol, int flags) {
    int s;

    /* In general, SOCK_CLOEXEC won't have noticeable effect
     * except for cases which really need this flag.
     * Otherwise, it is just a flag that is nice to have.
     * Its absence shouldn't affect a common socket's functionality.
     */
#ifdef SOCK_CLOEXEC
    if (flags & ANET_SOCKET_CLOEXEC) {
      type |= SOCK_CLOEXEC;
      flags &= ~ANET_SOCKET_CLOEXEC;
    }
#endif

#ifdef SOCK_NONBLOCK
    if (flags & ANET_SOCKET_NONBLOCK) {
      type |= SOCK_NONBLOCK;
      flags &= ~ANET_SOCKET_NONBLOCK;
    }
#endif

    if ((s = socket(domain, type, protocol)) == -1) {
        anetSetError(err, "creating socket: %s", strerror(errno));
        return ANET_ERR;
    }

<<<<<<< HEAD
    if (flags & ANET_SOCKET_CLOEXEC && anetCloexec(s) == ANET_ERR) {
        close(s);
        return ANET_ERR;
    }

    if (flags & ANET_SOCKET_NONBLOCK && anetNonBlock(err, s) == ANET_ERR) {
        close(s);
        return ANET_ERR;
    }

=======
>>>>>>> f4f1bd6f
    /* Make sure connection-intensive things like the benchmark tool
     * will be able to close/open sockets a zillion of times */
    if (flags & ANET_SOCKET_REUSEADDR && anetSetReuseAddr(err,s) == ANET_ERR) {
        close(s);
        return ANET_ERR;
    }

    return s;
}

#define ANET_CONNECT_NONE 0
#define ANET_CONNECT_NONBLOCK 1
#define ANET_CONNECT_BE_BINDING 2 /* Best effort binding. */
static int anetTcpGenericConnect(char *err, const char *addr, int port,
                                 const char *source_addr, int flags)
{
    int s = ANET_ERR, rv;
    char portstr[6];  /* strlen("65535") + 1; */
    struct addrinfo hints, *servinfo, *bservinfo, *p, *b;

    snprintf(portstr,sizeof(portstr),"%d",port);
    memset(&hints,0,sizeof(hints));
    hints.ai_family = AF_UNSPEC;
    hints.ai_socktype = SOCK_STREAM;

    if ((rv = getaddrinfo(addr,portstr,&hints,&servinfo)) != 0) {
        anetSetError(err, "%s", gai_strerror(rv));
        return ANET_ERR;
    }
    for (p = servinfo; p != NULL; p = p->ai_next) {
        /* Try to create the socket and to connect it.
         * If we fail in the socket() call, or on connect(), we retry with
         * the next entry in servinfo. */
        int sockflags = ANET_SOCKET_CLOEXEC | ANET_SOCKET_REUSEADDR;
        if (flags & ANET_CONNECT_NONBLOCK) sockflags |= ANET_SOCKET_NONBLOCK;
        if ((s = anetCreateSocket(err,p->ai_family,p->ai_socktype,p->ai_protocol,sockflags)) == ANET_ERR)
            continue;
        if (source_addr) {
            int bound = 0;
            /* Using getaddrinfo saves us from self-determining IPv4 vs IPv6 */
            if ((rv = getaddrinfo(source_addr, NULL, &hints, &bservinfo)) != 0)
            {
                anetSetError(err, "%s", gai_strerror(rv));
                goto error;
            }
            for (b = bservinfo; b != NULL; b = b->ai_next) {
                if (bind(s,b->ai_addr,b->ai_addrlen) != -1) {
                    bound = 1;
                    break;
                }
            }
            freeaddrinfo(bservinfo);
            if (!bound) {
                anetSetError(err, "bind: %s", strerror(errno));
                goto error;
            }
        }
        if (connect(s,p->ai_addr,p->ai_addrlen) == -1) {
            /* If the socket is non-blocking, it is ok for connect() to
             * return an EINPROGRESS error here. */
            if (errno == EINPROGRESS && flags & ANET_CONNECT_NONBLOCK)
                goto end;
            close(s);
            s = ANET_ERR;
            continue;
        }

        /* If we ended an iteration of the for loop without errors, we
         * have a connected socket. Let's return to the caller. */
        goto end;
    }
    if (p == NULL)
        anetSetError(err, "creating socket: %s", strerror(errno));

error:
    if (s != ANET_ERR) {
        close(s);
        s = ANET_ERR;
    }

end:
    freeaddrinfo(servinfo);

    /* Handle best effort binding: if a binding address was used, but it is
     * not possible to create a socket, try again without a binding address. */
    if (s == ANET_ERR && source_addr && (flags & ANET_CONNECT_BE_BINDING)) {
        return anetTcpGenericConnect(err,addr,port,NULL,flags);
    } else {
        return s;
    }
}

int anetTcpNonBlockConnect(char *err, const char *addr, int port)
{
    return anetTcpGenericConnect(err,addr,port,NULL,ANET_CONNECT_NONBLOCK);
}

int anetTcpNonBlockBestEffortBindConnect(char *err, const char *addr, int port,
                                         const char *source_addr)
{
    return anetTcpGenericConnect(err,addr,port,source_addr,
            ANET_CONNECT_NONBLOCK|ANET_CONNECT_BE_BINDING);
}

<<<<<<< HEAD
=======
int anetUnixGenericConnect(char *err, const char *path, int flags)
{
    int s;
    struct sockaddr_un sa;

    if ((s = anetCreateSocket(err,AF_LOCAL)) == ANET_ERR)
        return ANET_ERR;

    sa.sun_family = AF_LOCAL;
    valkey_strlcpy(sa.sun_path,path,sizeof(sa.sun_path));
    if (flags & ANET_CONNECT_NONBLOCK) {
        if (anetNonBlock(err,s) != ANET_OK) {
            close(s);
            return ANET_ERR;
        }
    }
    if (connect(s,(struct sockaddr*)&sa,sizeof(sa)) == -1) {
        if (errno == EINPROGRESS &&
            flags & ANET_CONNECT_NONBLOCK)
            return s;

        anetSetError(err, "connect: %s", strerror(errno));
        close(s);
        return ANET_ERR;
    }
    return s;
}

>>>>>>> f4f1bd6f
static int anetListen(char *err, int s, struct sockaddr *sa, socklen_t len, int backlog, mode_t perm) {
    if (bind(s,sa,len) == -1) {
        anetSetError(err, "bind: %s", strerror(errno));
        close(s);
        return ANET_ERR;
    }

    if (sa->sa_family == AF_LOCAL && perm)
        chmod(((struct sockaddr_un *) sa)->sun_path, perm);

    if (listen(s, backlog) == -1) {
        anetSetError(err, "listen: %s", strerror(errno));
        close(s);
        return ANET_ERR;
    }
    return ANET_OK;
}

static int anetV6Only(char *err, int s) {
    int yes = 1;
    if (setsockopt(s,IPPROTO_IPV6,IPV6_V6ONLY,&yes,sizeof(yes)) == -1) {
        anetSetError(err, "setsockopt: %s", strerror(errno));
        return ANET_ERR;
    }
    return ANET_OK;
}

static int _anetTcpServer(char *err, int port, char *bindaddr, int af, int backlog)
{
    int s = -1, rv;
    char _port[6];  /* strlen("65535") */
    struct addrinfo hints, *servinfo, *p;

    snprintf(_port,6,"%d",port);
    memset(&hints,0,sizeof(hints));
    hints.ai_family = af;
    hints.ai_socktype = SOCK_STREAM;
    hints.ai_flags = AI_PASSIVE;    /* No effect if bindaddr != NULL */
    if (bindaddr && !strcmp("*", bindaddr))
        bindaddr = NULL;
    if (af == AF_INET6 && bindaddr && !strcmp("::*", bindaddr))
        bindaddr = NULL;

    if ((rv = getaddrinfo(bindaddr,_port,&hints,&servinfo)) != 0) {
        anetSetError(err, "%s", gai_strerror(rv));
        return ANET_ERR;
    }
    for (p = servinfo; p != NULL; p = p->ai_next) {
        if ((s = socket(p->ai_family,p->ai_socktype,p->ai_protocol)) == -1)
            continue;

        if (af == AF_INET6 && anetV6Only(err,s) == ANET_ERR) goto error;
        if (anetSetReuseAddr(err,s) == ANET_ERR) goto error;
        if (anetListen(err,s,p->ai_addr,p->ai_addrlen,backlog,0) == ANET_ERR) s = ANET_ERR;
        goto end;
    }
    if (p == NULL) {
        anetSetError(err, "unable to bind socket, errno: %d", errno);
        goto error;
    }

error:
    if (s != -1) close(s);
    s = ANET_ERR;
end:
    freeaddrinfo(servinfo);
    return s;
}

int anetTcpServer(char *err, int port, char *bindaddr, int backlog)
{
    return _anetTcpServer(err, port, bindaddr, AF_INET, backlog);
}

int anetTcp6Server(char *err, int port, char *bindaddr, int backlog)
{
    return _anetTcpServer(err, port, bindaddr, AF_INET6, backlog);
}

int anetUnixServer(char *err, char *path, mode_t perm, int backlog)
{
    int s;
    struct sockaddr_un sa;

    if (strlen(path) > sizeof(sa.sun_path)-1) {
        anetSetError(err,"unix socket path too long (%zu), must be under %zu", strlen(path), sizeof(sa.sun_path));
        return ANET_ERR;
    }

    int type = SOCK_STREAM;
    int flags = ANET_SOCKET_CLOEXEC | ANET_SOCKET_NONBLOCK | ANET_SOCKET_REUSEADDR;
    if ((s = anetCreateSocket(err,AF_LOCAL,type,0,flags)) == ANET_ERR)
        return ANET_ERR;

    memset(&sa,0,sizeof(sa));
    sa.sun_family = AF_LOCAL;
    valkey_strlcpy(sa.sun_path,path,sizeof(sa.sun_path));
    if (anetListen(err,s,(struct sockaddr*)&sa,sizeof(sa),backlog,perm) == ANET_ERR)
        return ANET_ERR;
    return s;
}

/* Accept a connection and also make sure the socket is non-blocking, and CLOEXEC.
 * returns the new socket FD, or -1 on error. */
static int anetGenericAccept(char *err, int s, struct sockaddr *sa, socklen_t *len) {
    int fd;
    do {
        /* Use the accept4() call on linux to simultaneously accept and
         * set a socket as non-blocking. */
#ifdef HAVE_ACCEPT4
        fd = accept4(s, sa, len,  SOCK_NONBLOCK | SOCK_CLOEXEC);
#else
        fd = accept(s,sa,len);
#endif
    } while(fd == -1 && errno == EINTR);
    if (fd == -1) {
        anetSetError(err, "accept: %s", strerror(errno));
        return ANET_ERR;
    }
#ifndef HAVE_ACCEPT4
    if (anetCloexec(fd) == -1) {
        anetSetError(err, "anetCloexec: %s", strerror(errno));
        close(fd);
        return ANET_ERR;
    }
    if (anetNonBlock(err, fd) != ANET_OK) {
        close(fd);
        return ANET_ERR;
    }
#endif
    return fd;
}

/* Accept a connection and also make sure the socket is non-blocking, and CLOEXEC.
 * returns the new socket FD, or -1 on error. */
int anetTcpAccept(char *err, int serversock, char *ip, size_t ip_len, int *port) {
    int fd;
    struct sockaddr_storage sa;
    socklen_t salen = sizeof(sa);
    if ((fd = anetGenericAccept(err,serversock,(struct sockaddr*)&sa,&salen)) == ANET_ERR)
        return ANET_ERR;

    if (sa.ss_family == AF_INET) {
        struct sockaddr_in *s = (struct sockaddr_in *)&sa;
        if (ip) inet_ntop(AF_INET,(void*)&(s->sin_addr),ip,ip_len);
        if (port) *port = ntohs(s->sin_port);
    } else {
        struct sockaddr_in6 *s = (struct sockaddr_in6 *)&sa;
        if (ip) inet_ntop(AF_INET6,(void*)&(s->sin6_addr),ip,ip_len);
        if (port) *port = ntohs(s->sin6_port);
    }
    return fd;
}

/* Accept a connection and also make sure the socket is non-blocking, and CLOEXEC.
 * returns the new socket FD, or -1 on error. */
int anetUnixAccept(char *err, int s) {
    int fd;
    struct sockaddr_un sa;
    socklen_t salen = sizeof(sa);
    if ((fd = anetGenericAccept(err,s,(struct sockaddr*)&sa,&salen)) == ANET_ERR)
        return ANET_ERR;

    return fd;
}

int anetFdToString(int fd, char *ip, size_t ip_len, int *port, int remote) {
    struct sockaddr_storage sa;
    socklen_t salen = sizeof(sa);

    if (remote) {
        if (getpeername(fd, (struct sockaddr *)&sa, &salen) == -1) goto error;
    } else {
        if (getsockname(fd, (struct sockaddr *)&sa, &salen) == -1) goto error;
    }

    if (sa.ss_family == AF_INET) {
        struct sockaddr_in *s = (struct sockaddr_in *)&sa;
        if (ip) {
            if (inet_ntop(AF_INET,(void*)&(s->sin_addr),ip,ip_len) == NULL)
                goto error;
        }
        if (port) *port = ntohs(s->sin_port);
    } else if (sa.ss_family == AF_INET6) {
        struct sockaddr_in6 *s = (struct sockaddr_in6 *)&sa;
        if (ip) {
            if (inet_ntop(AF_INET6,(void*)&(s->sin6_addr),ip,ip_len) == NULL)
                goto error;
        }
        if (port) *port = ntohs(s->sin6_port);
    } else if (sa.ss_family == AF_UNIX) {
        if (ip) {
            int res = snprintf(ip, ip_len, "/unixsocket");
            if (res < 0 || (unsigned int) res >= ip_len) goto error;
        }
        if (port) *port = 0;
    } else {
        goto error;
    }
    return 0;

error:
    if (ip) {
        if (ip_len >= 2) {
            ip[0] = '?';
            ip[1] = '\0';
        } else if (ip_len == 1) {
            ip[0] = '\0';
        }
    }
    if (port) *port = 0;
    return -1;
}

/* Create a pipe buffer with given flags for read end and write end.
 * Note that it supports the file flags defined by pipe2() and fcntl(F_SETFL),
 * and one of the use cases is O_CLOEXEC|O_NONBLOCK. */
int anetPipe(int fds[2], int read_flags, int write_flags) {
    int pipe_flags = 0;
#if defined(__linux__) || defined(__FreeBSD__)
    /* When possible, try to leverage pipe2() to apply flags that are common to both ends.
     * There is no harm to set O_CLOEXEC to prevent fd leaks. */
    pipe_flags = O_CLOEXEC | (read_flags & write_flags);
    if (pipe2(fds, pipe_flags)) {
        /* Fail on real failures, and fallback to simple pipe if pipe2 is unsupported. */
        if (errno != ENOSYS && errno != EINVAL)
            return -1;
        pipe_flags = 0;
    } else {
        /* If the flags on both ends are identical, no need to do anything else. */
        if ((O_CLOEXEC | read_flags) == (O_CLOEXEC | write_flags))
            return 0;
        /* Clear the flags which have already been set using pipe2. */
        read_flags &= ~pipe_flags;
        write_flags &= ~pipe_flags;
    }
#endif

    /* When we reach here with pipe_flags of 0, it means pipe2 failed (or was not attempted),
     * so we try to use pipe. Otherwise, we skip and proceed to set specific flags below. */
    if (pipe_flags == 0 && pipe(fds))
        return -1;

    /* File descriptor flags.
     * Currently, only one such flag is defined: FD_CLOEXEC, the close-on-exec flag. */
    if (read_flags & O_CLOEXEC)
        if (fcntl(fds[0], F_SETFD, FD_CLOEXEC))
            goto error;
    if (write_flags & O_CLOEXEC)
        if (fcntl(fds[1], F_SETFD, FD_CLOEXEC))
            goto error;

    /* File status flags after clearing the file descriptor flag O_CLOEXEC. */
    read_flags &= ~O_CLOEXEC;
    if (read_flags)
        if (fcntl(fds[0], F_SETFL, read_flags))
            goto error;
    write_flags &= ~O_CLOEXEC;
    if (write_flags)
        if (fcntl(fds[1], F_SETFL, write_flags))
            goto error;

    return 0;

error:
    close(fds[0]);
    close(fds[1]);
    return -1;
}

int anetSetSockMarkId(char *err, int fd, uint32_t id) {
#ifdef HAVE_SOCKOPTMARKID
    if (setsockopt(fd, SOL_SOCKET, SOCKOPTMARKID, (void *)&id, sizeof(id)) == -1) {
        anetSetError(err, "setsockopt: %s", strerror(errno));
        return ANET_ERR;
    }
    return ANET_OK;
#else
    UNUSED(fd);
    UNUSED(id);
    anetSetError(err,"anetSetSockMarkid unsupported on this platform");
    return ANET_OK;
#endif
}

int anetIsFifo(char *filepath) {
    struct stat sb;
    if (stat(filepath, &sb) == -1) return 0;
    return S_ISFIFO(sb.st_mode);
}<|MERGE_RESOLUTION|>--- conflicted
+++ resolved
@@ -411,7 +411,6 @@
         return ANET_ERR;
     }
 
-<<<<<<< HEAD
     if (flags & ANET_SOCKET_CLOEXEC && anetCloexec(s) == ANET_ERR) {
         close(s);
         return ANET_ERR;
@@ -422,8 +421,6 @@
         return ANET_ERR;
     }
 
-=======
->>>>>>> f4f1bd6f
     /* Make sure connection-intensive things like the benchmark tool
      * will be able to close/open sockets a zillion of times */
     if (flags & ANET_SOCKET_REUSEADDR && anetSetReuseAddr(err,s) == ANET_ERR) {
@@ -528,37 +525,6 @@
             ANET_CONNECT_NONBLOCK|ANET_CONNECT_BE_BINDING);
 }
 
-<<<<<<< HEAD
-=======
-int anetUnixGenericConnect(char *err, const char *path, int flags)
-{
-    int s;
-    struct sockaddr_un sa;
-
-    if ((s = anetCreateSocket(err,AF_LOCAL)) == ANET_ERR)
-        return ANET_ERR;
-
-    sa.sun_family = AF_LOCAL;
-    valkey_strlcpy(sa.sun_path,path,sizeof(sa.sun_path));
-    if (flags & ANET_CONNECT_NONBLOCK) {
-        if (anetNonBlock(err,s) != ANET_OK) {
-            close(s);
-            return ANET_ERR;
-        }
-    }
-    if (connect(s,(struct sockaddr*)&sa,sizeof(sa)) == -1) {
-        if (errno == EINPROGRESS &&
-            flags & ANET_CONNECT_NONBLOCK)
-            return s;
-
-        anetSetError(err, "connect: %s", strerror(errno));
-        close(s);
-        return ANET_ERR;
-    }
-    return s;
-}
-
->>>>>>> f4f1bd6f
 static int anetListen(char *err, int s, struct sockaddr *sa, socklen_t len, int backlog, mode_t perm) {
     if (bind(s,sa,len) == -1) {
         anetSetError(err, "bind: %s", strerror(errno));
