--- conflicted
+++ resolved
@@ -862,31 +862,22 @@
         goto need_full_resync;
     }
 
-<<<<<<< HEAD
     /* There are two scenarios that lead to this point. One is that we are able
      * to perform a partial resync with the replica. The second is that the replica
      * is using rdb-connection sync, while loading the snapshot in the background.
      * in both cases:
-     * 1) Set client state to make it a replica.
-     * 2) Inform the client we can continue with +CONTINUE
-     * 3) Send the backlog data (from the offset to the end) to the replica. */
-    c->flags |= CLIENT_REPLICA;
-    if (c->associated_rdb_client_id && lookupRdbClientByID(c->associated_rdb_client_id)) {
-        c->repl_state = REPLICA_STATE_BG_RDB_LOAD;
-        removeReplicaFromPsyncWait(c);
-    } else {
-        c->repl_state = REPLICA_STATE_ONLINE;
-    }
-=======
-    /* If we reached this point, we are able to perform a partial resync:
      * 1) Make sure no IO operations are being performed before changing the client state.
      * 2) Set client state to make it a replica.
      * 3) Inform the client we can continue with +CONTINUE
      * 4) Send the backlog data (from the offset to the end) to the replica. */
     waitForClientIO(c);
     c->flag.replica = 1;
-    c->repl_state = REPLICA_STATE_ONLINE;
->>>>>>> a323dce8
+    if (c->associated_rdb_client_id && lookupRdbClientByID(c->associated_rdb_client_id)) {
+        c->repl_state = REPLICA_STATE_BG_RDB_LOAD;
+        removeReplicaFromPsyncWait(c);
+    } else {
+        c->repl_state = REPLICA_STATE_ONLINE;
+    }
     c->repl_ack_time = server.unixtime;
     c->repl_start_cmd_stream_on_ack = 0;
     listAddNodeTail(server.replicas, c);
