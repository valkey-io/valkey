# Integration tests for CLUSTER SLOT-STATS command.

# -----------------------------------------------------------------------------
# Helper functions for CLUSTER SLOT-STATS test cases.
# -----------------------------------------------------------------------------

# Converts array RESP response into a dict.
# This is useful for many test cases, where unnecessary nesting is removed.
proc convert_array_into_dict {slot_stats} {
    set res [dict create]
    foreach slot_stat $slot_stats {
        # slot_stat is an array of size 2, where 0th index represents (int) slot, 
        # and 1st index represents (map) usage statistics.
        dict set res [lindex $slot_stat 0] [lindex $slot_stat 1]
    }
    return $res
}

proc get_cmdstat_usec {cmd r} {
    set cmdstatline [cmdrstat $cmd r]
    regexp "usec=(.*?),usec_per_call=(.*?),rejected_calls=0,failed_calls=0" $cmdstatline -> usec _
    return $usec
}

proc initialize_expected_slots_dict {} {
    set expected_slots [dict create]
    for {set i 0} {$i < 16384} {incr i 1} {
        dict set expected_slots $i 0
    }
    return $expected_slots
}

proc initialize_expected_slots_dict_with_range {start_slot end_slot} {
    assert {$start_slot <= $end_slot}
    set expected_slots [dict create]
    for {set i $start_slot} {$i <= $end_slot} {incr i 1} {
        dict set expected_slots $i 0
    }
    return $expected_slots
}

proc assert_empty_slot_stats {slot_stats metrics_to_assert} {
    set slot_stats [convert_array_into_dict $slot_stats]
    dict for {slot stats} $slot_stats {
        foreach metric_name $metrics_to_assert {
            set metric_value [dict get $stats $metric_name]
            assert {$metric_value == 0}
        }
    }
}

proc assert_empty_slot_stats_with_exception {slot_stats exception_slots metrics_to_assert} {
    set slot_stats [convert_array_into_dict $slot_stats]
    dict for {slot stats} $exception_slots {
        assert {[dict exists $slot_stats $slot]} ;# slot_stats must contain the expected slots.
    }
    dict for {slot stats} $slot_stats {
        if {[dict exists $exception_slots $slot]} {
            foreach metric_name $metrics_to_assert {
                set metric_value [dict get $exception_slots $slot $metric_name]
                assert {[dict get $stats $metric_name] == $metric_value}
            }
        } else {
            dict for {metric value} $stats {
                assert {$value == 0}
            }
<<<<<<< HEAD
=======
        }
    }
}

proc assert_equal_slot_stats {slot_stats_1 slot_stats_2 metrics_to_assert} {
    set slot_stats_1 [convert_array_into_dict $slot_stats_1]
    set slot_stats_2 [convert_array_into_dict $slot_stats_2]
    assert {[dict size $slot_stats_1] == [dict size $slot_stats_2]}

    dict for {slot stats_1} $slot_stats_1 {
        assert {[dict exists $slot_stats_2 $slot]}
        set stats_2 [dict get $slot_stats_2 $slot]
        foreach metric_name $metrics_to_assert {
            assert {[dict get $stats_1 $metric_name] == [dict get $stats_2 $metric_name]}
>>>>>>> 5000c050
        }
    }
}

proc assert_all_slots_have_been_seen {expected_slots} {
    dict for {k v} $expected_slots {
        assert {$v == 1}
    }
}

proc assert_slot_visibility {slot_stats expected_slots} {
    set slot_stats [convert_array_into_dict $slot_stats]
    dict for {slot _} $slot_stats {
        assert {[dict exists $expected_slots $slot]}
        dict set expected_slots $slot 1
    }

    assert_all_slots_have_been_seen $expected_slots
}

proc assert_slot_stats_monotonic_order {slot_stats orderby is_desc} {
    # For Tcl dict, the order of iteration is the order in which the keys were inserted into the dictionary
    # Thus, the response ordering is preserved upon calling 'convert_array_into_dict()'.
    # Source: https://www.tcl.tk/man/tcl8.6.11/TclCmd/dict.htm
    set slot_stats [convert_array_into_dict $slot_stats]
    set prev_metric -1
    dict for {_ stats} $slot_stats {
        set curr_metric [dict get $stats $orderby]
        if {$prev_metric != -1} {
            if {$is_desc == 1} {
                assert {$prev_metric >= $curr_metric}
            } else {
                assert {$prev_metric <= $curr_metric}
            }
        }
        set prev_metric $curr_metric
    }
}

proc assert_slot_stats_monotonic_descent {slot_stats orderby} {
    assert_slot_stats_monotonic_order $slot_stats $orderby 1
}

proc assert_slot_stats_monotonic_ascent {slot_stats orderby} {
    assert_slot_stats_monotonic_order $slot_stats $orderby 0
}

proc wait_for_replica_key_exists {key key_count} {
    wait_for_condition 1000 50 {
        [R 1 exists $key] eq "$key_count"
    } else {
        fail "Test key was not replicated"
    }
}

# -----------------------------------------------------------------------------
<<<<<<< HEAD
# Test cases for CLUSTER SLOT-STATS network-bytes-in.
# -----------------------------------------------------------------------------

start_cluster 1 0 {tags {external:skip cluster}} {

    # Define shared variables.
    set key "key"
    set key_slot [R 0 cluster keyslot $key]
    set metrics_to_assert [list network-bytes-in]

    test "CLUSTER SLOT-STATS network-bytes-in, multi bulk buffer processing." {
        # *3\r\n$3\r\nSET\r\n$3\r\nkey\r\n$5\r\nvalue\r\n --> 33 bytes.
        R 0 SET $key value

        set slot_stats [R 0 CLUSTER SLOT-STATS SLOTSRANGE 0 16383]
        set expected_slot_stats [
            dict create $key_slot [
                dict create network-bytes-in 33
            ]
        ]

=======
# Test cases for CLUSTER SLOT-STATS cpu-usec metric correctness.
# -----------------------------------------------------------------------------

start_cluster 1 0 {tags {external:skip cluster} overrides {cluster-slot-stats-enabled yes}} {

    # Define shared variables.
    set key "FOO"
    set key_slot [R 0 cluster keyslot $key]
    set key_secondary "FOO2"
    set key_secondary_slot [R 0 cluster keyslot $key_secondary]
    set metrics_to_assert [list cpu-usec]

    test "CLUSTER SLOT-STATS cpu-usec reset upon CONFIG RESETSTAT." {
        R 0 SET $key VALUE
        R 0 DEL $key
        R 0 CONFIG RESETSTAT
        set slot_stats [R 0 CLUSTER SLOT-STATS SLOTSRANGE 0 16383]
        assert_empty_slot_stats $slot_stats $metrics_to_assert
    }
    R 0 CONFIG RESETSTAT
    R 0 FLUSHALL

    test "CLUSTER SLOT-STATS cpu-usec reset upon slot migration." {
        R 0 SET $key VALUE

        R 0 CLUSTER DELSLOTS $key_slot
        set slot_stats [R 0 CLUSTER SLOT-STATS SLOTSRANGE 0 16383]
        assert_empty_slot_stats $slot_stats $metrics_to_assert

        R 0 CLUSTER ADDSLOTS $key_slot
        set slot_stats [R 0 CLUSTER SLOT-STATS SLOTSRANGE 0 16383]
        assert_empty_slot_stats $slot_stats $metrics_to_assert
    }
    R 0 CONFIG RESETSTAT
    R 0 FLUSHALL

    test "CLUSTER SLOT-STATS cpu-usec for non-slot specific commands." {
        R 0 INFO
        set slot_stats [R 0 CLUSTER SLOT-STATS SLOTSRANGE 0 16383]
        assert_empty_slot_stats $slot_stats $metrics_to_assert
    }
    R 0 CONFIG RESETSTAT
    R 0 FLUSHALL

    test "CLUSTER SLOT-STATS cpu-usec for slot specific commands." {
        R 0 SET $key VALUE
        set slot_stats [R 0 CLUSTER SLOT-STATS SLOTSRANGE 0 16383]
        set usec [get_cmdstat_usec set r]
        set expected_slot_stats [
            dict create $key_slot [
                dict create cpu-usec $usec
            ]
        ]
>>>>>>> 5000c050
        assert_empty_slot_stats_with_exception $slot_stats $expected_slot_stats $metrics_to_assert
    }
    R 0 CONFIG RESETSTAT
    R 0 FLUSHALL

<<<<<<< HEAD
    test "CLUSTER SLOT-STATS network-bytes-in, in-line buffer processing." {
        set rd [valkey_deferring_client]
        # SET key value\r\n --> 15 bytes.
        $rd write "SET $key value\r\n"
        $rd flush

        set slot_stats [R 0 CLUSTER SLOT-STATS SLOTSRANGE 0 16383]
        set expected_slot_stats [
            dict create $key_slot [
                dict create network-bytes-in 15
            ]
        ]

=======
    test "CLUSTER SLOT-STATS cpu-usec for blocking commands, unblocked on keyspace update." {
        # Blocking command with no timeout. Only keyspace update can unblock this client.
        set rd [valkey_deferring_client]
        $rd BLPOP $key 0
        wait_for_blocked_clients_count 1
        set slot_stats [R 0 CLUSTER SLOT-STATS SLOTSRANGE 0 16383]
        # When the client is blocked, no accumulation is made. This behaviour is identical to INFO COMMANDSTATS.
        assert_empty_slot_stats $slot_stats $metrics_to_assert

        # Unblocking command.
        R 0 LPUSH $key value
        wait_for_blocked_clients_count 0

        set slot_stats [R 0 CLUSTER SLOT-STATS SLOTSRANGE 0 16383]
        set lpush_usec [get_cmdstat_usec lpush r]
        set blpop_usec [get_cmdstat_usec blpop r]

        # Assert that both blocking and non-blocking command times have been accumulated.
        set expected_slot_stats [
            dict create $key_slot [
                dict create cpu-usec [expr $lpush_usec + $blpop_usec]
            ]
        ]
>>>>>>> 5000c050
        assert_empty_slot_stats_with_exception $slot_stats $expected_slot_stats $metrics_to_assert
    }
    R 0 CONFIG RESETSTAT
    R 0 FLUSHALL

<<<<<<< HEAD
    test "CLUSTER SLOT-STATS network-bytes-in, blocking command." {
        set rd [valkey_deferring_client]
        # *3\r\n$5\r\nblpop\r\n$3\r\nkey\r\n$1\r\n0\r\n --> 31 bytes.
        $rd BLPOP $key 0
        wait_for_blocked_clients_count 1

        # *3\r\n$5\r\nlpush\r\n$3\r\nkey\r\n$5\r\nvalue\r\n --> 35 bytes.
        R 0 LPUSH $key value
        wait_for_blocked_clients_count 0

        set slot_stats [R 0 CLUSTER SLOT-STATS SLOTSRANGE 0 16383]
        set expected_slot_stats [
            dict create $key_slot [
                dict create network-bytes-in 66 ;# 31 + 35 bytes.
            ]
        ]

=======
    test "CLUSTER SLOT-STATS cpu-usec for blocking commands, unblocked on timeout." {
        # Blocking command with 1 second timeout.
        set rd [valkey_deferring_client]
        $rd BLPOP $key 1

        # Confirm that the client is blocked, then unblocked after 1 second timeout.
        wait_for_blocked_clients_count 1
        wait_for_blocked_clients_count 0

        # Assert that the blocking command time has been accumulated.
        set slot_stats [R 0 CLUSTER SLOT-STATS SLOTSRANGE 0 16383]
        set blpop_usec [get_cmdstat_usec blpop r]
        set expected_slot_stats [
            dict create $key_slot [
                dict create cpu-usec $blpop_usec
            ]
        ]
>>>>>>> 5000c050
        assert_empty_slot_stats_with_exception $slot_stats $expected_slot_stats $metrics_to_assert
    }
    R 0 CONFIG RESETSTAT
    R 0 FLUSHALL

<<<<<<< HEAD
    test "CLUSTER SLOT-STATS network-bytes-in, multi-exec transaction." {
        set r [valkey_client]
        # *1\r\n$5\r\nmulti\r\n --> 15 bytes.
        $r MULTI
        # *3\r\n$3\r\nSET\r\n$3\r\nkey\r\n$5\r\nvalue\r\n --> 33 bytes.
        assert {[$r SET $key value] eq {QUEUED}}
        # *1\r\n$4\r\nexec\r\n --> 14 bytes.
        assert {[$r EXEC] eq {OK}}

        set slot_stats [R 0 CLUSTER SLOT-STATS SLOTSRANGE 0 16383]
        set expected_slot_stats [
            dict create $key_slot [
                dict create network-bytes-in 62 ;# 15 + 33 + 14 bytes.
            ]
        ]

=======
    test "CLUSTER SLOT-STATS cpu-usec for transactions." {
        set r1 [valkey_client]
        $r1 MULTI
        $r1 SET $key value
        $r1 GET $key

        # CPU metric is not accumulated until EXEC is reached. This behaviour is identical to INFO COMMANDSTATS.
        set slot_stats [R 0 CLUSTER SLOT-STATS SLOTSRANGE 0 16383]
        assert_empty_slot_stats $slot_stats $metrics_to_assert

        # Execute transaction, and assert that all nested command times have been accumulated.
        $r1 EXEC
        set slot_stats [R 0 CLUSTER SLOT-STATS SLOTSRANGE 0 16383]
        set exec_usec [get_cmdstat_usec exec r]
        set expected_slot_stats [
            dict create $key_slot [
                dict create cpu-usec $exec_usec
            ]
        ]
>>>>>>> 5000c050
        assert_empty_slot_stats_with_exception $slot_stats $expected_slot_stats $metrics_to_assert
    }
    R 0 CONFIG RESETSTAT
    R 0 FLUSHALL

<<<<<<< HEAD
    test "CLUSTER SLOT-STATS network-bytes-in, non slot specific command." {
        R 0 INFO

        set slot_stats [R 0 CLUSTER SLOT-STATS SLOTSRANGE 0 16383]
        assert_empty_slot_stats $slot_stats
=======
    test "CLUSTER SLOT-STATS cpu-usec for lua-scripts, without cross-slot keys." {
        r eval [format "#!lua
            redis.call('set', '%s', 'bar'); redis.call('get', '%s')" $key $key] 0

        set eval_usec [get_cmdstat_usec eval r]
        set slot_stats [R 0 CLUSTER SLOT-STATS SLOTSRANGE 0 16383]

        set expected_slot_stats [
            dict create $key_slot [
                dict create cpu-usec $eval_usec
            ]
        ]
        assert_empty_slot_stats_with_exception $slot_stats $expected_slot_stats $metrics_to_assert
>>>>>>> 5000c050
    }
    R 0 CONFIG RESETSTAT
    R 0 FLUSHALL

<<<<<<< HEAD
    test "CLUSTER SLOT-STATS network-bytes-in, pub/sub." {
        # PUB/SUB does not get accumulated at per-slot basis, 
        # as it is cluster-wide and is not slot specific.
        set rd [valkey_deferring_client]
        $rd subscribe channel
        R 0 publish channel message

        set slot_stats [R 0 CLUSTER SLOT-STATS SLOTSRANGE 0 16383]
        assert_empty_slot_stats $slot_stats
    }
    R 0 CONFIG RESETSTAT
    R 0 FLUSHALL
}

start_cluster 1 1 {tags {external:skip cluster}} {
    set channel "channel"
    set key_slot [R 0 cluster keyslot $channel]
    set metrics_to_assert [list network-bytes-in]

    test "CLUSTER SLOT-STATS network-bytes-in, sharded pub/sub." {
        set slot [R 0 cluster keyslot $channel]
        set primary [Rn 0]
        set replica [valkey_deferring_client -1]
        $primary SPUBLISH $channel hello
        # *3\r\n$8\r\nspublish\r\n$7\r\nchannel\r\n$5\r\nhello\r\n --> 42 bytes.

        set slot_stats [$primary CLUSTER SLOT-STATS SLOTSRANGE 0 16383]
        set expected_slot_stats [
            dict create $key_slot [
                dict create network-bytes-in 42
            ]
        ]
        assert_empty_slot_stats_with_exception $slot_stats $expected_slot_stats $metrics_to_assert

        set slot_stats [$replica CLUSTER SLOT-STATS SLOTSRANGE 0 16383]
        set expected_slot_stats [
            dict create $key_slot [
                dict create network-bytes-in 11 ;# 11 bytes from sdslen(channel) + sdslen(hello).
            ]
        ]
        assert_empty_slot_stats_with_exception $slot_stats $expected_slot_stats $metrics_to_assert
    }
}

# -----------------------------------------------------------------------------
# Test cases for CLUSTER SLOT-STATS correctness, without additional arguments.
=======
    test "CLUSTER SLOT-STATS cpu-usec for lua-scripts, with cross-slot keys." {
        r eval [format "#!lua flags=allow-cross-slot-keys
            redis.call('set', '%s', 'bar'); redis.call('get', '%s');
        " $key $key_secondary] 0

        # For cross-slot, we do not accumulate at all.
        set slot_stats [R 0 CLUSTER SLOT-STATS SLOTSRANGE 0 16383]
        assert_empty_slot_stats $slot_stats $metrics_to_assert
    }
    R 0 CONFIG RESETSTAT
    R 0 FLUSHALL

    test "CLUSTER SLOT-STATS cpu-usec for functions, without cross-slot keys." {
        set function_str [format "#!lua name=f1
            server.register_function{
                function_name='f1',
                callback=function() redis.call('set', '%s', '1') redis.call('get', '%s') end
            }" $key $key]
        r function load replace $function_str
        r fcall f1 0

        set fcall_usec [get_cmdstat_usec fcall r]
        set slot_stats [R 0 CLUSTER SLOT-STATS SLOTSRANGE 0 16383]

        set expected_slot_stats [
            dict create $key_slot [
                dict create cpu-usec $fcall_usec
            ]
        ]
        assert_empty_slot_stats_with_exception $slot_stats $expected_slot_stats $metrics_to_assert
    }
    R 0 CONFIG RESETSTAT
    R 0 FLUSHALL

    test "CLUSTER SLOT-STATS cpu-usec for functions, with cross-slot keys." {
        set function_str [format "#!lua name=f1
            server.register_function{
                function_name='f1',
                callback=function() redis.call('set', '%s', '1') redis.call('get', '%s') end,
                flags={'allow-cross-slot-keys'}
            }" $key $key_secondary]
        r function load replace $function_str
        r fcall f1 0

        # For cross-slot, we do not accumulate at all.
        set slot_stats [R 0 CLUSTER SLOT-STATS SLOTSRANGE 0 16383]
        assert_empty_slot_stats $slot_stats $metrics_to_assert
    }
    R 0 CONFIG RESETSTAT
    R 0 FLUSHALL
}

# -----------------------------------------------------------------------------
# Test cases for CLUSTER SLOT-STATS key-count metric correctness.
>>>>>>> 5000c050
# -----------------------------------------------------------------------------

start_cluster 1 0 {tags {external:skip cluster}} {

    # Define shared variables.
    set key "FOO"
    set key_slot [R 0 cluster keyslot $key]
<<<<<<< HEAD
=======
    set metrics_to_assert [list key-count]
>>>>>>> 5000c050
    set expected_slot_stats [
        dict create $key_slot [
            dict create key-count 1
        ]
    ]
<<<<<<< HEAD
    set metrics_to_assert [list key-count]
=======
>>>>>>> 5000c050

    test "CLUSTER SLOT-STATS contains default value upon valkey-server startup" {
        set slot_stats [R 0 CLUSTER SLOT-STATS SLOTSRANGE 0 16383]
        assert_empty_slot_stats $slot_stats $metrics_to_assert
    }

    test "CLUSTER SLOT-STATS contains correct metrics upon key introduction" {
        R 0 SET $key TEST
        set slot_stats [R 0 CLUSTER SLOT-STATS SLOTSRANGE 0 16383]
        assert_empty_slot_stats_with_exception $slot_stats $expected_slot_stats $metrics_to_assert
    }

    test "CLUSTER SLOT-STATS contains correct metrics upon key mutation" {
        R 0 SET $key NEW_VALUE
        set slot_stats [R 0 CLUSTER SLOT-STATS SLOTSRANGE 0 16383]
        assert_empty_slot_stats_with_exception $slot_stats $expected_slot_stats $metrics_to_assert
    }

    test "CLUSTER SLOT-STATS contains correct metrics upon key deletion" {
        R 0 DEL $key
        set slot_stats [R 0 CLUSTER SLOT-STATS SLOTSRANGE 0 16383]
        assert_empty_slot_stats $slot_stats $metrics_to_assert
    }

    test "CLUSTER SLOT-STATS slot visibility based on slot ownership changes" {
        R 0 CONFIG SET cluster-require-full-coverage no

        R 0 CLUSTER DELSLOTS $key_slot
        set expected_slots [initialize_expected_slots_dict]
        dict unset expected_slots $key_slot
        set slot_stats [R 0 CLUSTER SLOT-STATS SLOTSRANGE 0 16383]
        assert {[dict size $expected_slots] == 16383}
        assert_slot_visibility $slot_stats $expected_slots

        R 0 CLUSTER ADDSLOTS $key_slot
        set expected_slots [initialize_expected_slots_dict]
        set slot_stats [R 0 CLUSTER SLOT-STATS SLOTSRANGE 0 16383]
        assert {[dict size $expected_slots] == 16384}
        assert_slot_visibility $slot_stats $expected_slots
    }
}

# -----------------------------------------------------------------------------
# Test cases for CLUSTER SLOT-STATS SLOTSRANGE sub-argument.
# -----------------------------------------------------------------------------

start_cluster 1 0 {tags {external:skip cluster}} {

    test "CLUSTER SLOT-STATS SLOTSRANGE all slots present" {
        set start_slot 100
        set end_slot 102
        set expected_slots [initialize_expected_slots_dict_with_range $start_slot $end_slot]

        set slot_stats [R 0 CLUSTER SLOT-STATS SLOTSRANGE $start_slot $end_slot]
        assert_slot_visibility $slot_stats $expected_slots
    }

    test "CLUSTER SLOT-STATS SLOTSRANGE some slots missing" {
        set start_slot 100
        set end_slot 102
        set expected_slots [initialize_expected_slots_dict_with_range $start_slot $end_slot]

        R 0 CLUSTER DELSLOTS $start_slot
        dict unset expected_slots $start_slot

        set slot_stats [R 0 CLUSTER SLOT-STATS SLOTSRANGE $start_slot $end_slot]
        assert_slot_visibility $slot_stats $expected_slots
    }
}

# -----------------------------------------------------------------------------
# Test cases for CLUSTER SLOT-STATS ORDERBY sub-argument.
# -----------------------------------------------------------------------------

start_cluster 1 0 {tags {external:skip cluster}} {

    # SET keys for target hashslots, to encourage ordering.
    set hash_tags [list 0 1 2 3 4]
    set num_keys 1
    foreach hash_tag $hash_tags {
        for {set i 0} {$i < $num_keys} {incr i 1} {
            R 0 SET "$i{$hash_tag}" VALUE
        }
        incr num_keys 1
    }

    # SET keys for random hashslots, for random noise.
    set num_keys 0
    while {$num_keys < 1000} {
        set random_key [randomInt 16384]
        R 0 SET $random_key VALUE
        incr num_keys 1
    }

    test "CLUSTER SLOT-STATS ORDERBY DESC correct ordering" {
        set orderby "key-count"
        assert_error "ERR*" {R 0 CLUSTER SLOT-STATS ORDERBY $orderby DESC LIMIT -1}
        set slot_stats [R 0 CLUSTER SLOT-STATS ORDERBY $orderby DESC]
        assert_slot_stats_monotonic_descent $slot_stats $orderby
    }

    test "CLUSTER SLOT-STATS ORDERBY ASC correct ordering" {
        set orderby "key-count"
        set slot_stats [R 0 CLUSTER SLOT-STATS ORDERBY $orderby ASC]
        assert_slot_stats_monotonic_ascent $slot_stats $orderby
    }

    test "CLUSTER SLOT-STATS ORDERBY LIMIT correct response pagination, where limit is less than number of assigned slots" {
        R 0 FLUSHALL SYNC

        set limit 5
        set slot_stats_desc [R 0 CLUSTER SLOT-STATS ORDERBY key-count LIMIT $limit DESC]
        set slot_stats_asc [R 0 CLUSTER SLOT-STATS ORDERBY key-count LIMIT $limit ASC]
        set slot_stats_desc_length [llength $slot_stats_desc]
        set slot_stats_asc_length [llength $slot_stats_asc]
        assert {$limit == $slot_stats_desc_length && $limit == $slot_stats_asc_length}

        # The key count of all slots is 0, so we will order by slot in ascending order.
        set expected_slots [dict create 0 0 1 0 2 0 3 0 4 0]
        assert_slot_visibility $slot_stats_desc $expected_slots
        assert_slot_visibility $slot_stats_asc $expected_slots
    }

    test "CLUSTER SLOT-STATS ORDERBY LIMIT correct response pagination, where limit is greater than number of assigned slots" {
        R 0 CONFIG SET cluster-require-full-coverage no
        R 0 FLUSHALL SYNC
        R 0 CLUSTER FLUSHSLOTS
        R 0 CLUSTER ADDSLOTS 100 101

        set num_assigned_slots 2
        set limit 5
        set slot_stats_desc [R 0 CLUSTER SLOT-STATS ORDERBY key-count LIMIT $limit DESC]
        set slot_stats_asc [R 0 CLUSTER SLOT-STATS ORDERBY key-count LIMIT $limit ASC]
        set slot_stats_desc_length [llength $slot_stats_desc]
        set slot_stats_asc_length [llength $slot_stats_asc]
        set expected_response_length [expr min($num_assigned_slots, $limit)]
        assert {$expected_response_length == $slot_stats_desc_length && $expected_response_length == $slot_stats_asc_length}

        set expected_slots [dict create 100 0 101 0]
        assert_slot_visibility $slot_stats_desc $expected_slots
        assert_slot_visibility $slot_stats_asc $expected_slots
    }

    test "CLUSTER SLOT-STATS ORDERBY unsupported sort metric." {
        set orderby "non-existent-metric"
        assert_error "ERR*" {R 0 CLUSTER SLOT-STATS ORDERBY $orderby}

        # When cluster-slot-stats-enabled config is disabled, you cannot sort using advanced metrics.
        set orderby "cpu-usec"
        assert_error "ERR*" {R 0 CLUSTER SLOT-STATS ORDERBY $orderby}
    }
}

# -----------------------------------------------------------------------------
# Test cases for CLUSTER SLOT-STATS replication.
# -----------------------------------------------------------------------------

start_cluster 1 1 {tags {external:skip cluster} overrides {cluster-slot-stats-enabled yes}} {

    # Define shared variables.
    set key "FOO"
    set key_slot [R 0 CLUSTER KEYSLOT $key]
    set primary [Rn 0]
    set replica [Rn 1]
    set metrics_to_assert [list key-count network-bytes-in]

    # For replication, only those metrics that are deterministic upon replication are asserted.
    # * key-count is asserted, as both the primary and its replica must hold the same number of keys.
    # * cpu-usec is not asserted, as its micro-seconds command duration is not guaranteed to be exact
    #   between the primary and its replica.
    set metrics_to_assert [list key-count]

    # Setup replication.
    assert {[s -1 role] eq {slave}}
    wait_for_condition 1000 50 {
        [s -1 master_link_status] eq {up}
    } else {
        fail "Instance #1 master link status is not up"
    }
    R 1 readonly

    test "CLUSTER SLOT-STATS metrics replication for new keys" {
        # *3\r\n$3\r\nset\r\n$3\r\nkey\r\n$5\r\nvalue\r\n --> 33 bytes.
        R 0 SET $key VALUE

        set expected_slot_stats [
            dict create $key_slot [
                dict create key-count 1 network-bytes-in 33
            ]
        ]
        set slot_stats_master [R 0 CLUSTER SLOT-STATS SLOTSRANGE 0 16383]
        assert_empty_slot_stats_with_exception $slot_stats_master $expected_slot_stats $metrics_to_assert

        wait_for_condition 500 10 {
            [string match {*calls=1,*} [cmdrstat set $replica]]
        } else {
            fail "Replica did not receive the command."
        }
        set slot_stats_replica [R 1 CLUSTER SLOT-STATS SLOTSRANGE 0 16383]
        assert_equal_slot_stats $slot_stats_master $slot_stats_replica $metrics_to_assert
    }
    R 0 CONFIG RESETSTAT
    R 1 CONFIG RESETSTAT

    test "CLUSTER SLOT-STATS metrics replication for existing keys" {
        # *3\r\n$3\r\nset\r\n$3\r\nkey\r\n$13\r\nvalue_updated\r\n --> 42 bytes.
        R 0 SET $key VALUE_UPDATED

        set expected_slot_stats [
            dict create $key_slot [
                dict create key-count 1 network-bytes-in 42
            ]
        ]
        set slot_stats_master [R 0 CLUSTER SLOT-STATS SLOTSRANGE 0 16383]
        assert_empty_slot_stats_with_exception $slot_stats_master $expected_slot_stats $metrics_to_assert

        wait_for_condition 500 10 {
            [string match {*calls=1,*} [cmdrstat set $replica]]
        } else {
            fail "Replica did not receive the command."
        }
        set slot_stats_replica [R 1 CLUSTER SLOT-STATS SLOTSRANGE 0 16383]
        assert_equal_slot_stats $slot_stats_master $slot_stats_replica $metrics_to_assert
    }
    R 0 CONFIG RESETSTAT
    R 1 CONFIG RESETSTAT

    test "CLUSTER SLOT-STATS metrics replication for deleting keys" {
        # *2\r\n$3\r\ndel\r\n$3\r\nkey\r\n --> 22 bytes.
        R 0 DEL $key

        set expected_slot_stats [
            dict create $key_slot [
                dict create key-count 0 network-bytes-in 22
            ]
        ]
        set slot_stats_master [R 0 CLUSTER SLOT-STATS SLOTSRANGE 0 16383]
        assert_empty_slot_stats_with_exception $slot_stats_master $expected_slot_stats $metrics_to_assert

        wait_for_condition 500 10 {
            [string match {*calls=1,*} [cmdrstat del $replica]]
        } else {
            fail "Replica did not receive the command."
        }
        set slot_stats_replica [R 1 CLUSTER SLOT-STATS SLOTSRANGE 0 16383]
        assert_equal_slot_stats $slot_stats_master $slot_stats_replica $metrics_to_assert
    }
}<|MERGE_RESOLUTION|>--- conflicted
+++ resolved
@@ -64,8 +64,6 @@
             dict for {metric value} $stats {
                 assert {$value == 0}
             }
-<<<<<<< HEAD
-=======
         }
     }
 }
@@ -80,7 +78,6 @@
         set stats_2 [dict get $slot_stats_2 $slot]
         foreach metric_name $metrics_to_assert {
             assert {[dict get $stats_1 $metric_name] == [dict get $stats_2 $metric_name]}
->>>>>>> 5000c050
         }
     }
 }
@@ -137,29 +134,6 @@
 }
 
 # -----------------------------------------------------------------------------
-<<<<<<< HEAD
-# Test cases for CLUSTER SLOT-STATS network-bytes-in.
-# -----------------------------------------------------------------------------
-
-start_cluster 1 0 {tags {external:skip cluster}} {
-
-    # Define shared variables.
-    set key "key"
-    set key_slot [R 0 cluster keyslot $key]
-    set metrics_to_assert [list network-bytes-in]
-
-    test "CLUSTER SLOT-STATS network-bytes-in, multi bulk buffer processing." {
-        # *3\r\n$3\r\nSET\r\n$3\r\nkey\r\n$5\r\nvalue\r\n --> 33 bytes.
-        R 0 SET $key value
-
-        set slot_stats [R 0 CLUSTER SLOT-STATS SLOTSRANGE 0 16383]
-        set expected_slot_stats [
-            dict create $key_slot [
-                dict create network-bytes-in 33
-            ]
-        ]
-
-=======
 # Test cases for CLUSTER SLOT-STATS cpu-usec metric correctness.
 # -----------------------------------------------------------------------------
 
@@ -213,27 +187,11 @@
                 dict create cpu-usec $usec
             ]
         ]
->>>>>>> 5000c050
-        assert_empty_slot_stats_with_exception $slot_stats $expected_slot_stats $metrics_to_assert
-    }
-    R 0 CONFIG RESETSTAT
-    R 0 FLUSHALL
-
-<<<<<<< HEAD
-    test "CLUSTER SLOT-STATS network-bytes-in, in-line buffer processing." {
-        set rd [valkey_deferring_client]
-        # SET key value\r\n --> 15 bytes.
-        $rd write "SET $key value\r\n"
-        $rd flush
-
-        set slot_stats [R 0 CLUSTER SLOT-STATS SLOTSRANGE 0 16383]
-        set expected_slot_stats [
-            dict create $key_slot [
-                dict create network-bytes-in 15
-            ]
-        ]
-
-=======
+        assert_empty_slot_stats_with_exception $slot_stats $expected_slot_stats $metrics_to_assert
+    }
+    R 0 CONFIG RESETSTAT
+    R 0 FLUSHALL
+
     test "CLUSTER SLOT-STATS cpu-usec for blocking commands, unblocked on keyspace update." {
         # Blocking command with no timeout. Only keyspace update can unblock this client.
         set rd [valkey_deferring_client]
@@ -257,31 +215,11 @@
                 dict create cpu-usec [expr $lpush_usec + $blpop_usec]
             ]
         ]
->>>>>>> 5000c050
-        assert_empty_slot_stats_with_exception $slot_stats $expected_slot_stats $metrics_to_assert
-    }
-    R 0 CONFIG RESETSTAT
-    R 0 FLUSHALL
-
-<<<<<<< HEAD
-    test "CLUSTER SLOT-STATS network-bytes-in, blocking command." {
-        set rd [valkey_deferring_client]
-        # *3\r\n$5\r\nblpop\r\n$3\r\nkey\r\n$1\r\n0\r\n --> 31 bytes.
-        $rd BLPOP $key 0
-        wait_for_blocked_clients_count 1
-
-        # *3\r\n$5\r\nlpush\r\n$3\r\nkey\r\n$5\r\nvalue\r\n --> 35 bytes.
-        R 0 LPUSH $key value
-        wait_for_blocked_clients_count 0
-
-        set slot_stats [R 0 CLUSTER SLOT-STATS SLOTSRANGE 0 16383]
-        set expected_slot_stats [
-            dict create $key_slot [
-                dict create network-bytes-in 66 ;# 31 + 35 bytes.
-            ]
-        ]
-
-=======
+        assert_empty_slot_stats_with_exception $slot_stats $expected_slot_stats $metrics_to_assert
+    }
+    R 0 CONFIG RESETSTAT
+    R 0 FLUSHALL
+
     test "CLUSTER SLOT-STATS cpu-usec for blocking commands, unblocked on timeout." {
         # Blocking command with 1 second timeout.
         set rd [valkey_deferring_client]
@@ -299,30 +237,11 @@
                 dict create cpu-usec $blpop_usec
             ]
         ]
->>>>>>> 5000c050
-        assert_empty_slot_stats_with_exception $slot_stats $expected_slot_stats $metrics_to_assert
-    }
-    R 0 CONFIG RESETSTAT
-    R 0 FLUSHALL
-
-<<<<<<< HEAD
-    test "CLUSTER SLOT-STATS network-bytes-in, multi-exec transaction." {
-        set r [valkey_client]
-        # *1\r\n$5\r\nmulti\r\n --> 15 bytes.
-        $r MULTI
-        # *3\r\n$3\r\nSET\r\n$3\r\nkey\r\n$5\r\nvalue\r\n --> 33 bytes.
-        assert {[$r SET $key value] eq {QUEUED}}
-        # *1\r\n$4\r\nexec\r\n --> 14 bytes.
-        assert {[$r EXEC] eq {OK}}
-
-        set slot_stats [R 0 CLUSTER SLOT-STATS SLOTSRANGE 0 16383]
-        set expected_slot_stats [
-            dict create $key_slot [
-                dict create network-bytes-in 62 ;# 15 + 33 + 14 bytes.
-            ]
-        ]
-
-=======
+        assert_empty_slot_stats_with_exception $slot_stats $expected_slot_stats $metrics_to_assert
+    }
+    R 0 CONFIG RESETSTAT
+    R 0 FLUSHALL
+
     test "CLUSTER SLOT-STATS cpu-usec for transactions." {
         set r1 [valkey_client]
         $r1 MULTI
@@ -342,19 +261,11 @@
                 dict create cpu-usec $exec_usec
             ]
         ]
->>>>>>> 5000c050
-        assert_empty_slot_stats_with_exception $slot_stats $expected_slot_stats $metrics_to_assert
-    }
-    R 0 CONFIG RESETSTAT
-    R 0 FLUSHALL
-
-<<<<<<< HEAD
-    test "CLUSTER SLOT-STATS network-bytes-in, non slot specific command." {
-        R 0 INFO
-
-        set slot_stats [R 0 CLUSTER SLOT-STATS SLOTSRANGE 0 16383]
-        assert_empty_slot_stats $slot_stats
-=======
+        assert_empty_slot_stats_with_exception $slot_stats $expected_slot_stats $metrics_to_assert
+    }
+    R 0 CONFIG RESETSTAT
+    R 0 FLUSHALL
+
     test "CLUSTER SLOT-STATS cpu-usec for lua-scripts, without cross-slot keys." {
         r eval [format "#!lua
             redis.call('set', '%s', 'bar'); redis.call('get', '%s')" $key $key] 0
@@ -368,59 +279,10 @@
             ]
         ]
         assert_empty_slot_stats_with_exception $slot_stats $expected_slot_stats $metrics_to_assert
->>>>>>> 5000c050
-    }
-    R 0 CONFIG RESETSTAT
-    R 0 FLUSHALL
-
-<<<<<<< HEAD
-    test "CLUSTER SLOT-STATS network-bytes-in, pub/sub." {
-        # PUB/SUB does not get accumulated at per-slot basis, 
-        # as it is cluster-wide and is not slot specific.
-        set rd [valkey_deferring_client]
-        $rd subscribe channel
-        R 0 publish channel message
-
-        set slot_stats [R 0 CLUSTER SLOT-STATS SLOTSRANGE 0 16383]
-        assert_empty_slot_stats $slot_stats
-    }
-    R 0 CONFIG RESETSTAT
-    R 0 FLUSHALL
-}
-
-start_cluster 1 1 {tags {external:skip cluster}} {
-    set channel "channel"
-    set key_slot [R 0 cluster keyslot $channel]
-    set metrics_to_assert [list network-bytes-in]
-
-    test "CLUSTER SLOT-STATS network-bytes-in, sharded pub/sub." {
-        set slot [R 0 cluster keyslot $channel]
-        set primary [Rn 0]
-        set replica [valkey_deferring_client -1]
-        $primary SPUBLISH $channel hello
-        # *3\r\n$8\r\nspublish\r\n$7\r\nchannel\r\n$5\r\nhello\r\n --> 42 bytes.
-
-        set slot_stats [$primary CLUSTER SLOT-STATS SLOTSRANGE 0 16383]
-        set expected_slot_stats [
-            dict create $key_slot [
-                dict create network-bytes-in 42
-            ]
-        ]
-        assert_empty_slot_stats_with_exception $slot_stats $expected_slot_stats $metrics_to_assert
-
-        set slot_stats [$replica CLUSTER SLOT-STATS SLOTSRANGE 0 16383]
-        set expected_slot_stats [
-            dict create $key_slot [
-                dict create network-bytes-in 11 ;# 11 bytes from sdslen(channel) + sdslen(hello).
-            ]
-        ]
-        assert_empty_slot_stats_with_exception $slot_stats $expected_slot_stats $metrics_to_assert
-    }
-}
-
-# -----------------------------------------------------------------------------
-# Test cases for CLUSTER SLOT-STATS correctness, without additional arguments.
-=======
+    }
+    R 0 CONFIG RESETSTAT
+    R 0 FLUSHALL
+
     test "CLUSTER SLOT-STATS cpu-usec for lua-scripts, with cross-slot keys." {
         r eval [format "#!lua flags=allow-cross-slot-keys
             redis.call('set', '%s', 'bar'); redis.call('get', '%s');
@@ -474,28 +336,172 @@
 }
 
 # -----------------------------------------------------------------------------
+# Test cases for CLUSTER SLOT-STATS network-bytes-in.
+# -----------------------------------------------------------------------------
+
+start_cluster 1 0 {tags {external:skip cluster} overrides {cluster-slot-stats-enabled yes}} {
+
+    # Define shared variables.
+    set key "key"
+    set key_slot [R 0 cluster keyslot $key]
+    set metrics_to_assert [list network-bytes-in]
+
+    test "CLUSTER SLOT-STATS network-bytes-in, multi bulk buffer processing." {
+        # *3\r\n$3\r\nSET\r\n$3\r\nkey\r\n$5\r\nvalue\r\n --> 33 bytes.
+        R 0 SET $key value
+
+        set slot_stats [R 0 CLUSTER SLOT-STATS SLOTSRANGE 0 16383]
+        set expected_slot_stats [
+            dict create $key_slot [
+                dict create network-bytes-in 33
+            ]
+        ]
+        assert_empty_slot_stats_with_exception $slot_stats $expected_slot_stats $metrics_to_assert
+    }
+    R 0 CONFIG RESETSTAT
+    R 0 FLUSHALL
+
+    test "CLUSTER SLOT-STATS network-bytes-in, in-line buffer processing." {
+        set rd [valkey_deferring_client]
+        # SET key value\r\n --> 15 bytes.
+        $rd write "SET $key value\r\n"
+        $rd flush
+
+        set slot_stats [R 0 CLUSTER SLOT-STATS SLOTSRANGE 0 16383]
+        set expected_slot_stats [
+            dict create $key_slot [
+                dict create network-bytes-in 15
+            ]
+        ]
+
+        assert_empty_slot_stats_with_exception $slot_stats $expected_slot_stats $metrics_to_assert
+    }
+    R 0 CONFIG RESETSTAT
+    R 0 FLUSHALL
+
+    test "CLUSTER SLOT-STATS network-bytes-in, blocking command." {
+        set rd [valkey_deferring_client]
+        # *3\r\n$5\r\nblpop\r\n$3\r\nkey\r\n$1\r\n0\r\n --> 31 bytes.
+        $rd BLPOP $key 0
+        wait_for_blocked_clients_count 1
+
+        # *3\r\n$5\r\nlpush\r\n$3\r\nkey\r\n$5\r\nvalue\r\n --> 35 bytes.
+        R 0 LPUSH $key value
+        wait_for_blocked_clients_count 0
+
+        set slot_stats [R 0 CLUSTER SLOT-STATS SLOTSRANGE 0 16383]
+        set expected_slot_stats [
+            dict create $key_slot [
+                dict create network-bytes-in 66 ;# 31 + 35 bytes.
+            ]
+        ]
+    }
+    R 0 CONFIG RESETSTAT
+    R 0 FLUSHALL
+
+    test "CLUSTER SLOT-STATS network-bytes-in, multi-exec transaction." {
+        set r [valkey_client]
+        # *1\r\n$5\r\nmulti\r\n --> 15 bytes.
+        $r MULTI
+        # *3\r\n$3\r\nSET\r\n$3\r\nkey\r\n$5\r\nvalue\r\n --> 33 bytes.
+        assert {[$r SET $key value] eq {QUEUED}}
+        # *1\r\n$4\r\nexec\r\n --> 14 bytes.
+        assert {[$r EXEC] eq {OK}}
+
+        set slot_stats [R 0 CLUSTER SLOT-STATS SLOTSRANGE 0 16383]
+        set expected_slot_stats [
+            dict create $key_slot [
+                dict create network-bytes-in 62 ;# 15 + 33 + 14 bytes.
+            ]
+        ]
+
+        assert_empty_slot_stats_with_exception $slot_stats $expected_slot_stats $metrics_to_assert
+    }
+    R 0 CONFIG RESETSTAT
+    R 0 FLUSHALL
+
+    test "CLUSTER SLOT-STATS network-bytes-in, non slot specific command." {
+        R 0 INFO
+
+        set slot_stats [R 0 CLUSTER SLOT-STATS SLOTSRANGE 0 16383]
+        assert_empty_slot_stats $slot_stats $metrics_to_assert
+    }
+    R 0 CONFIG RESETSTAT
+    R 0 FLUSHALL
+
+    test "CLUSTER SLOT-STATS network-bytes-in, pub/sub." {
+        # PUB/SUB does not get accumulated at per-slot basis, 
+        # as it is cluster-wide and is not slot specific.
+        set rd [valkey_deferring_client]
+        $rd subscribe channel
+        R 0 publish channel message
+
+        set slot_stats [R 0 CLUSTER SLOT-STATS SLOTSRANGE 0 16383]
+        assert_empty_slot_stats $slot_stats $metrics_to_assert
+    }
+    R 0 CONFIG RESETSTAT
+    R 0 FLUSHALL
+}
+
+start_cluster 1 1 {tags {external:skip cluster} overrides {cluster-slot-stats-enabled yes}} {
+    set channel "channel"
+    set key_slot [R 0 cluster keyslot $channel]
+    set metrics_to_assert [list network-bytes-in]
+
+    # Setup replication.
+    assert {[s -1 role] eq {slave}}
+    wait_for_condition 1000 50 {
+        [s -1 master_link_status] eq {up}
+    } else {
+        fail "Instance #1 master link status is not up"
+    }
+    R 1 readonly
+
+    test "CLUSTER SLOT-STATS network-bytes-in, sharded pub/sub." {
+        set slot [R 0 cluster keyslot $channel]
+        set primary [Rn 0]
+        set replica [Rn 1]
+        set replica_subcriber [valkey_deferring_client -1]
+        $replica_subcriber SSUBSCRIBE $channel
+        # *2\r\n$10\r\nssubscribe\r\n$7\r\nchannel\r\n --> 34 bytes.
+        $primary SPUBLISH $channel hello
+        # *3\r\n$8\r\nspublish\r\n$7\r\nchannel\r\n$5\r\nhello\r\n --> 42 bytes.
+
+        set slot_stats [$primary CLUSTER SLOT-STATS SLOTSRANGE 0 16383]
+        set expected_slot_stats [
+            dict create $key_slot [
+                dict create network-bytes-in 42
+            ]
+        ]
+        assert_empty_slot_stats_with_exception $slot_stats $expected_slot_stats $metrics_to_assert
+
+        set slot_stats [$replica CLUSTER SLOT-STATS SLOTSRANGE 0 16383]
+        set expected_slot_stats [
+            dict create $key_slot [
+                dict create network-bytes-in 46 ;# 34 + 12 bytes from sdslen(channel) + sdslen(hello).
+            ]
+        ]
+        assert_empty_slot_stats_with_exception $slot_stats $expected_slot_stats $metrics_to_assert
+    }
+    R 0 CONFIG RESETSTAT
+    R 0 FLUSHALL
+}
+
+# -----------------------------------------------------------------------------
 # Test cases for CLUSTER SLOT-STATS key-count metric correctness.
->>>>>>> 5000c050
-# -----------------------------------------------------------------------------
-
-start_cluster 1 0 {tags {external:skip cluster}} {
+# -----------------------------------------------------------------------------
+
+start_cluster 1 0 {tags {external:skip cluster} overrides {cluster-slot-stats-enabled yes}} {
 
     # Define shared variables.
     set key "FOO"
     set key_slot [R 0 cluster keyslot $key]
-<<<<<<< HEAD
-=======
     set metrics_to_assert [list key-count]
->>>>>>> 5000c050
     set expected_slot_stats [
         dict create $key_slot [
             dict create key-count 1
         ]
     ]
-<<<<<<< HEAD
-    set metrics_to_assert [list key-count]
-=======
->>>>>>> 5000c050
 
     test "CLUSTER SLOT-STATS contains default value upon valkey-server startup" {
         set slot_stats [R 0 CLUSTER SLOT-STATS SLOTSRANGE 0 16383]
@@ -743,4 +749,6 @@
         set slot_stats_replica [R 1 CLUSTER SLOT-STATS SLOTSRANGE 0 16383]
         assert_equal_slot_stats $slot_stats_master $slot_stats_replica $metrics_to_assert
     }
+    R 0 CONFIG RESETSTAT
+    R 1 CONFIG RESETSTAT
 }