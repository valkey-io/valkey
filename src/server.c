--- conflicted
+++ resolved
@@ -1739,15 +1739,10 @@
             latencyStartMonitor(latency);
             atomic_store_explicit(&server.module_gil_acquiring,1,memory_order_relaxed);
             moduleAcquireGIL();
-<<<<<<< HEAD
             atomic_store_explicit(&server.module_gil_acquiring,0,memory_order_relaxed);
             moduleFireServerEvent(VALKEYMODULE_EVENT_EVENTLOOP,
                                   VALKEYMODULE_SUBEVENT_EVENTLOOP_AFTER_SLEEP,
                                   NULL);
-=======
-            atomicSet(server.module_gil_acquring, 0);
-            moduleFireServerEvent(VALKEYMODULE_EVENT_EVENTLOOP, VALKEYMODULE_SUBEVENT_EVENTLOOP_AFTER_SLEEP, NULL);
->>>>>>> 1c55f3ca
             latencyEndMonitor(latency);
             latencyAddSampleIfNeeded("module-acquire-GIL", latency);
         }
@@ -1996,11 +1991,7 @@
     server.aof_flush_sleep = 0;
     server.aof_last_fsync = time(NULL) * 1000;
     server.aof_cur_timestamp = 0;
-<<<<<<< HEAD
     atomic_store_explicit(&server.aof_bio_fsync_status,C_OK,memory_order_relaxed);
-=======
-    atomicSet(server.aof_bio_fsync_status, C_OK);
->>>>>>> 1c55f3ca
     server.aof_rewrite_time_last = -1;
     server.aof_rewrite_time_start = -1;
     server.aof_lastbgrewrite_status = C_OK;
@@ -4390,16 +4381,9 @@
             return DISK_ERROR_TYPE_AOF;
         }
         /* AOF fsync error. */
-<<<<<<< HEAD
         int aof_bio_fsync_status = atomic_load_explicit(&server.aof_bio_fsync_status, memory_order_acquire);
         if (aof_bio_fsync_status == C_ERR) {
             server.aof_last_write_errno = atomic_load_explicit(&server.aof_bio_fsync_errno, memory_order_relaxed);
-=======
-        int aof_bio_fsync_status;
-        atomicGet(server.aof_bio_fsync_status, aof_bio_fsync_status);
-        if (aof_bio_fsync_status == C_ERR) {
-            atomicGet(server.aof_bio_fsync_errno, server.aof_last_write_errno);
->>>>>>> 1c55f3ca
             return DISK_ERROR_TYPE_AOF;
         }
     }
@@ -5546,12 +5530,7 @@
         } else if (server.stat_current_save_keys_total) {
             fork_perc = ((double)server.stat_current_save_keys_processed / server.stat_current_save_keys_total) * 100;
         }
-<<<<<<< HEAD
         int aof_bio_fsync_status = atomic_load_explicit(&server.aof_bio_fsync_status,memory_order_relaxed);
-=======
-        int aof_bio_fsync_status;
-        atomicGet(server.aof_bio_fsync_status, aof_bio_fsync_status);
->>>>>>> 1c55f3ca
 
         /* clang-format off */
         info = sdscatprintf(info, "# Persistence\r\n" FMTARGS(
